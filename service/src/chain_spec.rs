--- conflicted
+++ resolved
@@ -452,40 +452,28 @@
 					CurrencyId::DOT,
 					LiquidationPool {
 						deviation_threshold: FixedU128::saturating_from_rational(1, 10),
-<<<<<<< HEAD
 						balance_ratio: FixedU128::saturating_from_rational(2, 10),
-=======
->>>>>>> e1fcbd16
 					},
 				),
 				(
 					CurrencyId::ETH,
 					LiquidationPool {
 						deviation_threshold: FixedU128::saturating_from_rational(1, 10),
-<<<<<<< HEAD
 						balance_ratio: FixedU128::saturating_from_rational(2, 10),
-=======
->>>>>>> e1fcbd16
 					},
 				),
 				(
 					CurrencyId::BTC,
 					LiquidationPool {
 						deviation_threshold: FixedU128::saturating_from_rational(1, 10),
-<<<<<<< HEAD
 						balance_ratio: FixedU128::saturating_from_rational(2, 10),
-=======
->>>>>>> e1fcbd16
 					},
 				),
 				(
 					CurrencyId::KSM,
 					LiquidationPool {
 						deviation_threshold: FixedU128::saturating_from_rational(1, 10),
-<<<<<<< HEAD
 						balance_ratio: FixedU128::saturating_from_rational(2, 10),
-=======
->>>>>>> e1fcbd16
 					},
 				),
 			],
