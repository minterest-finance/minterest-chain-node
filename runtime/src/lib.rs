--- conflicted
+++ resolved
@@ -47,7 +47,6 @@
 };
 
 // A few exports that help ease life for downstream crates.
-pub use controller::Call as ControllerCall;
 pub use frame_support::{
 	construct_runtime, debug, parameter_types,
 	traits::{KeyOwnerProofSystem, Randomness},
@@ -446,11 +445,7 @@
 	type LiquidityPoolsManager = LiquidityPools;
 	type MaxBorrowCap = MaxBorrowCap;
 	type UpdateOrigin = EnsureRootOrHalfMinterestCouncil;
-<<<<<<< HEAD
 	type ControllerWeightInfo = weights::controller::WeightInfo<Runtime>;
-=======
-	type WeightInfo = weights::controller::WeightInfo<Runtime>;
->>>>>>> ca99debd
 }
 
 impl module_prices::Config for Runtime {
@@ -813,12 +808,9 @@
 			let params = (&config, &whitelist);
 
 			add_benchmark!(params, batches, controller, benchmarking::controller);
-<<<<<<< HEAD
 			add_benchmark!(params, batches, minterest_model, benchmarking::minterest_model);
 			add_benchmark!(params, batches, module_prices, benchmarking::prices);
 			add_benchmark!(params, batches, risk_manager, benchmarking::risk_manager);
-=======
->>>>>>> ca99debd
 
 			if batches.is_empty() { return Err("Benchmark not found for this pallet.".into()) }
 			Ok(batches)
