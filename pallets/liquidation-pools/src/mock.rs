/// Mocks for the liquidation-pools pallet.
use super::*;
use crate as liquidation_pools;
use frame_support::parameter_types;
use frame_system as system;
use minterest_primitives::Price;
pub use minterest_primitives::{Balance, CurrencyId, CurrencyPair, Rate};
use orml_currencies::Currency;
use orml_traits::parameter_type_with_key;
use pallet_traits::PriceProvider;
use sp_core::H256;
use sp_io::TestExternalities;
use sp_runtime::testing::TestXt;
use sp_runtime::{
	testing::Header,
	traits::{BlakeTwo256, IdentityLookup, One},
	FixedPointNumber,
};

type UncheckedExtrinsic = frame_system::mocking::MockUncheckedExtrinsic<Test>;
type Block = frame_system::mocking::MockBlock<Test>;

// Configure a mock runtime to test the pallet.
frame_support::construct_runtime!(
	pub enum Test where
		Block = Block,
		NodeBlock = Block,
		UncheckedExtrinsic = UncheckedExtrinsic,
	{
		System: frame_system::{Module, Call, Config, Storage, Event<T>},
		//ORML palletts
		Tokens: orml_tokens::{Module, Storage, Call, Event<T>, Config<T>},
		Currencies: orml_currencies::{Module, Call, Event<T>},
		// Minterest pallets
		TestLiquidationPools: liquidation_pools::{Module, Storage, Call, Event<T>, ValidateUnsigned},
		TestLiquidityPools: liquidity_pools::{Module, Storage, Call, Config<T>},
		TestAccounts: accounts::{Module, Storage, Call, Event<T>, Config<T>},
	}
);

parameter_types! {
	pub const BlockHashCount: u64 = 250;
	pub const SS58Prefix: u8 = 42;
}

impl system::Config for Test {
	type BaseCallFilter = ();
	type BlockWeights = ();
	type BlockLength = ();
	type DbWeight = ();
	type Origin = Origin;
	type Call = Call;
	type Index = u64;
	type BlockNumber = u64;
	type Hash = H256;
	type Hashing = BlakeTwo256;
	type AccountId = u64;
	type Lookup = IdentityLookup<Self::AccountId>;
	type Header = Header;
	type Event = Event;
	type BlockHashCount = BlockHashCount;
	type Version = ();
	type PalletInfo = PalletInfo;
	type AccountData = ();
	type OnNewAccount = ();
	type OnKilledAccount = ();
	type SystemWeightInfo = ();
	type SS58Prefix = SS58Prefix;
}

parameter_type_with_key! {
	pub ExistentialDeposits: |currency_id: CurrencyId| -> Balance {
		Default::default()
	};
}

impl orml_tokens::Config for Test {
	type Event = Event;
	type Balance = Balance;
	type Amount = Amount;
	type CurrencyId = CurrencyId;
	type WeightInfo = ();
	type ExistentialDeposits = ExistentialDeposits;
	type OnDust = ();
}

parameter_types! {
	pub const GetNativeCurrencyId: CurrencyId = CurrencyId::MNT;
}

type NativeCurrency = Currency<Test, GetNativeCurrencyId>;

impl orml_currencies::Config for Test {
	type Event = Event;
	type MultiCurrency = orml_tokens::Module<Test>;
	type NativeCurrency = NativeCurrency;
	type GetNativeCurrencyId = GetNativeCurrencyId;
	type WeightInfo = ();
}

parameter_types! {
	pub const LiquidityPoolsModuleId: ModuleId = ModuleId(*b"min/lqdy");
	pub LiquidityPoolAccountId: AccountId = LiquidityPoolsModuleId::get().into_account();
	pub InitialExchangeRate: Rate = Rate::one();
	pub EnabledCurrencyPair: Vec<CurrencyPair> = vec![
		CurrencyPair::new(CurrencyId::DOT, CurrencyId::MDOT),
		CurrencyPair::new(CurrencyId::KSM, CurrencyId::MKSM),
		CurrencyPair::new(CurrencyId::BTC, CurrencyId::MBTC),
		CurrencyPair::new(CurrencyId::ETH, CurrencyId::METH),
	];
	pub EnabledUnderlyingAssetId: Vec<CurrencyId> = EnabledCurrencyPair::get().iter()
			.map(|currency_pair| currency_pair.underlying_id)
			.collect();
	pub EnabledWrappedTokensId: Vec<CurrencyId> = EnabledCurrencyPair::get().iter()
			.map(|currency_pair| currency_pair.wrapped_id)
			.collect();
}

pub struct MockPriceSource;

impl PriceProvider<CurrencyId> for MockPriceSource {
	fn get_underlying_price(_currency_id: CurrencyId) -> Option<Price> {
		Some(Price::one())
	}

	fn lock_price(_currency_id: CurrencyId) {}

	fn unlock_price(_currency_id: CurrencyId) {}
}

impl liquidity_pools::Config for Test {
	type MultiCurrency = orml_tokens::Module<Test>;
	type PriceSource = MockPriceSource;
	type ModuleId = LiquidityPoolsModuleId;
	type LiquidityPoolAccountId = LiquidityPoolAccountId;
	type InitialExchangeRate = InitialExchangeRate;
	type EnabledCurrencyPair = EnabledCurrencyPair;
	type EnabledUnderlyingAssetId = EnabledUnderlyingAssetId;
	type EnabledWrappedTokensId = EnabledWrappedTokensId;
}

parameter_types! {
	pub const MaxMembers: u8 = MAX_MEMBERS;
}

impl accounts::Config for Test {
	type Event = Event;
	type MaxMembers = MaxMembers;
}

parameter_types! {
	pub const LiquidationPoolsModuleId: ModuleId = ModuleId(*b"min/lqdn");
	pub LiquidationPoolAccountId: AccountId = LiquidationPoolsModuleId::get().into_account();
	pub const LiquidityPoolsPriority: TransactionPriority = TransactionPriority::max_value();
}

impl Config for Test {
	type Event = Event;
	type UnsignedPriority = LiquidityPoolsPriority;
	type LiquidationPoolsModuleId = LiquidationPoolsModuleId;
	type LiquidationPoolAccountId = LiquidationPoolAccountId;
}

/// An extrinsic type used for tests.
pub type Extrinsic = TestXt<Call, ()>;

impl<LocalCall> SendTransactionTypes<LocalCall> for Test
where
	Call: From<LocalCall>,
{
	type OverarchingCall = Call;
	type Extrinsic = Extrinsic;
}

type Amount = i128;
type AccountId = u64;
pub type BlockNumber = u64;
pub const MAX_MEMBERS: u8 = 16;
pub const ADMIN: AccountId = 0;
pub fn admin() -> Origin {
	Origin::signed(ADMIN)
}
pub const ALICE: AccountId = 1;
pub fn alice() -> Origin {
	Origin::signed(ALICE)
}

pub struct ExternalityBuilder {
	liquidation_pools: Vec<(CurrencyId, LiquidationPool)>,
	liquidation_pool_params: LiquidationPoolCommonData<BlockNumber>,
}

impl Default for ExternalityBuilder {
	fn default() -> Self {
		Self {
			liquidation_pools: vec![(
				CurrencyId::DOT,
				LiquidationPool {
					deviation_threshold: Rate::saturating_from_rational(1, 10),
<<<<<<< HEAD
					balance_ratio: Rate::saturating_from_rational(2, 10),
=======
>>>>>>> e1fcbd16
				},
			)],
			liquidation_pool_params: LiquidationPoolCommonData {
				timestamp: 1,
				balancing_period: 600, // Blocks per 10 minutes.},
			},
		}
	}
}

impl ExternalityBuilder {
	pub fn pool_timestamp_and_period(mut self, timestamp: BlockNumber, balancing_period: u32) -> Self {
		self.liquidation_pool_params = LiquidationPoolCommonData {
			timestamp,
			balancing_period,
		};
		self
	}

	pub fn build(self) -> TestExternalities {
		let mut t = frame_system::GenesisConfig::default().build_storage::<Test>().unwrap();

		accounts::GenesisConfig::<Test> {
			allowed_accounts: vec![(ADMIN, ())],
			member_count: u8::one(),
		}
		.assimilate_storage(&mut t)
		.unwrap();

		liquidation_pools::GenesisConfig::<Test> {
			liquidation_pools: self.liquidation_pools,
			liquidation_pool_params: self.liquidation_pool_params,
		}
		.assimilate_storage(&mut t)
		.unwrap();

		let mut ext = TestExternalities::new(t);
		ext.execute_with(|| System::set_block_number(1));
		ext
	}
}<|MERGE_RESOLUTION|>--- conflicted
+++ resolved
@@ -197,10 +197,7 @@
 				CurrencyId::DOT,
 				LiquidationPool {
 					deviation_threshold: Rate::saturating_from_rational(1, 10),
-<<<<<<< HEAD
 					balance_ratio: Rate::saturating_from_rational(2, 10),
-=======
->>>>>>> e1fcbd16
 				},
 			)],
 			liquidation_pool_params: LiquidationPoolCommonData {
