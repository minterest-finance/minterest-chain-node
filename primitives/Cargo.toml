--- conflicted
+++ resolved
@@ -6,7 +6,6 @@
 
 [dependencies]
 codec = { package = "parity-scale-codec", version = "2.0.0", default-features = false }
-hex-literal = { version = "0.3.1" }
 sp-runtime = { version = "3.0.0", default-features = false }
 serde = { version = "1.0.101", optional = true }
 sp-core = { default-features = false, version = '3.0.0' }
@@ -14,10 +13,7 @@
 frame-support = { version = "3.0.0", default-features = false }
 smallvec = { default-features = false, version = '1.6.0' }
 
-<<<<<<< HEAD
 frame-system = { version = '3.0.0', default-features = false }
-=======
->>>>>>> 93b2762a
 
 [features]
 default = ["std"]
