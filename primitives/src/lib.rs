--- conflicted
+++ resolved
@@ -105,12 +105,9 @@
 	NotValidator,
 	CheckFail,
 	PoolsBalancingError,
-<<<<<<< HEAD
 	PoolsBalancingIsOff,
-=======
 	FailReceivingOraclePrice,
 	ChainlinkFeedNotExists,
->>>>>>> b08bcdcc
 }
 
 impl sp_std::fmt::Debug for OffchainErr {
@@ -120,12 +117,9 @@
 			OffchainErr::NotValidator => write!(fmt, "Not validator"),
 			OffchainErr::CheckFail => write!(fmt, "Check fail"),
 			OffchainErr::PoolsBalancingError => write!(fmt, "Pools balancing error"),
-<<<<<<< HEAD
 			OffchainErr::PoolsBalancingIsOff => write!(fmt, "Pools balancing switched off"),
-=======
 			OffchainErr::FailReceivingOraclePrice => write!(fmt, "Receiving oracle price is failed"),
 			OffchainErr::ChainlinkFeedNotExists => write!(fmt, "Can't retrieve feed for enabled currency"),
->>>>>>> b08bcdcc
 		}
 	}
 }