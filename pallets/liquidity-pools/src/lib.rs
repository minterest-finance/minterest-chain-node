//! # Liquidity Pools Module
//!
//! ## Overview
//!
//! TODO: add overview.

#![cfg_attr(not(feature = "std"), no_std)]
#![allow(clippy::unused_unit)]
#![allow(clippy::upper_case_acronyms)]

use codec::{Decode, Encode};
use frame_support::{pallet_prelude::*, traits::Get};
use minterest_primitives::{Balance, CurrencyId, CurrencyPair, Rate};
pub use module::*;
use orml_traits::MultiCurrency;
use pallet_traits::{Borrowing, PoolsManager, PriceProvider};
#[cfg(feature = "std")]
use serde::{Deserialize, Serialize};
use sp_runtime::{
	traits::{AccountIdConversion, CheckedDiv, CheckedMul, Zero},
	DispatchError, DispatchResult, FixedPointNumber, ModuleId, RuntimeDebug,
};
use sp_std::{cmp::Ordering, result, vec::Vec};

/// Pool metadata
#[cfg_attr(feature = "std", derive(Serialize, Deserialize))]
#[derive(Encode, Decode, RuntimeDebug, Eq, PartialEq, Default)]
pub struct Pool {
	/// The amount of underlying currently loaned out by the pool, and the amount upon which
	/// interest is accumulated to suppliers of the pool.
	pub total_borrowed: Balance,

	/// Accumulator of the total earned interest rate since the opening of the pool.
	pub borrow_index: Rate,

	/// Total amount of insurance of the underlying held in this pool.
	pub total_insurance: Balance,
}

#[cfg_attr(feature = "std", derive(Serialize, Deserialize))]
#[derive(Encode, Decode, RuntimeDebug, Eq, PartialEq, Default)]
pub struct PoolUserData {
	/// Total balance (with accrued interest), after applying the most
	/// recent balance-changing action.
	pub total_borrowed: Balance,

	/// Global borrow_index as of the most recent balance-changing action.
	pub interest_index: Rate,

	/// Whether or not pool as a collateral.
	pub collateral: bool,

	/// Number of partial liquidations for debt
	pub liquidation_attempts: u8,
}

#[cfg(test)]
mod mock;
#[cfg(test)]
mod tests;

type RateResult = result::Result<Rate, DispatchError>;
type CurrencyIdResult = result::Result<CurrencyId, DispatchError>;
type BalanceResult = result::Result<Balance, DispatchError>;

#[frame_support::pallet]
pub mod module {
	use super::*;
	use pallet_traits::PriceProvider;

	#[pallet::config]
	pub trait Config: frame_system::Config {
		/// The `MultiCurrency` implementation.
		type MultiCurrency: MultiCurrency<Self::AccountId, Balance = Balance, CurrencyId = CurrencyId>;

		/// Start exchange rate.
		type InitialExchangeRate: Get<Rate>;

		/// Enabled currency pairs.
		type EnabledCurrencyPair: Get<Vec<CurrencyPair>>;

		/// The price source of currencies
		type PriceSource: PriceProvider<CurrencyId>;

		#[pallet::constant]
		/// The Liquidity Pool's module id, keep all assets in Pools.
		type ModuleId: Get<ModuleId>;

		#[pallet::constant]
		/// The Liquidity Pool's account id, keep all assets in Pools.
		type LiquidityPoolAccountId: Get<Self::AccountId>;

		#[pallet::constant]
		/// Enabled underlying asset IDs.
		type EnabledUnderlyingAssetId: Get<Vec<CurrencyId>>;

		#[pallet::constant]
		/// Enabled wrapped token IDs.
		type EnabledWrappedTokensId: Get<Vec<CurrencyId>>;
	}

	#[pallet::error]
	pub enum Error<T> {
		/// Number overflow in calculation.
		NumOverflow,
		/// The currency is not enabled in protocol.
		NotValidUnderlyingAssetId,
		/// The currency is not enabled in wrapped protocol.
		NotValidWrappedTokenId,
		/// Feed price is invalid
		InvalidFeedPrice,
	}

	#[pallet::storage]
	#[pallet::getter(fn pools)]
	pub(crate) type Pools<T: Config> = StorageMap<_, Twox64Concat, CurrencyId, Pool, ValueQuery>;

	#[pallet::storage]
	#[pallet::getter(fn pool_user_data)]
	pub type PoolUserDates<T: Config> =
		StorageDoubleMap<_, Blake2_128Concat, CurrencyId, Twox64Concat, T::AccountId, PoolUserData, ValueQuery>;

	#[pallet::genesis_config]
	pub struct GenesisConfig<T: Config> {
		#[allow(clippy::type_complexity)]
		pub pools: Vec<(CurrencyId, Pool)>,
		pub pool_user_data: Vec<(CurrencyId, T::AccountId, PoolUserData)>,
	}

	#[cfg(feature = "std")]
	impl<T: Config> Default for GenesisConfig<T> {
		fn default() -> Self {
			GenesisConfig {
				pools: vec![],
				pool_user_data: vec![],
			}
		}
	}

	#[pallet::genesis_build]
	impl<T: Config> GenesisBuild<T> for GenesisConfig<T> {
		fn build(&self) {
			self.pools.iter().for_each(|(currency_id, pool)| {
				Pools::<T>::insert(
					currency_id,
					Pool {
						total_borrowed: pool.total_borrowed,
						borrow_index: pool.borrow_index,
						total_insurance: pool.total_insurance,
					},
				)
			});
			self.pool_user_data
				.iter()
				.for_each(|(currency_id, account_id, pool_user_data)| {
					PoolUserDates::<T>::insert(
						currency_id,
						account_id,
						PoolUserData {
							total_borrowed: pool_user_data.total_borrowed,
							interest_index: pool_user_data.interest_index,
							collateral: pool_user_data.collateral,
							liquidation_attempts: pool_user_data.liquidation_attempts,
						},
					)
				});
		}
	}

	#[pallet::pallet]
	pub struct Pallet<T>(PhantomData<T>);

	#[pallet::hooks]
	impl<T: Config> Hooks<T::BlockNumber> for Pallet<T> {}

	#[pallet::call]
	impl<T: Config> Pallet<T> {}
}

// Dispatchable calls implementation
impl<T: Config> Pallet<T> {
	/// Converts a specified number of underlying assets into wrapped tokens.
	/// The calculation is based on the exchange rate.
	///
	/// - `underlying_asset_id`: CurrencyId of underlying assets to be converted to wrapped tokens.
	/// - `underlying_amount`: The amount of underlying assets to be converted to wrapped tokens.
	/// Returns `wrapped_amount = underlying_amount / exchange_rate`
	pub fn convert_to_wrapped(underlying_asset_id: CurrencyId, underlying_amount: Balance) -> BalanceResult {
		let exchange_rate = Self::get_exchange_rate(underlying_asset_id)?;

		let wrapped_amount = Rate::from_inner(underlying_amount)
			.checked_div(&exchange_rate)
			.map(|x| x.into_inner())
			.ok_or(Error::<T>::NumOverflow)?;

		Ok(wrapped_amount)
	}

	/// Converts a specified number of wrapped tokens into underlying assets.
	/// The calculation is based on the exchange rate.
	///
	/// - `wrapped_id`: CurrencyId of the wrapped tokens to be converted to underlying assets.
	/// - `wrapped_amount`: The amount of wrapped tokens to be converted to underlying assets.
	///
	/// Returns `underlying_amount = wrapped_amount * exchange_rate`
	pub fn convert_from_wrapped(wrapped_id: CurrencyId, wrapped_amount: Balance) -> BalanceResult {
		let underlying_asset_id = Self::get_underlying_asset_id_by_wrapped_id(&wrapped_id)?;
		let exchange_rate = Self::get_exchange_rate(underlying_asset_id)?;

		let underlying_amount = Rate::from_inner(wrapped_amount)
			.checked_mul(&exchange_rate)
			.map(|x| x.into_inner())
			.ok_or(Error::<T>::NumOverflow)?;

		Ok(underlying_amount)
	}

	/// Gets the exchange rate between a mToken and the underlying asset.
	/// This function does not accrue interest before calculating the exchange rate.
	/// - `underlying_asset_id`: CurrencyId of underlying assets for which the exchange rate
	/// is calculated.
	///
	/// returns `exchange_rate` between a mToken and the underlying asset.
	pub fn get_exchange_rate(underlying_asset_id: CurrencyId) -> RateResult {
		let wrapped_asset_id = Self::get_wrapped_id_by_underlying_asset_id(&underlying_asset_id)?;
		// Current the total amount of cash the pool has.
		let total_cash = Self::get_pool_available_liquidity(underlying_asset_id);

		// Current total number of tokens in circulation.
		let total_supply = T::MultiCurrency::total_issuance(wrapped_asset_id);

		// Current total amount of insurance of the underlying held in this pool.
		let total_insurance = Self::get_pool_total_insurance(underlying_asset_id);

		// Current the amount of underlying currently loaned out by the pool.
		let total_borrowed = Self::get_pool_total_borrowed(underlying_asset_id);

		let current_exchange_rate =
			Self::calculate_exchange_rate(total_cash, total_supply, total_insurance, total_borrowed)?;

		Ok(current_exchange_rate)
	}

	/// Calculates the exchange rate from the underlying to the mToken.
	/// - `total_cash`: The total amount of cash the pool has.
	/// - `total_supply`: Total number of tokens in circulation.
	/// - `total_insurance`: Total amount of insurance of the underlying held in the pool.
	/// - `total_borrowed`: Total amount of outstanding borrows of the underlying in this pool.
	///
	/// returns `exchange_rate = (total_cash + total_borrowed - total_insurance) /
	/// total_supply`.
	fn calculate_exchange_rate(
		total_cash: Balance,
		total_supply: Balance,
		total_insurance: Balance,
		total_borrowed: Balance,
	) -> RateResult {
		let rate = match total_supply.cmp(&Balance::zero()) {
			// If there are no tokens minted: exchangeRate = InitialExchangeRate.
			Ordering::Equal => T::InitialExchangeRate::get(),

			// Otherwise: exchange_rate = (total_cash + total_borrowed - total_insurance) / total_supply
			_ => Rate::saturating_from_rational(
				total_cash
					.checked_add(total_borrowed)
					.and_then(|v| v.checked_sub(total_insurance))
					.ok_or(Error::<T>::NumOverflow)?,
				total_supply,
			),
		};

		Ok(rate)
	}

	/// Check if enabled underlying asset id.
	pub fn is_enabled_underlying_asset_id(underlying_asset_id: CurrencyId) -> bool {
		T::EnabledCurrencyPair::get()
			.iter()
			.any(|pair| pair.underlying_id == underlying_asset_id)
	}

	/// Gets the wrapped token ID from the underlying asset ID.
	pub fn get_wrapped_id_by_underlying_asset_id(asset_id: &CurrencyId) -> CurrencyIdResult {
		let enabled_currency_pair = T::EnabledCurrencyPair::get();

		let currency_pair = *enabled_currency_pair
			.iter()
			.find(|currency_pair| currency_pair.underlying_id == *asset_id)
			.ok_or(Error::<T>::NotValidUnderlyingAssetId)?;

		Ok(currency_pair.wrapped_id)
	}

	/// Gets the underlying asset ID from the wrapped token ID.
	pub fn get_underlying_asset_id_by_wrapped_id(wrapped_id: &CurrencyId) -> CurrencyIdResult {
		let enabled_currency_pair = T::EnabledCurrencyPair::get();

		let currency_pair = *enabled_currency_pair
			.iter()
			.find(|currency_pair| currency_pair.wrapped_id == *wrapped_id)
			.ok_or(Error::<T>::NotValidWrappedTokenId)?;

		Ok(currency_pair.underlying_id)
	}
}

// Storage setters for LiquidityPools
impl<T: Config> Pallet<T> {
	/// Sets the total borrowed value in the pool.
	pub fn set_pool_total_borrowed(pool_id: CurrencyId, new_total_borrows: Balance) -> DispatchResult {
		Pools::<T>::mutate(pool_id, |pool| pool.total_borrowed = new_total_borrows);
		Ok(())
	}

	/// Sets the borrow index in the pool.
	pub fn set_pool_borrow_index(pool_id: CurrencyId, new_borrow_index: Rate) -> DispatchResult {
		Pools::<T>::mutate(pool_id, |pool| pool.borrow_index = new_borrow_index);
		Ok(())
	}

	/// Sets the total insurance in the pool.
	pub fn set_pool_total_insurance(pool_id: CurrencyId, new_total_insurance: Balance) -> DispatchResult {
		Pools::<T>::mutate(pool_id, |r| r.total_insurance = new_total_insurance);
		Ok(())
	}

	/// Sets the total borrowed and interest index for user.
	pub fn set_user_total_borrowed_and_interest_index(
		who: &T::AccountId,
		pool_id: CurrencyId,
		new_total_borrows: Balance,
		new_interest_index: Rate,
	) -> DispatchResult {
		PoolUserDates::<T>::mutate(pool_id, who, |p| {
			p.total_borrowed = new_total_borrows;
			p.interest_index = new_interest_index;
		});
		Ok(())
	}

	/// Sets the total borrowed and the total insurance in the pool.
	pub fn set_accrual_interest_params(
		underlying_asset_id: CurrencyId,
		new_total_borrow_balance: Balance,
		new_total_insurance: Balance,
	) -> DispatchResult {
		Pools::<T>::mutate(underlying_asset_id, |r| {
			r.total_borrowed = new_total_borrow_balance;
			r.total_insurance = new_total_insurance;
		});
		Ok(())
	}

	/// Sets the parameter `collateral` to `true`.
	pub fn enable_as_collateral_internal(who: &T::AccountId, pool_id: CurrencyId) -> DispatchResult {
		PoolUserDates::<T>::mutate(pool_id, who, |p| p.collateral = true);
		Ok(())
	}

	/// Sets the parameter `collateral` to `false`.
	pub fn disable_collateral_internal(who: &T::AccountId, pool_id: CurrencyId) -> DispatchResult {
		PoolUserDates::<T>::mutate(pool_id, who, |p| p.collateral = false);
		Ok(())
	}

	/// Sets the parameter `liquidation_attempts`.
	pub fn set_user_liquidation_attempts(who: &T::AccountId, pool_id: CurrencyId, new_count: u8) -> DispatchResult {
		PoolUserDates::<T>::mutate(pool_id, who, |p| p.liquidation_attempts = new_count);
		Ok(())
	}
}

// Storage getters for LiquidityPools
impl<T: Config> Pallet<T> {
	/// Gets current the amount of underlying currently loaned out by the pool.
	pub fn get_pool_total_borrowed(pool_id: CurrencyId) -> Balance {
		Self::pools(pool_id).total_borrowed
	}

	/// Gets current total amount of insurance of the underlying held in this pool.
	pub fn get_pool_total_insurance(pool_id: CurrencyId) -> Balance {
		Self::pools(pool_id).total_insurance
	}

	/// Accumulator of the total earned interest rate since the opening of the pool
	pub fn get_pool_borrow_index(pool_id: CurrencyId) -> Rate {
		Self::pools(pool_id).borrow_index
	}

	/// Global borrow_index as of the most recent balance-changing action
	pub fn get_user_borrow_index(who: &T::AccountId, pool_id: CurrencyId) -> Rate {
		Self::pool_user_data(pool_id, who).interest_index
	}

	/// Gets total user borrowing.
	pub fn get_user_total_borrowed(who: &T::AccountId, pool_id: CurrencyId) -> Balance {
		Self::pool_user_data(pool_id, who).total_borrowed
	}

	/// Checks if the user has enabled the pool as collateral.
	pub fn check_user_available_collateral(who: &T::AccountId, pool_id: CurrencyId) -> bool {
		Self::pool_user_data(pool_id, who).collateral
	}

	// TODO: Maybe implement using a binary tree?
	/// Get list of users with active loan positions for particular pool.
	pub fn get_pool_members_with_loans(
		underlying_asset_id: CurrencyId,
	) -> result::Result<Vec<T::AccountId>, DispatchError> {
		let user_vec: Vec<T::AccountId> = PoolUserDates::<T>::iter_prefix(underlying_asset_id)
			.filter(|(_, pool_user_data)| !pool_user_data.total_borrowed.is_zero())
			.map(|(account, _)| account)
			.collect();
		Ok(user_vec)
	}

	/// Gets user liquidation attempts.
	pub fn get_user_liquidation_attempts(who: &T::AccountId, pool_id: CurrencyId) -> u8 {
		Self::pool_user_data(pool_id, who).liquidation_attempts
	}

	/// Returns an array of collateral pools for the user.
	/// The array is sorted in descending order by the number of wrapped tokens in USD.
	///
	/// - `who`: AccountId for which the pool array is returned.
	pub fn get_pools_are_collateral(who: &T::AccountId) -> result::Result<Vec<CurrencyId>, DispatchError> {
		let mut pools: Vec<(CurrencyId, Balance)> = T::EnabledCurrencyPair::get()
			.iter()
			.filter_map(|currency_pair| {
				let pool_id = currency_pair.underlying_id;
				let wrapped_id = currency_pair.wrapped_id;

				// only collateral pools.
				if !Self::pool_user_data(pool_id, who).collateral {
					return None;
				};

				// We calculate the value of the user's wrapped tokens in USD.
				let user_balance_wrapped_tokens = T::MultiCurrency::free_balance(wrapped_id, &who);
				let user_balance_underlying_asset =
					Self::convert_from_wrapped(wrapped_id, user_balance_wrapped_tokens).ok()?;
<<<<<<< HEAD
				let oracle_price = T::PriceSource::get_underlying_price(pool_id)
					.ok_or(Error::<T>::InvalidFeedPrice)
					.ok()?;
=======
				let oracle_price = T::PriceSource::get_underlying_price(pool_id)?;
>>>>>>> 2c4ee7d5
				let total_deposit_in_usd = Rate::from_inner(user_balance_underlying_asset)
					.checked_mul(&oracle_price)
					.map(|x| x.into_inner())?;

				Some((pool_id, total_deposit_in_usd))
			})
			.collect();

		// Sorted array of pools in descending order.
		pools.sort_by(|x, y| y.1.cmp(&x.1));

		Ok(pools.iter().map(|pool| pool.0).collect::<Vec<CurrencyId>>())
	}
}

// Trait Borrowing for LiquidityPools
impl<T: Config> Borrowing<T::AccountId> for Pallet<T> {
	/// Updates the new borrower balance and pool total borrow balances during the borrow operation.
	/// Also sets the global borrow_index to user interest index.
	/// - `who`: The AccountId whose borrow balance should be calculated.
	/// - `pool_id`: PoolID whose total borrow balance should be calculated.
	/// - `borrow_amount`: The amount of the underlying asset to borrow.
	/// - `account_borrows`: The borrow balance of account.
	///
	/// calculates: `account_borrows_new = account_borrows + borrow_amount`,
	///             `total_borrows_new = total_borrows + borrow_amount`.
	fn update_state_on_borrow(
		who: &T::AccountId,
		pool_id: CurrencyId,
		borrow_amount: Balance,
		account_borrows: Balance,
	) -> DispatchResult {
		let pool_borrow_index = Self::get_pool_borrow_index(pool_id);
		let pool_total_borrowed = Self::get_pool_total_borrowed(pool_id);

		// Calculate the new borrower and total borrow balances, failing on overflow:
		// account_borrows_new = account_borrows + borrow_amount
		// total_borrows_new = total_borrows + borrow_amount
		let account_borrow_new = account_borrows
			.checked_add(borrow_amount)
			.ok_or(Error::<T>::NumOverflow)?;
		let new_total_borrows = pool_total_borrowed
			.checked_add(borrow_amount)
			.ok_or(Error::<T>::NumOverflow)?;

		// Write the previously calculated values into storage.
		Self::set_pool_total_borrowed(pool_id, new_total_borrows)?;

		Self::set_user_total_borrowed_and_interest_index(&who, pool_id, account_borrow_new, pool_borrow_index)?;

		Ok(())
	}

	/// Updates the new borrower balance and pool total borrow balances during the repay operation.
	/// Also sets the global borrow_index to user interest index.
	/// - `who`: The AccountId whose borrow balance should be calculated.
	/// - `pool_id`: PoolID whose total borrow balance should be calculated.
	/// - `repay_amount`: The amount of the underlying asset to repay.
	/// - `account_borrows`: The borrow balance of account.
	///
	/// calculates: `account_borrows_new = account_borrows - borrow_amount`,
	///             `total_borrows_new = total_borrows - borrow_amount`.
	fn update_state_on_repay(
		who: &T::AccountId,
		pool_id: CurrencyId,
		repay_amount: Balance,
		account_borrows: Balance,
	) -> DispatchResult {
		let pool_borrow_index = Self::get_pool_borrow_index(pool_id);

		// Calculate the new borrower and total borrow balances, failing on overflow:
		// account_borrows_new = account_borrows - repay_amount
		// total_borrows_new = total_borrows - repay_amount
		let account_borrow_new = account_borrows
			.checked_sub(repay_amount)
			.ok_or(Error::<T>::NumOverflow)?;
		let total_borrows_new = Self::get_pool_total_borrowed(pool_id)
			.checked_sub(repay_amount)
			.ok_or(Error::<T>::NumOverflow)?;

		// Write the previously calculated values into storage.
		Self::set_pool_total_borrowed(pool_id, total_borrows_new)?;
		Self::set_user_total_borrowed_and_interest_index(&who, pool_id, account_borrow_new, pool_borrow_index)?;

		Ok(())
	}
}

impl<T: Config> PoolsManager<T::AccountId> for Pallet<T> {
	/// Gets module account id.
	fn pools_account_id() -> T::AccountId {
		T::ModuleId::get().into_account()
	}

	/// Gets current the total amount of cash the pool has.
	fn get_pool_available_liquidity(pool_id: CurrencyId) -> Balance {
		let module_account_id = Self::pools_account_id();
		T::MultiCurrency::free_balance(pool_id, &module_account_id)
	}

	/// Check if pool exists
	fn pool_exists(underlying_asset_id: &CurrencyId) -> bool {
		Pools::<T>::contains_key(underlying_asset_id)
	}
}<|MERGE_RESOLUTION|>--- conflicted
+++ resolved
@@ -66,7 +66,6 @@
 #[frame_support::pallet]
 pub mod module {
 	use super::*;
-	use pallet_traits::PriceProvider;
 
 	#[pallet::config]
 	pub trait Config: frame_system::Config {
@@ -439,13 +438,7 @@
 				let user_balance_wrapped_tokens = T::MultiCurrency::free_balance(wrapped_id, &who);
 				let user_balance_underlying_asset =
 					Self::convert_from_wrapped(wrapped_id, user_balance_wrapped_tokens).ok()?;
-<<<<<<< HEAD
-				let oracle_price = T::PriceSource::get_underlying_price(pool_id)
-					.ok_or(Error::<T>::InvalidFeedPrice)
-					.ok()?;
-=======
 				let oracle_price = T::PriceSource::get_underlying_price(pool_id)?;
->>>>>>> 2c4ee7d5
 				let total_deposit_in_usd = Rate::from_inner(user_balance_underlying_asset)
 					.checked_mul(&oracle_price)
 					.map(|x| x.into_inner())?;
