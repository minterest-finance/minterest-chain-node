--- conflicted
+++ resolved
@@ -23,13 +23,6 @@
 	///  - `at`: Needed for runtime API use. Runtime API must always be called at a specific block.
 	///
 	/// Return:
-<<<<<<< HEAD
-	/// - pool_total_supply_in_usd: total available liquidity in the protocol in usd.
-	/// - pool_total_borrow_in_usd: total borrowed including interest in the protocol in usd.
-	/// - tvl_in_usd: total value of locked money in protocol in usd.
-	/// - pool_total_protocol_interest_in_usd: total protocol interest for all pools in usd.
-	#[doc(alias("MNT RPC", "MNT controller"))]
-=======
 	/// - [`pool_total_supply_in_usd`](`ProtocolTotalValue::pool_total_supply_in_usd`):
 	/// total available liquidity in the protocol in usd.
 	/// - [`pool_total_borrow_in_usd`](`ProtocolTotalValue::pool_total_borrow_in_usd`):
@@ -38,7 +31,7 @@
 	///   in usd.
 	/// - [`pool_total_protocol_interest_in_usd`](`ProtocolTotalValue::
 	/// pool_total_protocol_interest_in_usd`): total protocol interest for all pools in usd.
->>>>>>> ff6e3f3f
+	#[doc(alias("MNT RPC", "MNT controller"))]
 	#[rpc(name = "controller_protocolTotalValues")]
 	fn get_protocol_total_values(&self, at: Option<BlockHash>) -> Result<Option<ProtocolTotalValue>>;
 
@@ -50,14 +43,7 @@
 	///  - `at`: Needed for runtime API use. Runtime API must always be called at a specific block.
 	///
 	///	is equal to:
-<<<<<<< HEAD
-	/// exchange_rate = (pool_supply_underlying + pool_borrow_underlying - pool_protocol_interest) /
-	/// pool_supply;
-	/// - borrow_rate: Borrow Interest Rate
-	/// - supply_rate: current Supply Interest Rate.
-	/// 	The supply rate is derived from the borrow_rate and the amount of Total Borrowed.
-	#[doc(alias("MNT RPC", "MNT controller"))]
-=======
+	///
 	/// `exchange_rate = (pool_supply_underlying + pool_borrow_underlying - pool_protocol_interest)
 	/// / pool_supply;`
 	///
@@ -67,7 +53,7 @@
 	/// - [`borrow_rate`](`PoolState::borrow_rate`): Borrow Interest Rate
 	/// - [`supply_rate`](`PoolState::supply_rate`): Supply Interest Rate.
 	///  The supply rate is derived from the borrow_rate and utilization_rate.
->>>>>>> ff6e3f3f
+	#[doc(alias("MNT RPC", "MNT controller"))]
 	#[rpc(name = "controller_liquidityPoolState")]
 	fn liquidity_pool_state(&self, pool_id: CurrencyId, at: Option<BlockHash>) -> Result<Option<PoolState>>;
 
@@ -92,17 +78,12 @@
 	///  - `at`: Needed for runtime API use. Runtime API must always be called at a specific block.
 	///
 	/// Return:
-<<<<<<< HEAD
-	/// - total_supply: total balance that user has in all pools converted to usd
-	/// - total_borrowed: total borrowed tokens from all pools converted to usd.
-	#[doc(alias("MNT RPC", "MNT controller"))]
-=======
 	/// - [`total_supply`](`UserPoolBalanceData::total_supply`): total balance that user has in all
 	/// pools converted to usd
 	/// - [`total_borrowed`](`UserPoolBalanceData::total_borrowed`): user total borrowed underlying
 	/// assets from all
 	/// pools converted to usd.
->>>>>>> ff6e3f3f
+	#[doc(alias("MNT RPC", "MNT controller"))]
 	#[rpc(name = "controller_userBalanceInfo")]
 	fn get_user_balance(&self, account_id: AccountId, at: Option<BlockHash>) -> Result<Option<UserPoolBalanceData>>;
 
@@ -132,12 +113,8 @@
 	///  - `at`: Needed for runtime API use. Runtime API must always be called at a specific block.
 	///
 	/// Return
-<<<<<<< HEAD
-	/// - is_admin: true / false
-	#[doc(alias("MNT RPC", "MNT controller"))]
-=======
 	/// - `is_admin`: true / false
->>>>>>> ff6e3f3f
+	#[doc(alias("MNT RPC", "MNT controller"))]
 	#[rpc(name = "controller_isAdmin")]
 	fn is_admin(&self, caller: AccountId, at: Option<BlockHash>) -> Result<Option<bool>>;
 
@@ -149,13 +126,9 @@
 	///  - `at`: Needed for runtime API use. Runtime API must always be called at a specific block.
 	///
 	/// Return:
-<<<<<<< HEAD
-	/// - amount: account total collateral converted to usd.
-	#[doc(alias("MNT RPC", "MNT controller"))]
-=======
 	/// - [`amount`](`BalanceInfo::amount`): user total collateral in all liquidity pools converted
 	/// to usd.
->>>>>>> ff6e3f3f
+	#[doc(alias("MNT RPC", "MNT controller"))]
 	#[rpc(name = "controller_accountCollateral")]
 	fn get_user_total_collateral(&self, account_id: AccountId, at: Option<BlockHash>) -> Result<Option<BalanceInfo>>;
 
@@ -168,13 +141,9 @@
 	///  - `at` : Needed for runtime API use. Runtime API must always be called at a specific block.
 	///
 	/// Return:
-<<<<<<< HEAD
-	/// - amount: account total borrow per asset.
-	#[doc(alias("MNT RPC", "MNT controller"))]
-=======
 	/// - [`amount`](`BalanceInfo::amount`): user borrow underlying in a specific liquidity pool
 	/// (underlying assets amount).
->>>>>>> ff6e3f3f
+	#[doc(alias("MNT RPC", "MNT controller"))]
 	#[rpc(name = "controller_getUserBorrowPerAsset")]
 	fn get_user_borrow_per_asset(
 		&self,
@@ -183,10 +152,6 @@
 		at: Option<BlockHash>,
 	) -> Result<Option<BalanceInfo>>;
 
-<<<<<<< HEAD
-	/// Returns user underlying asset balance for the pool
-	#[doc(alias("MNT RPC", "MNT controller"))]
-=======
 	/// Returns actual supply underlying balance for user in specific liquidity pool based on fresh
 	/// latest indexes.
 	///
@@ -199,7 +164,7 @@
 	///  Return:
 	///  - [`amount`](`BalanceInfo::amount`): user supply underlying in a specific liquidity pool
 	/// (underlying assets amount).
->>>>>>> ff6e3f3f
+	#[doc(alias("MNT RPC", "MNT controller"))]
 	#[rpc(name = "controller_getUserUnderlyingBalancePerAsset")]
 	fn get_user_underlying_balance_per_asset(
 		&self,
@@ -229,17 +194,13 @@
 	///  - `at`: Needed for runtime API use. Runtime API must always be called at a specific block.
 	///
 	/// Return:
-<<<<<<< HEAD
-	/// - (supply_apy, borrow_apy, net_apy)
-	#[doc(alias("MNT RPC", "MNT controller"))]
-=======
 	///
 	/// (supply_apy,borrow_apy,net_apy)
 	///
 	/// - [`supply_apy`](`minterest_primitives::Interest`): supply APY value for the user.
 	/// - [`borrow_apy`](`minterest_primitives::Interest`): borrow APY value for the user.
 	/// - [`net_apy`](`minterest_primitives::Interest`): net APY value for the user.
->>>>>>> ff6e3f3f
+	#[doc(alias("MNT RPC", "MNT controller"))]
 	#[rpc(name = "controller_getUserTotalSupplyBorrowAndNetApy")]
 	fn get_user_total_supply_borrow_and_net_apy(
 		&self,
@@ -256,11 +217,10 @@
 	///  - `at` : Needed for runtime API use. Runtime API must always be called at a specific block.
 	///
 	/// Returns:
-<<<<<<< HEAD
-	/// - (user_total_collateral, user_total_supply_in_usd, user_total_borrow_in_usd,
+    ///
+	/// (user_total_collateral, user_total_supply_in_usd, user_total_borrow_in_usd,
 	///   user_total_supply_apy, user_total_borrow_apy, user_net_apy)
-	#[doc(alias("MNT RPC", "MNT controller"))]
-=======
+    ///
 	/// - [`total_collateral_in_usd`](`UserData::total_collateral_in_usd`): user total collateral
 	/// in usd.
 	/// - [`total_supply_in_usd`](`UserData::total_supply_in_usd`): user total supplied to the
@@ -270,7 +230,7 @@
 	/// - [`total_supply_apy`](`UserData::total_supply_apy`): user total supply apy value.
 	/// - [`total_borrow_apy`](`UserData::total_borrow_apy`): user total borrow apy value.
 	/// - [`net_apy`](`UserData::net_apy`): user net APY value.
->>>>>>> ff6e3f3f
+	#[doc(alias("MNT RPC", "MNT controller"))]
 	#[rpc(name = "controller_getUserData")]
 	fn get_user_data(&self, account_id: AccountId, at: Option<BlockHash>) -> Result<Option<UserData>>;
 }
