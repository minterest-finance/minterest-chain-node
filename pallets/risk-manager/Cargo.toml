--- conflicted
+++ resolved
@@ -41,11 +41,6 @@
 dex = { path = "../dex" }
 mnt-token = { path = "../mnt-token" }
 test-helper = { path = "../../test-helper" }
-<<<<<<< HEAD
-module-prices = { path = "../prices" }
-whitelist-module = { path = "../whitelist" }
-=======
->>>>>>> e645abcd
 
 [features]
 default = ['std']
