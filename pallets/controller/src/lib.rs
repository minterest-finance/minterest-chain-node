#![cfg_attr(not(feature = "std"), no_std)]

use codec::{Decode, Encode};
use frame_support::{decl_error, decl_event, decl_module, decl_storage, ensure, traits::Get};
use frame_system::{self as system, ensure_signed};
use minterest_primitives::{Balance, CurrencyId, Operation, Price, Rate};
use orml_traits::MultiCurrency;
use orml_utilities::with_transaction_result;
#[cfg(feature = "std")]
use serde::{Deserialize, Serialize};
use sp_runtime::traits::CheckedSub;
use sp_runtime::{
	traits::{CheckedAdd, CheckedDiv, CheckedMul, Zero},
	DispatchError, DispatchResult, FixedPointNumber, RuntimeDebug,
};
use sp_std::{cmp::Ordering, convert::TryInto, prelude::Vec, result};

#[cfg_attr(feature = "std", derive(Serialize, Deserialize))]
#[derive(Encode, Decode, Clone, RuntimeDebug, Eq, PartialEq, Default)]
pub struct ControllerData<BlockNumber> {
	/// Block number that interest was last accrued at.
	pub timestamp: BlockNumber,
	pub supply_rate: Rate, // FIXME. Delete and implement via RPC
	pub borrow_rate: Rate,
	pub insurance_factor: Rate,
	pub max_borrow_rate: Rate,
	pub kink: Rate,
	pub base_rate_per_block: Rate,
	pub multiplier_per_block: Rate,
	pub jump_multiplier_per_block: Rate,
	/// Determines how much a user can borrow.
	pub collateral_factor: Rate,
}

/// The Administrator can pause certain actions as a safety mechanism.
#[cfg_attr(feature = "std", derive(Serialize, Deserialize))]
#[derive(Encode, Decode, RuntimeDebug, Eq, PartialEq, Default)]
pub struct PauseKeeper {
	pub deposit_paused: bool,
	pub redeem_paused: bool,
	pub borrow_paused: bool,
	pub repay_paused: bool,
}

#[cfg(test)]
mod mock;
#[cfg(test)]
mod tests;

type LiquidityPools<T> = liquidity_pools::Module<T>;
type Oracle<T> = oracle::Module<T>;
type Accounts<T> = accounts::Module<T>;

pub trait Trait: liquidity_pools::Trait + system::Trait + oracle::Trait + accounts::Trait {
	/// The overarching event type.
	type Event: From<Event> + Into<<Self as system::Trait>::Event>;

	/// Start exchange rate
	type InitialExchangeRate: Get<Rate>;

	/// The approximate number of blocks per year
	type BlocksPerYear: Get<u128>;

	/// Wrapped currency IDs.
	type UnderlyingAssetId: Get<Vec<CurrencyId>>;

	/// Wrapped currency IDs.
	type MTokensId: Get<Vec<CurrencyId>>;
}

decl_event! {
	pub enum Event {
		/// InsuranceFactor has been successfully changed
		InsuranceFactorChanged,

		/// Max Borrow Rate has been successfully changed
		MaxBorrowRateChanged,

		/// JumpMultiplierPerBlock has been successfully changed
		JumpMultiplierPerBlockHasChanged,

		/// BaseRatePerBlock has been successfully changed
		BaseRatePerBlockHasChanged,

		/// MultiplierPerBlock has been successfully changed
		MultiplierPerBlockHasChanged,

		/// The operation is paused: \[pool_id, operation\]
		OperationIsPaused(CurrencyId, Operation),

		/// The operation is unpaused: \[pool_id, operation\]
		OperationIsUnPaused(CurrencyId, Operation),

		/// Insurance balance replenished: \[pool_id, amount\]
		DepositedInsurance(CurrencyId, Balance),

		/// Insurance balance redeemed: \[pool_id, amount\]
		RedeemedInsurance(CurrencyId, Balance),
	}
}

decl_storage! {
	trait Store for Module<T: Trait> as ControllerStorage {
		pub ControllerDates get(fn controller_dates) config(): map hasher(blake2_128_concat) CurrencyId => ControllerData<T::BlockNumber>;
		pub PauseKeepers get(fn pause_keepers) config(): map hasher(blake2_128_concat) CurrencyId => PauseKeeper;
	}
}

decl_error! {
	pub enum Error for Module<T: Trait> {
		/// Number overflow in calculation.
		NumOverflow,

		/// Borrow rate is absurdly high.
		BorrowRateIsTooHight,

		/// The currency is not enabled in protocol.
		NotValidUnderlyingAssetId,

		/// The currency is not enabled in wrapped protocol.
		NotValidWrappedTokenId,

		/// Oracle unavailable or price equal 0ю
		OraclePriceError,

		/// Insufficient available liquidity.
		InsufficientLiquidity,

		/// Pool not found.
		PoolNotFound,

		/// The dispatch origin of this call must be Administrator.
		RequireAdmin,

		/// Not enough balance to deposit or withdraw or repay.
		NotEnoughBalance,

		/// Balance overflows maximum.
		///
		/// Only happened when the balance went wrong and balance overflows the integer type.
		BalanceOverflowed,

		/// Operation (deposit, redeem, borrow, repay) is paused.
		OperationPaused,

		/// Maximum borrow rate cannot be set to 0.
		MaxBorrowRateCannotBeZero,

		/// Base rate per block cannot be set to 0 at the same time as Multiplier per block.
		BaseRatePerBlockCannotBeZero,

		/// Multiplier per block cannot be set to 0 at the same time as Base rate per block.
		MultiplierPerBlockCannotBeZero,

		/// An error occurred in the parameters that were passed to the function.
		ParametersError,
	}
}

// Admin functions
decl_module! {
	pub struct Module<T: Trait> for enum Call where origin: T::Origin {
		type Error = Error<T>;
		fn deposit_event() = default;

		/// Pause specific operation (deposit, redeem, borrow, repay) with the pool.
		///
		/// The dispatch origin of this call must be Administrator.
		#[weight = 0]
		pub fn pause_specific_operation(origin, pool_id: CurrencyId, operation: Operation) -> DispatchResult {
			let sender = ensure_signed(origin)?;
			ensure!(<Accounts<T>>::is_admin_internal(&sender), Error::<T>::RequireAdmin);
			ensure!(<LiquidityPools<T>>::pool_exists(&pool_id), Error::<T>::PoolNotFound);
			match operation {
				Operation::Deposit => PauseKeepers::mutate(pool_id, |pool| pool.deposit_paused = true),
				Operation::Redeem => PauseKeepers::mutate(pool_id, |pool| pool.redeem_paused = true),
				Operation::Borrow => PauseKeepers::mutate(pool_id, |pool| pool.borrow_paused = true),
				Operation::Repay => PauseKeepers::mutate(pool_id, |pool| pool.repay_paused = true),
			};
			Self::deposit_event(Event::OperationIsPaused(pool_id, operation));
			Ok(())
		}

		/// Unpause specific operation (deposit, redeem, borrow, repay) with the pool.
		///
		/// The dispatch origin of this call must be Administrator.
		#[weight = 0]
		pub fn unpause_specific_operation(origin, pool_id: CurrencyId, operation: Operation) -> DispatchResult {
			let sender = ensure_signed(origin)?;
			ensure!(<Accounts<T>>::is_admin_internal(&sender), Error::<T>::RequireAdmin);
			ensure!(<LiquidityPools<T>>::pool_exists(&pool_id), Error::<T>::PoolNotFound);
			match operation {
				Operation::Deposit => PauseKeepers::mutate(pool_id, |pool| pool.deposit_paused = false),
				Operation::Redeem => PauseKeepers::mutate(pool_id, |pool| pool.redeem_paused = false),
				Operation::Borrow => PauseKeepers::mutate(pool_id, |pool| pool.borrow_paused = false),
				Operation::Repay => PauseKeepers::mutate(pool_id, |pool| pool.repay_paused = false),
			};
			Self::deposit_event(Event::OperationIsUnPaused(pool_id, operation));
			Ok(())
		}

		/// Replenishes the insurance balance.
		///
		/// The dispatch origin of this call must be Administrator.
		#[weight = 0]
		pub fn deposit_insurance(origin, pool_id: CurrencyId, #[compact] amount: Balance) {
			with_transaction_result(|| {
				let sender = ensure_signed(origin)?;
				ensure!(<Accounts<T>>::is_admin_internal(&sender), Error::<T>::RequireAdmin);
				Self::do_deposit_insurance(&sender, pool_id, amount)?;
				Self::deposit_event(Event::DepositedInsurance(pool_id, amount));
				Ok(())
			})?;
		}

		/// Redeem the insurance balance.
		///
		/// The dispatch origin of this call must be Administrator.
		#[weight = 0]
		pub fn redeem_insurance(origin, pool_id: CurrencyId, #[compact] amount: Balance) {
			with_transaction_result(|| {
				let sender = ensure_signed(origin)?;
				ensure!(<Accounts<T>>::is_admin_internal(&sender), Error::<T>::RequireAdmin);
				Self::do_redeem_insurance(&sender, pool_id, amount)?;
				Self::deposit_event(Event::RedeemedInsurance(pool_id, amount));
				Ok(())
			})?;
		}

		/// Set insurance factor.
		///
		/// The dispatch origin of this call must be Administrator.
		#[weight = 0]
		pub fn set_insurance_factor(origin, pool_id: CurrencyId, new_amount_n: u128, new_amount_d: u128) -> DispatchResult {
			let sender = ensure_signed(origin)?;
			ensure!(<Accounts<T>>::is_admin_internal(&sender), Error::<T>::RequireAdmin);
			ensure!(<LiquidityPools<T>>::pool_exists(&pool_id), Error::<T>::PoolNotFound);

			let new_insurance_factor = Rate::checked_from_rational(new_amount_n, new_amount_d)
				.ok_or(Error::<T>::NumOverflow)?;

			ControllerDates::<T>::mutate(pool_id, |r| r.insurance_factor = new_insurance_factor);
			Self::deposit_event(Event::InsuranceFactorChanged);
			Ok(())
		}

		/// Set Maximum borrow rate.
		///
		/// The dispatch origin of this call must be Administrator.
		#[weight = 0]
		pub fn set_max_borrow_rate(origin, pool_id: CurrencyId, new_amount_n: u128, new_amount_d: u128) -> DispatchResult {
			let sender = ensure_signed(origin)?;
			ensure!(<Accounts<T>>::is_admin_internal(&sender), Error::<T>::RequireAdmin);
			ensure!(<LiquidityPools<T>>::pool_exists(&pool_id), Error::<T>::PoolNotFound);

			let new_max_borow_rate = Rate::checked_from_rational(new_amount_n, new_amount_d)
				.ok_or(Error::<T>::NumOverflow)?;

			ensure!(!new_max_borow_rate.is_zero(), Error::<T>::MaxBorrowRateCannotBeZero);

			ControllerDates::<T>::mutate(pool_id, |r| r.max_borrow_rate = new_max_borow_rate);
			Self::deposit_event(Event::MaxBorrowRateChanged);
			Ok(())
		}

		/// Set BaseRatePerBlock from BaseRatePerYear.
		///
		/// The dispatch origin of this call must be Administrator.
		#[weight = 0]
		pub fn set_base_rate_per_block(origin, pool_id: CurrencyId, base_rate_per_year_n: u128, base_rate_per_year_d: u128) -> DispatchResult {
			let sender = ensure_signed(origin)?;
			ensure!(<Accounts<T>>::is_admin_internal(&sender), Error::<T>::RequireAdmin);
			ensure!(<LiquidityPools<T>>::pool_exists(&pool_id), Error::<T>::PoolNotFound);

			let new_base_rate_per_year = Rate::checked_from_rational(base_rate_per_year_n, base_rate_per_year_d)
				.ok_or(Error::<T>::NumOverflow)?;
			let new_base_rate_per_block = new_base_rate_per_year
				.checked_div(&Rate::from_inner(T::BlocksPerYear::get()))
				.ok_or(Error::<T>::NumOverflow)?;

			// Base rate per block cannot be set to 0 at the same time as Multiplier per block.
			if new_base_rate_per_block.is_zero() {
				ensure!(!Self::controller_dates(pool_id).multiplier_per_block.is_zero(), Error::<T>::BaseRatePerBlockCannotBeZero);
			}

			ControllerDates::<T>::mutate(pool_id, |r| r.base_rate_per_block = new_base_rate_per_block);
			Self::deposit_event(Event::BaseRatePerBlockHasChanged);
			Ok(())
		}

		/// Set MultiplierPerBlock from MultiplierPerYear.
		///
		/// The dispatch origin of this call must be Administrator.
		#[weight = 0]
		pub fn set_multiplier_per_block(origin, pool_id: CurrencyId, multiplier_rate_per_year_n: u128, multiplier_rate_per_year_d: u128) -> DispatchResult {
			let sender = ensure_signed(origin)?;
			ensure!(<Accounts<T>>::is_admin_internal(&sender), Error::<T>::RequireAdmin);
			ensure!(<LiquidityPools<T>>::pool_exists(&pool_id), Error::<T>::PoolNotFound);

			let new_multiplier_per_year = Rate::checked_from_rational(multiplier_rate_per_year_n, multiplier_rate_per_year_d)
				.ok_or(Error::<T>::NumOverflow)?;
			let new_multiplier_per_block = new_multiplier_per_year
				.checked_div(&Rate::from_inner(T::BlocksPerYear::get()))
				.ok_or(Error::<T>::NumOverflow)?;

			// Multiplier per block cannot be set to 0 at the same time as Base rate per block .
			if new_multiplier_per_block.is_zero() {
				ensure!(!Self::controller_dates(pool_id).base_rate_per_block.is_zero(), Error::<T>::MultiplierPerBlockCannotBeZero);
			}


			ControllerDates::<T>::mutate(pool_id, |r| r.multiplier_per_block = new_multiplier_per_block);
			Self::deposit_event(Event::MultiplierPerBlockHasChanged);
			Ok(())
		}

		/// Set JumpMultiplierPerBlock from JumpMultiplierPerYear.
		///
		/// The dispatch origin of this call must be Administrator.
		#[weight = 0]
		pub fn set_jump_multiplier_per_block(origin, pool_id: CurrencyId, jump_multiplier_rate_per_year_n: u128, jump_multiplier_rate_per_year_d: u128) -> DispatchResult {
			let sender = ensure_signed(origin)?;
			ensure!(<Accounts<T>>::is_admin_internal(&sender), Error::<T>::RequireAdmin);
			ensure!(<LiquidityPools<T>>::pool_exists(&pool_id), Error::<T>::PoolNotFound);

			let new_jump_multiplier_per_year = Rate::checked_from_rational(jump_multiplier_rate_per_year_n, jump_multiplier_rate_per_year_d).ok_or(Error::<T>::NumOverflow)?;
			let new_jump_multiplier_per_block = new_jump_multiplier_per_year
				.checked_div(&Rate::from_inner(T::BlocksPerYear::get()))
				.ok_or(Error::<T>::NumOverflow)?;

			ControllerDates::<T>::mutate(pool_id, |r| r.jump_multiplier_per_block = new_jump_multiplier_per_block);
			Self::deposit_event(Event::JumpMultiplierPerBlockHasChanged);
			Ok(())
		}
	}
}

type RateResult = result::Result<Rate, DispatchError>;
type BalanceResult = result::Result<Balance, DispatchError>;
type LiquidityResult = result::Result<(Balance, Balance), DispatchError>;
type CurrencyIdResult = result::Result<CurrencyId, DispatchError>;

impl<T: Trait> Module<T> {
	/// Applies accrued interest to total borrows and insurances.
	/// This calculates interest accrued from the last checkpointed block
	/// up to the current block and writes new checkpoint to storage.
	pub fn accrue_interest_rate(underlying_asset_id: CurrencyId) -> DispatchResult {
		//Remember the initial block number
		let current_block_number = <frame_system::Module<T>>::block_number();
		let accrual_block_number_previous = Self::controller_dates(underlying_asset_id).timestamp;

		//Short-circuit accumulating 0 interest
		if current_block_number == accrual_block_number_previous {
			return Ok(());
		}

		let current_total_balance = <LiquidityPools<T>>::get_pool_available_liquidity(underlying_asset_id);
		let current_total_borrowed_balance = <LiquidityPools<T>>::get_pool_total_borrowed(underlying_asset_id);
		let current_total_insurance = <LiquidityPools<T>>::get_pool_total_insurance(underlying_asset_id);
		let current_borrow_index = <LiquidityPools<T>>::get_pool_borrow_index(underlying_asset_id);

		let utilization_rate = Self::calculate_utilization_rate(
			current_total_balance,
			current_total_borrowed_balance,
			current_total_insurance,
		)?;

		// Calculate the current borrow interest rate
		let current_borrow_interest_rate = Self::calculate_borrow_interest_rate(underlying_asset_id, utilization_rate)?;

		let max_borrow_rate = ControllerDates::<T>::get(underlying_asset_id).max_borrow_rate;
		let insurance_factor = ControllerDates::<T>::get(underlying_asset_id).insurance_factor;

		// Calculate the current supply interest rate
		let current_supply_interest_rate =
			Self::calculate_supply_interest_rate(utilization_rate, current_borrow_interest_rate, insurance_factor)?;

		ensure!(
			current_borrow_interest_rate <= max_borrow_rate,
			Error::<T>::BorrowRateIsTooHight
		);

		// Calculate the number of blocks elapsed since the last accrual
		let block_delta = Self::calculate_block_delta(current_block_number, accrual_block_number_previous)?;

		/*
		Calculate the interest accumulated into borrows and insurance and the new index:
			*  simpleInterestFactor = borrowRate * blockDelta
			*  interestAccumulated = simpleInterestFactor * totalBorrows
			*  totalBorrowsNew = interestAccumulated + totalBorrows
			*  totalInsuranceNew = interestAccumulated * insuranceFactor + totalInsurance
			*  borrowIndexNew = simpleInterestFactor * borrowIndex + borrowIndex
		*/

		let simple_interest_factor = Self::calculate_interest_factor(current_borrow_interest_rate, &block_delta)?;
		let interest_accumulated =
			Self::calculate_interest_accumulated(simple_interest_factor, current_total_borrowed_balance)?;
		let new_total_borrow_balance =
			Self::calculate_new_total_borrow(interest_accumulated, current_total_borrowed_balance)?;
		let new_total_insurance =
			Self::calculate_new_total_insurance(interest_accumulated, insurance_factor, current_total_insurance)?;
		let new_borrow_index = Self::calculate_new_borrow_index(simple_interest_factor, current_borrow_index)?;

		// Save new params
		ControllerDates::<T>::mutate(underlying_asset_id, |x| x.timestamp = current_block_number);
		ControllerDates::<T>::mutate(underlying_asset_id, |x| x.borrow_rate = current_borrow_interest_rate);
		ControllerDates::<T>::mutate(underlying_asset_id, |x| x.supply_rate = current_supply_interest_rate);
		<LiquidityPools<T>>::set_accrual_interest_params(
			underlying_asset_id,
			new_total_borrow_balance,
			new_total_insurance,
		)?;
		<LiquidityPools<T>>::set_pool_borrow_index(underlying_asset_id, new_borrow_index)?;

		Ok(())
	}

	/// Converts a specified number of underlying assets into wrapped tokens.
	/// The calculation is based on the exchange rate.
	///
	/// - `underlying_asset_id`: CurrencyId of underlying assets to be converted to wrapped tokens.
	/// - `underlying_amount`: The amount of underlying assets to be converted to wrapped tokens.
	/// Returns `wrapped_amount = underlying_amount / exchange_rate`
	pub fn convert_to_wrapped(underlying_asset_id: CurrencyId, underlying_amount: Balance) -> BalanceResult {
		let exchange_rate = Self::get_exchange_rate(underlying_asset_id)?;

		let wrapped_amount = Rate::from_inner(underlying_amount)
			.checked_div(&exchange_rate)
			.map(|x| x.into_inner())
			.ok_or(Error::<T>::NumOverflow)?;

		Ok(wrapped_amount)
	}

	/// Converts a specified number of wrapped tokens into underlying assets.
	/// The calculation is based on the exchange rate.
	///
	/// - `wrapped_id`: CurrencyId of the wrapped tokens to be converted to underlying assets.
	/// - `wrapped_amount`: The amount of wrapped tokens to be converted to underlying assets.
	/// Returns `underlying_amount = wrapped_amount * exchange_rate`
	pub fn convert_from_wrapped(wrapped_id: CurrencyId, wrapped_amount: Balance) -> BalanceResult {
		let underlying_asset_id = Self::get_underlying_asset_id_by_wrapped_id(&wrapped_id)?;
		let exchange_rate = Self::get_exchange_rate(underlying_asset_id)?;

		let underlying_amount = Rate::from_inner(wrapped_amount)
			.checked_mul(&exchange_rate)
			.map(|x| x.into_inner())
			.ok_or(Error::<T>::NumOverflow)?;

		Ok(underlying_amount)
	}

	/// Return the borrow balance of account based on stored data.
	///
	/// - `who`: the address whose balance should be calculated.
	/// - `currency_id`: id of the currency, the balance of borrowing of which we calculate.
	pub fn borrow_balance_stored(who: &T::AccountId, underlying_asset_id: CurrencyId) -> BalanceResult {
		let user_borrow_balance = <LiquidityPools<T>>::get_user_total_borrowed(&who, underlying_asset_id);

		// If borrow_balance = 0 then borrow_index is likely also 0.
		// Rather than failing the calculation with a division by 0, we immediately return 0 in this case.
		if user_borrow_balance.is_zero() {
			return Ok(Balance::zero());
		};

		let pool_borrow_index = <LiquidityPools<T>>::get_pool_borrow_index(underlying_asset_id);
		let user_borrow_index = <LiquidityPools<T>>::get_user_borrow_index(&who, underlying_asset_id);

		// Calculate new borrow balance using the borrow index:
		// recent_borrow_balance = user_borrow_balance * pool_borrow_index / user_borrow_index
		let principal_times_index = Rate::from_inner(user_borrow_balance)
			.checked_mul(&pool_borrow_index)
			.map(|x| x.into_inner())
			.ok_or(Error::<T>::NumOverflow)?;

		let result = Rate::from_inner(principal_times_index)
			.checked_div(&user_borrow_index)
			.map(|x| x.into_inner())
			.ok_or(Error::<T>::NumOverflow)?;

		Ok(result)
	}

	/// Determine what the account liquidity would be if the given amounts were redeemed/borrowed.
	///
	/// - `account`: The account to determine liquidity.
	/// - `underlying_asset_id`: The pool to hypothetically redeem/borrow.
	/// - `redeem_amount`: The number of tokens to hypothetically redeem.
	/// - `borrow_amount`: The amount of underlying to hypothetically borrow.
	/// Returns (hypothetical account liquidity in excess of collateral requirements,
	///          hypothetical account shortfall below collateral requirements).
	pub fn get_hypothetical_account_liquidity(
		account: &T::AccountId,
		underlying_to_borrow: CurrencyId,
		redeem_amount: Balance,
		borrow_amount: Balance,
	) -> LiquidityResult {
		ensure!(!(borrow_amount > 0 && redeem_amount > 0), Error::<T>::ParametersError);

		let m_tokens_ids = T::MTokensId::get();

		let mut sum_collateral = Balance::zero();
		let mut sum_borrow_plus_effects = Balance::zero();

		// For each tokens the account is in
		for asset in m_tokens_ids.into_iter() {
			let underlying_asset = Self::get_underlying_asset_id_by_wrapped_id(&asset)?;

			// Read the balances and exchange rate from the cToken
			let borrow_balance = Self::borrow_balance_stored(account, underlying_asset)?;
			let exchange_rate = Self::get_exchange_rate(underlying_asset)?;
			let collateral_factor = Self::get_collateral_factor(underlying_asset);

			// Get the normalized price of the asset.
			let oracle_price =
				<Oracle<T>>::get_underlying_price(underlying_asset).map_err(|_| Error::<T>::OraclePriceError)?;

			if oracle_price.is_zero() {
				return Ok((Balance::zero(), Balance::zero()));
			}

			// Pre-compute a conversion factor from tokens -> dollars (normalized price value)
			// tokens_to_denom = collateral_factor * exchange_rate * oracle_price
			let tokens_to_denom = collateral_factor
				.checked_mul(&exchange_rate)
				.and_then(|v| v.checked_mul(&oracle_price))
				.ok_or(Error::<T>::NumOverflow)?;

			if <LiquidityPools<T>>::check_user_available_collateral(&account, underlying_asset) && borrow_amount > 0
				|| redeem_amount > 0
			{
				let m_token_balance = T::MultiCurrency::free_balance(asset, account);

				// sum_collateral += tokens_to_denom * m_token_balance
				sum_collateral =
					Self::mul_price_and_balance_add_to_prev_value(sum_collateral, m_token_balance, tokens_to_denom)?;
<<<<<<< HEAD

				// sum_borrow_plus_effects += oracle_price * borrow_balance
				sum_borrow_plus_effects = Self::mul_price_and_balance_add_to_prev_value(
					sum_borrow_plus_effects,
					borrow_balance,
					oracle_price,
				)?;
=======
>>>>>>> 46f06195
			}

			// sum_borrow_plus_effects += oracle_price * borrow_balance
			sum_borrow_plus_effects =
				Self::mul_price_and_balance_add_to_prev_value(sum_borrow_plus_effects, borrow_balance, oracle_price)?;

			// Calculate effects of interacting with Underlying Asset Modify
			if underlying_to_borrow == underlying_asset {
				// redeem effect
				if redeem_amount > 0 {
					// sum_borrow_plus_effects += tokens_to_denom * redeem_tokens
					sum_borrow_plus_effects = Self::mul_price_and_balance_add_to_prev_value(
						sum_borrow_plus_effects,
						redeem_amount,
						tokens_to_denom,
					)?;
				};
				// borrow effect
				if borrow_amount > 0 {
					// sum_borrow_plus_effects += oracle_price * borrow_amount
					sum_borrow_plus_effects = Self::mul_price_and_balance_add_to_prev_value(
						sum_borrow_plus_effects,
						borrow_amount,
						oracle_price,
					)?;
				}
			}
		}

		match sum_collateral.cmp(&sum_borrow_plus_effects) {
			Ordering::Greater => Ok((
				sum_collateral
					.checked_sub(sum_borrow_plus_effects)
					.ok_or(Error::<T>::InsufficientLiquidity)?,
				0,
			)),
			_ => Ok((
				0,
				sum_borrow_plus_effects
					.checked_sub(sum_collateral)
					.ok_or(Error::<T>::InsufficientLiquidity)?,
			)),
		}
	}

	/// Checks if the account should be allowed to deposit tokens in the given pool.
	///
	/// - `underlying_asset_id` - The CurrencyId to verify the redeem against.
	/// - `depositor` -  The account which would deposit the tokens.
	/// - `deposit_amount` - The amount of underlying being supplied to the pool in exchange for
	/// tokens.
	/// Return Ok if the deposit is allowed, otherwise a semi-opaque error code.
	pub fn deposit_allowed(
		underlying_asset_id: CurrencyId,
		_depositor: &T::AccountId,
		_deposit_amount: Balance,
	) -> DispatchResult {
		ensure!(
			Self::is_operation_allowed(underlying_asset_id, Operation::Deposit),
			Error::<T>::OperationPaused
		);
		Ok(())
	}

	/// Checks if the account should be allowed to redeem tokens in the given pool.
	///
	/// - `underlying_asset_id` - The CurrencyId to verify the redeem against.
	/// - `redeemer` -  The account which would redeem the tokens.
	/// - `redeem_amount` - The number of mTokens to exchange for the underlying asset in the
	/// market.
	/// Return Ok if the borrow is allowed, otherwise a semi-opaque error code.
	pub fn redeem_allowed(
		underlying_asset_id: CurrencyId,
		redeemer: &T::AccountId,
		redeem_amount: Balance,
	) -> DispatchResult {
		ensure!(
			Self::is_operation_allowed(underlying_asset_id, Operation::Redeem),
			Error::<T>::OperationPaused
		);

		if LiquidityPools::<T>::check_user_available_collateral(&redeemer, underlying_asset_id) {
			let (_, shortfall) =
				Self::get_hypothetical_account_liquidity(&redeemer, underlying_asset_id, redeem_amount, 0)?;

			ensure!(!(shortfall > 0), Error::<T>::InsufficientLiquidity);
		}

		Ok(())
	}

	/// Checks if the account should be allowed to borrow the underlying asset of the given pool.
	///
	/// - `underlying_asset_id` - The CurrencyId to verify the borrow against.
	/// - `who` -  The account which would borrow the asset.
	/// - `borrow_amount` - The amount of underlying assets the account would borrow.
	/// Return Ok if the borrow is allowed, otherwise a semi-opaque error code.
	pub fn borrow_allowed(
		underlying_asset_id: CurrencyId,
		who: &T::AccountId,
		borrow_amount: Balance,
	) -> DispatchResult {
		ensure!(
			Self::is_operation_allowed(underlying_asset_id, Operation::Borrow),
			Error::<T>::OperationPaused
		);

		let oracle_price =
			<Oracle<T>>::get_underlying_price(underlying_asset_id).map_err(|_| Error::<T>::OraclePriceError)?;

		ensure!(oracle_price != Price::from_inner(0), Error::<T>::OraclePriceError);

		//FIXME: add borrowCap checking

		let (_, shortfall) = Self::get_hypothetical_account_liquidity(&who, underlying_asset_id, 0, borrow_amount)?;

		ensure!(!(shortfall > 0), Error::<T>::InsufficientLiquidity);

		Ok(())
	}

	/// Checks if the account should be allowed to repay a borrow in the given pool.
	///
	/// - `underlying_asset_id` - The CurrencyId to verify the repay against.
	/// - `who` -  The account which would repay the asset.
	/// - `borrow_amount` - The amount of underlying assets the account would repay.
	/// Return Ok if the borrow is allowed, otherwise a semi-opaque error code
	pub fn repay_borrow_allowed(
		underlying_asset_id: CurrencyId,
		_who: &T::AccountId,
		_repay_amount: Balance,
	) -> DispatchResult {
		ensure!(
			Self::is_operation_allowed(underlying_asset_id, Operation::Repay),
			Error::<T>::OperationPaused
		);

		let _borrow_index = <LiquidityPools<T>>::get_pool_borrow_index(underlying_asset_id);

		Ok(())
	}

	/// Checks if a specific operation is allowed on a pool.
	///
	/// Return true - if operation is allowed, false - if operation is unallowed.
	pub fn is_operation_allowed(pool_id: CurrencyId, operation: Operation) -> bool {
		match operation {
			Operation::Deposit => !Self::pause_keepers(pool_id).deposit_paused,
			Operation::Redeem => !Self::pause_keepers(pool_id).redeem_paused,
			Operation::Borrow => !Self::pause_keepers(pool_id).borrow_paused,
			Operation::Repay => !Self::pause_keepers(pool_id).repay_paused,
		}
	}
}

// Private methods
impl<T: Trait> Module<T> {
	/// Calculates the exchange rate from the underlying to the mToken.
	/// This function does not accrue interest before calculating the exchange rate.
	pub fn get_exchange_rate(underlying_asset_id: CurrencyId) -> RateResult {
		let wrapped_asset_id = Self::get_wrapped_id_by_underlying_asset_id(&underlying_asset_id)?;
		// The total amount of cash the market has
		let total_cash = <LiquidityPools<T>>::get_pool_available_liquidity(underlying_asset_id);

		// Total number of tokens in circulation
		let total_supply = T::MultiCurrency::total_issuance(wrapped_asset_id);

		let total_insurance = <LiquidityPools<T>>::get_pool_total_insurance(underlying_asset_id);

		let total_borrowed = <LiquidityPools<T>>::get_pool_total_borrowed(underlying_asset_id);

		let current_exchange_rate =
			Self::calculate_exchange_rate(total_cash, total_supply, total_insurance, total_borrowed)?;
		// FIXME: can be removed.
		<LiquidityPools<T>>::set_current_exchange_rate(underlying_asset_id, current_exchange_rate)?;

		Ok(current_exchange_rate)
	}

	/// Calculates the exchange rate from the underlying to the mToken.
	fn calculate_exchange_rate(
		total_cash: Balance,
		total_supply: Balance,
		total_insurance: Balance,
		total_borrowed: Balance,
	) -> RateResult {
		let rate = match total_supply.cmp(&Balance::zero()) {
			// If there are no tokens minted: exchangeRate = InitialExchangeRate.
			Ordering::Equal => T::InitialExchangeRate::get(),
			// Otherwise: exchange_rate = (total_cash - total_insurance + total_borrowed) / total_supply
			_ => {
				let cash_plus_borrows = total_cash.checked_add(total_borrowed).ok_or(Error::<T>::NumOverflow)?;

				let cash_plus_borrows_minus_insurance = cash_plus_borrows
					.checked_sub(total_insurance)
					.ok_or(Error::<T>::NumOverflow)?;

				Rate::saturating_from_rational(cash_plus_borrows_minus_insurance, total_supply)
			}
		};

		Ok(rate)
	}

	/// Calculates the current borrow rate per block.
	fn calculate_borrow_interest_rate(underlying_asset_id: CurrencyId, utilization_rate: Rate) -> RateResult {
		let kink = Self::controller_dates(underlying_asset_id).kink;
		let multiplier_per_block = Self::controller_dates(underlying_asset_id).multiplier_per_block;
		let base_rate_per_block = Self::controller_dates(underlying_asset_id).base_rate_per_block;

		let borrow_interest_rate = match utilization_rate.cmp(&kink) {
			Ordering::Greater => {
				let jump_multiplier_per_block = Self::controller_dates(underlying_asset_id).jump_multiplier_per_block;
				let normal_rate = kink
					.checked_mul(&multiplier_per_block)
					.and_then(|v| v.checked_add(&base_rate_per_block))
					.ok_or(Error::<T>::NumOverflow)?;
				let excess_util = utilization_rate.checked_mul(&kink).ok_or(Error::<T>::NumOverflow)?;

				excess_util
					.checked_mul(&jump_multiplier_per_block)
					.and_then(|v| v.checked_add(&normal_rate))
					.ok_or(Error::<T>::NumOverflow)?
			}
			_ => utilization_rate
				.checked_mul(&multiplier_per_block)
				.and_then(|v| v.checked_add(&base_rate_per_block))
				.ok_or(Error::<T>::NumOverflow)?,
		};

		Ok(borrow_interest_rate)
	}

	/// Calculates the utilization rate of the pool:
	/// utilization_rate = total_borrows / (total_cash + total_borrows - total_insurance)
	fn calculate_utilization_rate(
		current_total_balance: Balance,
		current_total_borrowed_balance: Balance,
		current_total_insurance: Balance,
	) -> RateResult {
		if current_total_borrowed_balance.is_zero() {
			return Ok(Rate::zero());
		}

		let utilization_rate = Rate::checked_from_rational(
			current_total_borrowed_balance,
			current_total_balance
				.checked_add(current_total_borrowed_balance)
				.and_then(|v| v.checked_sub(current_total_insurance))
				.ok_or(Error::<T>::NumOverflow)?,
		)
		.ok_or(Error::<T>::NumOverflow)?;

		Ok(utilization_rate)
	}

	/// Calculates the supply interest rate of the pool:
	/// supply_interest_rate = utilization_rate * (borrow_rate * (1 - insurance_factor))
	fn calculate_supply_interest_rate(utilization_rate: Rate, borrow_rate: Rate, insurance_factor: Rate) -> RateResult {
		let supply_interest_rate = Rate::one()
			.checked_sub(&insurance_factor)
			.and_then(|v| v.checked_mul(&borrow_rate))
			.and_then(|v| v.checked_mul(&utilization_rate))
			.ok_or(Error::<T>::NumOverflow)?;

		Ok(supply_interest_rate)
	}

	fn calculate_block_delta(
		current_block_number: T::BlockNumber,
		accrual_block_number_previous: T::BlockNumber,
	) -> result::Result<T::BlockNumber, DispatchError> {
		ensure!(
			current_block_number >= accrual_block_number_previous,
			Error::<T>::NumOverflow
		);

		Ok(current_block_number - accrual_block_number_previous)
	}

	/// Calculates the simple interest factor:
	/// interest_factor = current_borrow_interest_rate * block_delta
	fn calculate_interest_factor(
		current_borrow_interest_rate: Rate,
		block_delta: &<T as system::Trait>::BlockNumber,
	) -> RateResult {
		let block_delta_as_usize = TryInto::try_into(*block_delta)
			.ok()
			.expect("blockchain will not exceed 2^32 blocks; qed");

		let interest_factor = Rate::saturating_from_rational(block_delta_as_usize as u128, 1)
			.checked_mul(&current_borrow_interest_rate)
			.ok_or(Error::<T>::NumOverflow)?;

		Ok(interest_factor)
	}

	// interest_accumulated = simple_interest_factor * current_total_borrowed_balance
	fn calculate_interest_accumulated(
		simple_interest_factor: Rate,
		current_total_borrowed_balance: Balance,
	) -> BalanceResult {
		let interest_accumulated = Rate::from_inner(current_total_borrowed_balance)
			.checked_mul(&simple_interest_factor)
			.map(|x| x.into_inner())
			.ok_or(Error::<T>::NumOverflow)?;

		Ok(interest_accumulated)
	}

	// new_total_borrows = interest_accumulated + total_borrows
	fn calculate_new_total_borrow(
		interest_accumulated: Balance,
		current_total_borrowed_balance: Balance,
	) -> BalanceResult {
		let new_total_borrows = interest_accumulated
			.checked_add(current_total_borrowed_balance)
			.ok_or(Error::<T>::NumOverflow)?;

		Ok(new_total_borrows)
	}

	// total_insurance_new = interest_accumulated * insurance_factor + total_insurance
	fn calculate_new_total_insurance(
		interest_accumulated: Balance,
		insurance_factor: Rate,
		current_total_insurance: Balance,
	) -> BalanceResult {
		let insurance_accumulated = Rate::from_inner(interest_accumulated)
			.checked_mul(&insurance_factor)
			.map(|x| x.into_inner())
			.ok_or(Error::<T>::NumOverflow)?;

		let total_insurance_new = insurance_accumulated
			.checked_add(current_total_insurance)
			.ok_or(Error::<T>::NumOverflow)?;

		Ok(total_insurance_new)
	}

	// new_borrow_index = simple_interest_factor * borrow_index + borrow_index
	fn calculate_new_borrow_index(simple_interest_factor: Rate, current_borrow_index: Rate) -> RateResult {
		let accumulated = simple_interest_factor
			.checked_mul(&current_borrow_index)
			.ok_or(Error::<T>::NumOverflow)?;
		let new_borrow_index = accumulated
			.checked_add(&current_borrow_index)
			.ok_or(Error::<T>::NumOverflow)?;
		Ok(new_borrow_index)
	}

	/// Returning: value += balance_scalar * rate_scalar
	fn mul_price_and_balance_add_to_prev_value(
		value: Balance,
		balance_scalar: Balance,
		rate_scalar: Rate,
	) -> BalanceResult {
		let result = value
			.checked_add(
				Rate::from_inner(balance_scalar)
					.checked_mul(&rate_scalar)
					.map(|x| x.into_inner())
					.ok_or(Error::<T>::NumOverflow)?,
			)
			.ok_or(Error::<T>::NumOverflow)?;
		Ok(result)
	}

	pub fn get_wrapped_id_by_underlying_asset_id(asset_id: &CurrencyId) -> CurrencyIdResult {
		match asset_id {
			CurrencyId::DOT => Ok(CurrencyId::MDOT),
			CurrencyId::KSM => Ok(CurrencyId::MKSM),
			CurrencyId::BTC => Ok(CurrencyId::MBTC),
			CurrencyId::ETH => Ok(CurrencyId::METH),
			_ => Err(Error::<T>::NotValidUnderlyingAssetId.into()),
		}
	}

	pub fn get_underlying_asset_id_by_wrapped_id(wrapped_id: &CurrencyId) -> CurrencyIdResult {
		match wrapped_id {
			CurrencyId::MDOT => Ok(CurrencyId::DOT),
			CurrencyId::MKSM => Ok(CurrencyId::KSM),
			CurrencyId::MBTC => Ok(CurrencyId::BTC),
			CurrencyId::METH => Ok(CurrencyId::ETH),
			_ => Err(Error::<T>::NotValidWrappedTokenId.into()),
		}
	}
}

// Getters for Controller Data
impl<T: Trait> Module<T> {
	/// Determines how much a user can borrow.
	fn get_collateral_factor(pool_id: CurrencyId) -> Rate {
		Self::controller_dates(pool_id).collateral_factor
	}
}

// Admin functions
impl<T: Trait> Module<T> {
	fn do_deposit_insurance(who: &T::AccountId, pool_id: CurrencyId, amount: Balance) -> DispatchResult {
		ensure!(<LiquidityPools<T>>::pool_exists(&pool_id), Error::<T>::PoolNotFound);
		ensure!(
			amount <= T::MultiCurrency::free_balance(pool_id, &who),
			Error::<T>::NotEnoughBalance
		);

		T::MultiCurrency::transfer(pool_id, &who, &<LiquidityPools<T>>::pools_account_id(), amount)?;

		let current_insurance_balance = <LiquidityPools<T>>::get_pool_total_insurance(pool_id);

		let new_insurance_balance = current_insurance_balance
			.checked_add(amount)
			.ok_or(Error::<T>::BalanceOverflowed)?;

		<LiquidityPools<T>>::set_pool_total_insurance(pool_id, new_insurance_balance)?;

		Ok(())
	}

	fn do_redeem_insurance(who: &T::AccountId, pool_id: CurrencyId, amount: Balance) -> DispatchResult {
		ensure!(<LiquidityPools<T>>::pool_exists(&pool_id), Error::<T>::PoolNotFound);

		let current_total_insurance = <LiquidityPools<T>>::get_pool_total_insurance(pool_id);
		ensure!(amount <= current_total_insurance, Error::<T>::NotEnoughBalance);

		T::MultiCurrency::transfer(pool_id, &<LiquidityPools<T>>::pools_account_id(), &who, amount)?;

		let new_insurance_balance = current_total_insurance
			.checked_sub(amount)
			.ok_or(Error::<T>::NotEnoughBalance)?;

		<LiquidityPools<T>>::set_pool_total_insurance(pool_id, new_insurance_balance)?;

		Ok(())
	}
}<|MERGE_RESOLUTION|>--- conflicted
+++ resolved
@@ -526,24 +526,12 @@
 				.and_then(|v| v.checked_mul(&oracle_price))
 				.ok_or(Error::<T>::NumOverflow)?;
 
-			if <LiquidityPools<T>>::check_user_available_collateral(&account, underlying_asset) && borrow_amount > 0
-				|| redeem_amount > 0
-			{
+			if <LiquidityPools<T>>::check_user_available_collateral(&account, underlying_asset) {
 				let m_token_balance = T::MultiCurrency::free_balance(asset, account);
 
 				// sum_collateral += tokens_to_denom * m_token_balance
 				sum_collateral =
 					Self::mul_price_and_balance_add_to_prev_value(sum_collateral, m_token_balance, tokens_to_denom)?;
-<<<<<<< HEAD
-
-				// sum_borrow_plus_effects += oracle_price * borrow_balance
-				sum_borrow_plus_effects = Self::mul_price_and_balance_add_to_prev_value(
-					sum_borrow_plus_effects,
-					borrow_balance,
-					oracle_price,
-				)?;
-=======
->>>>>>> 46f06195
 			}
 
 			// sum_borrow_plus_effects += oracle_price * borrow_balance
