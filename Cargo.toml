--- conflicted
+++ resolved
@@ -31,25 +31,6 @@
 
 [workspace]
 members = [
-<<<<<<< HEAD
-    'cli',
-    'rpc',
-    'primitives',
-    'service',
-    'runtime',
-    'test-helper',
-    'test-engine',
-    'pallets/liquidity-pools',
-    'pallets/minterest-model',
-    'pallets/minterest-protocol',
-    'pallets/controller',
-    'pallets/prices',
-    'pallets/risk-manager',
-    'pallets/liquidation-pools',
-    'pallets/mnt-token',
-    'pallets/dex',
-    'pallets/whitelist',
-=======
     "cli",
     "rpc",
     "primitives",
@@ -66,5 +47,4 @@
     "pallets/mnt-token",
     "pallets/dex",
     "pallets/whitelist"
->>>>>>> b1231ae9
 ]
