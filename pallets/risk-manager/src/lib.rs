--- conflicted
+++ resolved
@@ -366,22 +366,14 @@
 }
 
 impl<T: Config> Pallet<T> {
-<<<<<<< HEAD
 	/// Checks insolvent loans and liquidate them if it required.
 	fn process_insolvent_loans() -> Result<(), OffchainErr> {
-		let mut underlying_assets: Vec<CurrencyId> = CurrencyId::get_enabled_tokens_in_protocol(UnderlyingAsset);
-		let underlying_assets_count = underlying_assets.len();
-		if underlying_assets_count == 0 {
-=======
-	fn _offchain_worker() -> Result<(), OffchainErr> {
 		// Get available assets list
-		let underlying_assets: Vec<CurrencyId> = CurrencyId::get_enabled_tokens_in_protocol(UnderlyingAsset)
+		let mut underlying_assets: Vec<CurrencyId> = CurrencyId::get_enabled_tokens_in_protocol(UnderlyingAsset)
 			.into_iter()
 			.filter(|&underlying_id| T::LiquidityPoolsManager::pool_exists(&underlying_id))
 			.collect();
-
 		if underlying_assets.is_empty() {
->>>>>>> ad9b9d24
 			return Ok(());
 		}
 
