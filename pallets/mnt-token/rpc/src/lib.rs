--- conflicted
+++ resolved
@@ -26,14 +26,9 @@
 	///  - `at` : Needed for runtime API use. Runtime API must always be called at a specific block.
 	///
 	/// Return:
-<<<<<<< HEAD
-	/// - amount: the MNT accrued but not yet transferred to each user.
-	#[doc(alias("MNT RPC", "MNT mnt_token"))]
-=======
-	///
 	/// - [`amount`](`MntBalanceInfo::amount`): the MNT accrued but not yet transferred to each
 	/// user.
->>>>>>> ff6e3f3f
+	#[doc(alias("MNT RPC", "MNT mnt_token"))]
 	#[rpc(name = "mntToken_getUserTotalUnclaimedMntBalance")]
 	fn get_user_total_unclaimed_mnt_balance(
 		&self,
@@ -49,13 +44,11 @@
 	///  - `at` : Needed for runtime API use. Runtime API must always be called at a specific block.
 	///
 	/// Return:
-<<<<<<< HEAD
-	/// - (borrow_rate, supply_rate): MNT Borrow Rate and MNT Supply Rate values
-	#[doc(alias("MNT RPC", "MNT mnt_token"))]
-=======
+	/// (borrow_rate, supply_rate): MNT Borrow Rate and MNT Supply Rate values
+	///
 	/// - [`borrow_rate`](`Rate`): MNT Borrow Rate value
 	/// - [`supply_rate`](`Rate`): MNT Supply Rate value
->>>>>>> ff6e3f3f
+	#[doc(alias("MNT RPC", "MNT mnt_token"))]
 	#[rpc(name = "mntToken_getPoolMntBorrowAndSupplyRates")]
 	fn get_pool_mnt_borrow_and_supply_rates(
 		&self,
