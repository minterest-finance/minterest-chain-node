#![cfg_attr(not(feature = "std"), no_std)]

use codec::{Decode, Encode};
use frame_support::{decl_error, decl_event, decl_module, decl_storage, ensure};
use frame_system::ensure_root;
use minterest_primitives::{Balance, CurrencyId};
use pallet_traits::Borrowing;
#[cfg(feature = "std")]
use serde::{Deserialize, Serialize};
use sp_runtime::{traits::Zero, DispatchResult, FixedU128, RuntimeDebug};

#[cfg_attr(feature = "std", derive(Serialize, Deserialize))]
#[derive(Encode, Decode, RuntimeDebug, Eq, PartialEq, Default)]
pub struct Reserve {
	pub total_balance: Balance,
<<<<<<< HEAD
	pub current_interest_rate: FixedU128, // FIXME: how can i use it?
	pub total_borrowed: Balance,
	pub current_exchange_rate: FixedU128,
}

#[cfg_attr(feature = "std", derive(Serialize, Deserialize))]
#[derive(Encode, Decode, RuntimeDebug, Eq, PartialEq, Default)]
pub struct ReserveUserData {
	pub total_borrowed: Balance,
	pub collateral: bool,
	pub timestamp: u64,
=======
	pub current_liquidity_rate: Permill,
	pub is_lock: bool,
>>>>>>> c63f26c1
}

#[cfg(test)]
mod mock;
#[cfg(test)]
mod tests;

pub trait Trait: frame_system::Trait {
	type Event: From<Event> + Into<<Self as frame_system::Trait>::Event>;
}

decl_event!(
	pub enum Event {
		/// Reserve locked: \[reserve_id\]
		ReserveLocked(CurrencyId),

		/// Reserve unlocked: \[reserve_id\]
		ReserveUnLocked(CurrencyId),
	}
);

decl_error! {
	pub enum Error for Module<T: Trait> {

	ReserveNotFound,

	NotEnoughBalance,

	BalanceOverflowed,
	}
}

decl_storage! {
	 trait Store for Module<T: Trait> as LiquidityPoolsStorage {
		pub Reserves get(fn reserves) config(): map hasher(blake2_128_concat) CurrencyId => Reserve;
		pub ReserveUserDates get(fn reserve_user_data) config(): double_map
			hasher(blake2_128_concat) T::AccountId,
			hasher(blake2_128_concat) CurrencyId => ReserveUserData;
	}
}

decl_module! {
		pub struct Module<T: Trait> for enum Call where origin: T::Origin {
			type Error = Error<T>;
			fn deposit_event() = default;

			/// Locks all operations (deposit, redeem, borrow, repay)  with the reserve.
			///
			/// The dispatch origin of this call must be _Root_.
			#[weight = 10_000]
			pub fn lock_reserve_transactions(origin, reserve_id: CurrencyId) -> DispatchResult {
				let _ = ensure_root(origin)?;
				ensure!(Self::pool_exists(&reserve_id), Error::<T>::ReserveNotFound);
				Reserves::mutate(reserve_id, |r| r.is_lock = true);
				Self::deposit_event(Event::ReserveLocked(reserve_id));
				Ok(())
			}

			/// Unlocks all operations (deposit, redeem, borrow, repay)  with the reserve.
			///
			/// The dispatch origin of this call must be _Root_.
			#[weight = 10_000]
			pub fn unlock_reserve_transactions(origin, reserve_id: CurrencyId) -> DispatchResult {
				let _ = ensure_root(origin)?;
				ensure!(Self::pool_exists(&reserve_id), Error::<T>::ReserveNotFound);
				Reserves::mutate(reserve_id, |r| r.is_lock = false);
				Self::deposit_event(Event::ReserveUnLocked(reserve_id));
				Ok(())
			}
	}
}

// Setters for LiquidityPools
impl<T: Trait> Module<T> {
	pub fn set_current_interest_rate(underlying_asset_id: CurrencyId, _rate: FixedU128) -> DispatchResult {
		Reserves::mutate(underlying_asset_id, |r| {
			r.current_interest_rate = FixedU128::from_inner(1)
		});
		Ok(())
	}

	pub fn set_current_exchange_rate(underlying_asset_id: CurrencyId, rate: FixedU128) -> DispatchResult {
		Reserves::mutate(underlying_asset_id, |r| r.current_exchange_rate = rate);
		Ok(())
	}

	pub fn update_state_on_deposit(amount: Balance, currency_id: CurrencyId) -> DispatchResult {
		Self::update_reserve_liquidity(amount, Balance::zero(), currency_id)?;

		Ok(())
	}

	pub fn update_state_on_redeem(amount: Balance, currency_id: CurrencyId) -> DispatchResult {
		Self::update_reserve_liquidity(Balance::zero(), amount, currency_id)?;

		Ok(())
	}
}

// Getters for LiquidityPools
impl<T: Trait> Module<T> {
	pub fn get_reserve_available_liquidity(currency_id: CurrencyId) -> Balance {
		Self::reserves(currency_id).total_balance
	}

	pub fn get_reserve_total_borrowed(currency_id: CurrencyId) -> Balance {
		Self::reserves(currency_id).total_borrowed
	}

	pub fn get_user_total_borrowed(who: &T::AccountId, currency_id: CurrencyId) -> Balance {
		Self::reserve_user_data(who, currency_id).total_borrowed
	}

	pub fn check_user_available_collateral(who: &T::AccountId, currency_id: CurrencyId) -> bool {
		Self::reserve_user_data(who, currency_id).collateral
	}

	pub fn get_reserve_total_insurance(_currency_id: CurrencyId) -> Balance {
		//FIXME
		Balance::zero()
	}

	fn pool_exists(underlying_asset_id: &CurrencyId) -> bool {
		Reserves::contains_key(underlying_asset_id)
	}
}

// Private methods for LiquidityPools
impl<T: Trait> Module<T> {
	fn update_reserve_liquidity(
		liquidity_added: Balance,
		liquidity_taken: Balance,
		underlying_asset_id: CurrencyId,
	) -> DispatchResult {
		ensure!(Self::pool_exists(&underlying_asset_id), Error::<T>::ReserveNotFound);

		let current_reserve_balance = Self::reserves(underlying_asset_id).total_balance;

		let new_reserve_balance: Balance;

		if liquidity_added != Balance::zero() {
			new_reserve_balance = current_reserve_balance
				.checked_add(liquidity_added)
				.ok_or(Error::<T>::BalanceOverflowed)?;
		} else {
			new_reserve_balance = current_reserve_balance
				.checked_sub(liquidity_taken)
				.ok_or(Error::<T>::NotEnoughBalance)?;
		}

		Reserves::mutate(underlying_asset_id, |r| r.total_balance = new_reserve_balance);

		Ok(())
	}

	fn update_reserve_and_user_total_borrowed(
		underlying_asset_id: CurrencyId,
		amount_borrowed_add: Balance,
		amount_borrowed_reduce: Balance,
		who: &T::AccountId,
	) -> DispatchResult {
		let current_user_borrow_balance = Self::reserve_user_data(who, underlying_asset_id).total_borrowed;
		let current_total_borrow_balance = Self::reserves(underlying_asset_id).total_borrowed;

		let new_user_borrow_balance: Balance;
		let new_total_borrow_balance: Balance;

		if amount_borrowed_add != Balance::zero() {
			new_user_borrow_balance = current_user_borrow_balance
				.checked_add(amount_borrowed_add)
				.ok_or(Error::<T>::BalanceOverflowed)?;
			new_total_borrow_balance = current_total_borrow_balance
				.checked_add(amount_borrowed_add)
				.ok_or(Error::<T>::BalanceOverflowed)?;
		} else {
			new_user_borrow_balance = current_user_borrow_balance
				.checked_sub(amount_borrowed_reduce)
				.ok_or(Error::<T>::NotEnoughBalance)?;
			new_total_borrow_balance = current_total_borrow_balance
				.checked_sub(amount_borrowed_add)
				.ok_or(Error::<T>::NotEnoughBalance)?;
		}

		ReserveUserDates::<T>::mutate(who, underlying_asset_id, |x| x.total_borrowed = new_user_borrow_balance);
		Reserves::mutate(underlying_asset_id, |x| x.total_borrowed = new_total_borrow_balance);

		Ok(())
	}
}

// Trait Borrowing for LiquidityPools
impl<T: Trait> Borrowing<T::AccountId> for Module<T> {
	fn update_state_on_borrow(
		underlying_asset_id: CurrencyId,
		amount_borrowed: Balance,
		who: &T::AccountId,
	) -> DispatchResult {
		Self::update_reserve_liquidity(Balance::zero(), amount_borrowed, underlying_asset_id)?;
		Self::update_reserve_and_user_total_borrowed(underlying_asset_id, amount_borrowed, Balance::zero(), who)?;
		Ok(())
	}

	fn update_state_on_repay(
		underlying_asset_id: CurrencyId,
		amount_borrowed: Balance,
		who: &T::AccountId,
	) -> DispatchResult {
		Self::update_reserve_liquidity(amount_borrowed, Balance::zero(), underlying_asset_id)?;
		Self::update_reserve_and_user_total_borrowed(underlying_asset_id, Balance::zero(), amount_borrowed, who)?;
		Ok(())
	}
}<|MERGE_RESOLUTION|>--- conflicted
+++ resolved
@@ -13,10 +13,10 @@
 #[derive(Encode, Decode, RuntimeDebug, Eq, PartialEq, Default)]
 pub struct Reserve {
 	pub total_balance: Balance,
-<<<<<<< HEAD
 	pub current_interest_rate: FixedU128, // FIXME: how can i use it?
 	pub total_borrowed: Balance,
 	pub current_exchange_rate: FixedU128,
+	pub is_lock: bool,
 }
 
 #[cfg_attr(feature = "std", derive(Serialize, Deserialize))]
@@ -25,10 +25,7 @@
 	pub total_borrowed: Balance,
 	pub collateral: bool,
 	pub timestamp: u64,
-=======
 	pub current_liquidity_rate: Permill,
-	pub is_lock: bool,
->>>>>>> c63f26c1
 }
 
 #[cfg(test)]
