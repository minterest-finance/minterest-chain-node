--- conflicted
+++ resolved
@@ -100,32 +100,6 @@
 	fn unlock_price(_currency_id: CurrencyId) {}
 }
 
-<<<<<<< HEAD
-thread_local! {
-	static TWO: RefCell<Vec<u64>> = RefCell::new(vec![2]);
-}
-
-impl Contains<u64> for WhitelistMembers {
-	fn contains(who: &AccountId) -> bool {
-		TWO.with(|v| v.borrow().contains(who))
-	}
-
-	fn sorted_members() -> Vec<u64> {
-		TWO.with(|v| v.borrow().clone())
-	}
-
-	#[cfg(feature = "runtime-benchmarks")]
-	fn add(new: &u128) {
-		TWO.with(|v| {
-			let mut members = v.borrow_mut();
-			members.push(*new);
-			members.sort();
-		})
-	}
-}
-
-=======
->>>>>>> d07bf9aa
 pub struct ExtBuilder {
 	endowed_accounts: Vec<(AccountId, CurrencyId, Balance)>,
 	pools: Vec<(CurrencyId, Pool)>,
