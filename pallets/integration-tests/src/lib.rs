//! # Integration Tests Pallet
//!
//! ## Overview
//!
//! Integration Tests pallet is responsible for checking complex test cases with several pallets
//! involved.
//! Tests are split into different files depending on what pallet they are related to. There is also
//! a scenario_tests.rs file which isn`t related to any particular pallet.

#![cfg_attr(not(feature = "std"), no_std)]

#[cfg(test)]
mod tests {
	use controller::{ControllerData, PauseKeeper};
	use frame_support::traits::Contains;
	use frame_support::{
		assert_noop, assert_ok, ord_parameter_types, pallet_prelude::GenesisBuild, parameter_types, PalletId,
	};
	use frame_system::{offchain::SendTransactionTypes, EnsureSignedBy};
	use liquidity_pools::{Pool, PoolUserData};
	use minterest_model::MinterestModelData;
	pub use minterest_primitives::currency::CurrencyType::{UnderlyingAsset, WrappedToken};
	use minterest_primitives::{Balance, CurrencyId, Price, Rate};
	use minterest_protocol::{Error as MinterestProtocolError, PoolInitData};
	use orml_traits::{parameter_type_with_key, MultiCurrency};
	use pallet_traits::{PoolsManager, PricesManager};
	use risk_manager::RiskManagerData;
	use sp_core::H256;
	use sp_runtime::{
		testing::{Header, TestXt},
		traits::{AccountIdConversion, BlakeTwo256, IdentityLookup, One, Zero},
		transaction_validity::TransactionPriority,
		FixedPointNumber,
	};
	use sp_std::cell::RefCell;
	use std::collections::HashMap;
	use test_helper::*;

	mod controller_tests;
	mod liquidation_tests;
	mod liquidity_pools_tests;
	mod minterest_model_tests;
	mod minterest_protocol_tests;
	mod mnt_token_tests;
	mod scenario_tests;

	type UncheckedExtrinsic = frame_system::mocking::MockUncheckedExtrinsic<Test>;
	type Block = frame_system::mocking::MockBlock<Test>;

	// Configure a mock runtime to test the pallet.
	frame_support::construct_runtime!(
	pub enum Test where
		Block = Block,
		NodeBlock = Block,
		UncheckedExtrinsic = UncheckedExtrinsic,
		{
<<<<<<< HEAD
			System: frame_system::{Pallet, Call, Config, Storage, Event<T>},
			Balances: pallet_balances::{Pallet, Call, Storage, Config<T>, Event<T>},
			Tokens: orml_tokens::{Pallet, Storage, Call, Event<T>, Config<T>},
			Currencies: orml_currencies::{Pallet, Call, Event<T>},
			MinterestProtocol: minterest_protocol::{Pallet, Storage, Call, Event<T>},
			TestPools: liquidity_pools::{Pallet, Storage, Call, Config<T>},
			TestLiquidationPools: liquidation_pools::{Pallet, Storage, Call, Event<T>, Config<T>},
			TestController: controller::{Pallet, Storage, Call, Event, Config<T>},
			TestMinterestModel: minterest_model::{Pallet, Storage, Call, Event, Config<T>},
			TestDex: dex::{Pallet, Storage, Call, Event<T>},
			TestMntToken: mnt_token::{Pallet, Storage, Call, Event<T>, Config<T>},
			TestRiskManager: risk_manager::{Pallet, Storage, Call, Event<T>, Config<T>},
=======
			System: frame_system::{Module, Call, Config, Storage, Event<T>},
			Balances: pallet_balances::{Module, Call, Storage, Config<T>, Event<T>},
			Tokens: orml_tokens::{Module, Storage, Call, Event<T>, Config<T>},
			Currencies: orml_currencies::{Module, Call, Event<T>},
			MinterestProtocol: minterest_protocol::{Module, Storage, Call, Event<T>},
			TestPools: liquidity_pools::{Module, Storage, Call, Config<T>},
			TestLiquidationPools: liquidation_pools::{Module, Storage, Call, Event<T>, Config<T>},
			TestController: controller::{Module, Storage, Call, Event, Config<T>},
			TestMinterestModel: minterest_model::{Module, Storage, Call, Event, Config<T>},
			TestDex: dex::{Module, Storage, Call, Event<T>},
			TestMntToken: mnt_token::{Module, Storage, Call, Event<T>, Config<T>},
			TestRiskManager: risk_manager::{Module, Storage, Call, Event<T>, Config<T>},
			TestWhitelist: whitelist_module::{Module, Storage, Call, Event<T>, Config<T>},
>>>>>>> 7daeae82
		}
	);

	ord_parameter_types! {
		pub const ZeroAdmin: AccountId = 0;
	}

	parameter_types! {
		pub const LiquidityPoolsPalletId: PalletId = PalletId(*b"lqdy/min");
		pub const LiquidationPoolsPalletId: PalletId = PalletId(*b"lqdn/min");
		pub const MntTokenPalletId: PalletId = PalletId(*b"min/mntt");
		pub LiquidityPoolAccountId: AccountId = LiquidityPoolsPalletId::get().into_account();
		pub LiquidationPoolAccountId: AccountId = LiquidationPoolsPalletId::get().into_account();
		pub MntTokenAccountId: AccountId = MntTokenPalletId::get().into_account();
		pub InitialExchangeRate: Rate = Rate::one();
		pub EnabledUnderlyingAssetsIds: Vec<CurrencyId> = CurrencyId::get_enabled_tokens_in_protocol(UnderlyingAsset);
		pub EnabledWrappedTokensId: Vec<CurrencyId> = CurrencyId::get_enabled_tokens_in_protocol(WrappedToken);
	}

	mock_impl_system_config!(Test);
	mock_impl_balances_config!(Test);
	mock_impl_orml_tokens_config!(Test);
	mock_impl_orml_currencies_config!(Test);
	mock_impl_liquidity_pools_config!(Test);
	mock_impl_liquidation_pools_config!(Test);
	mock_impl_controller_config!(Test, ZeroAdmin);
	mock_impl_minterest_model_config!(Test, ZeroAdmin);
	mock_impl_dex_config!(Test);
	mock_impl_minterest_protocol_config!(Test, ZeroAdmin);
	mock_impl_mnt_token_config!(Test, ZeroAdmin);
	mock_impl_risk_manager_config!(Test, ZeroAdmin);
	mock_impl_whitelist_module_config!(Test, ZeroAdmin);

	thread_local! {
		static UNDERLYING_PRICE: RefCell<HashMap<CurrencyId, Price>> = RefCell::new(
			[
				(DOT, Price::one()),
				(ETH, Price::one()),
				(BTC, Price::one()),
				(KSM, Price::one()),
			]
			.iter()
			.cloned()
			.collect());
	}

	pub struct MockPriceSource;
	impl MockPriceSource {
		pub fn set_underlying_price(currency_id: CurrencyId, price: Price) {
			UNDERLYING_PRICE.with(|v| v.borrow_mut().insert(currency_id, price));
		}
	}

	impl PricesManager<CurrencyId> for MockPriceSource {
		fn get_underlying_price(currency_id: CurrencyId) -> Option<Price> {
			UNDERLYING_PRICE.with(|v| v.borrow().get(&currency_id).copied())
		}

		fn lock_price(_currency_id: CurrencyId) {}

		fn unlock_price(_currency_id: CurrencyId) {}
	}

	thread_local! {
		static FOUR: RefCell<Vec<u64>> = RefCell::new(vec![4]);
	}

	pub struct WhitelistMembers;
	impl Contains<u64> for WhitelistMembers {
		fn contains(_: &u64) -> bool {
			true
		}
		#[cfg(feature = "runtime-benchmarks")]
		fn add(new: &u128) {
			TEN_TO_FOURTEEN.with(|v| {
				let mut members = v.borrow_mut();
				members.push(*new);
				members.sort();
			})
		}
	}

	pub struct ExtBuilder {
		endowed_accounts: Vec<(AccountId, CurrencyId, Balance)>,
		pools: Vec<(CurrencyId, Pool)>,
		pool_user_data: Vec<(CurrencyId, AccountId, PoolUserData)>,
		minted_pools: Vec<(CurrencyId, Balance)>,
		controller_data: Vec<(CurrencyId, ControllerData<BlockNumber>)>,
		minterest_model_params: Vec<(CurrencyId, MinterestModelData)>,
		mnt_claim_threshold: Balance,
		risk_manager_params: Vec<(CurrencyId, RiskManagerData)>,
	}

	impl Default for ExtBuilder {
		fn default() -> Self {
			Self {
				endowed_accounts: vec![],
				pools: vec![],
				pool_user_data: vec![],
				minted_pools: vec![],
				controller_data: vec![
					(
						DOT,
						ControllerData {
							last_interest_accrued_block: 0,
							protocol_interest_factor: Rate::saturating_from_rational(1, 10),
							max_borrow_rate: Rate::saturating_from_rational(5, 1000),
							collateral_factor: Rate::saturating_from_rational(9, 10), // 90%
							borrow_cap: None,
							protocol_interest_threshold: PROTOCOL_INTEREST_TRANSFER_THRESHOLD,
						},
					),
					(
						ETH,
						ControllerData {
							last_interest_accrued_block: 0,
							protocol_interest_factor: Rate::saturating_from_rational(1, 10),
							max_borrow_rate: Rate::saturating_from_rational(5, 1000),
							collateral_factor: Rate::saturating_from_rational(9, 10), // 90%
							borrow_cap: None,
							protocol_interest_threshold: PROTOCOL_INTEREST_TRANSFER_THRESHOLD,
						},
					),
					(
						BTC,
						ControllerData {
							last_interest_accrued_block: 0,
							protocol_interest_factor: Rate::saturating_from_rational(1, 10),
							max_borrow_rate: Rate::saturating_from_rational(5, 1000),
							collateral_factor: Rate::saturating_from_rational(9, 10), // 90%
							borrow_cap: None,
							protocol_interest_threshold: PROTOCOL_INTEREST_TRANSFER_THRESHOLD,
						},
					),
				],
				minterest_model_params: vec![
					(
						DOT,
						MinterestModelData {
							kink: Rate::saturating_from_rational(8, 10),
							base_rate_per_block: Rate::zero(),
							multiplier_per_block: Rate::saturating_from_rational(9, 1_000_000_000), // 0.047304 PerYear
							jump_multiplier_per_block: Rate::saturating_from_rational(207, 1_000_000_000), // 1.09 PerYear
						},
					),
					(
						ETH,
						MinterestModelData {
							kink: Rate::saturating_from_rational(8, 10),
							base_rate_per_block: Rate::zero(),
							multiplier_per_block: Rate::saturating_from_rational(9, 1_000_000_000), // 0.047304 PerYear
							jump_multiplier_per_block: Rate::saturating_from_rational(207, 1_000_000_000), // 1.09 PerYear
						},
					),
					(
						BTC,
						MinterestModelData {
							kink: Rate::saturating_from_rational(8, 10),
							base_rate_per_block: Rate::zero(),
							multiplier_per_block: Rate::saturating_from_rational(9, 1_000_000_000), // 0.047304 PerYear
							jump_multiplier_per_block: Rate::saturating_from_rational(207, 1_000_000_000), // 1.09 PerYear
						},
					),
				],
				mnt_claim_threshold: 0, // disable by default
				risk_manager_params: vec![],
			}
		}
	}

	impl ExtBuilder {
		pub fn set_controller_data(mut self, pools: Vec<(CurrencyId, ControllerData<BlockNumber>)>) -> Self {
			self.controller_data = pools;
			self
		}

		pub fn set_minterest_model_params(mut self, pools: Vec<(CurrencyId, MinterestModelData)>) -> Self {
			self.minterest_model_params = pools;
			self
		}

		pub fn mnt_enabled_pools(mut self, pools: Vec<(CurrencyId, Balance)>) -> Self {
			self.minted_pools = pools;
			self
		}

		pub fn user_balance(mut self, user: AccountId, currency_id: CurrencyId, balance: Balance) -> Self {
			self.endowed_accounts.push((user, currency_id, balance));
			self
		}

		pub fn pool_balance(mut self, currency_id: CurrencyId, balance: Balance) -> Self {
			self.endowed_accounts
				.push((TestPools::pools_account_id(), currency_id, balance));
			self
		}

		pub fn liquidation_pool_balance(mut self, currency_id: CurrencyId, balance: Balance) -> Self {
			self.endowed_accounts
				.push((TestLiquidationPools::pools_account_id(), currency_id, balance));
			self
		}

		pub fn pool_total_borrowed(mut self, pool_id: CurrencyId, total_borrowed: Balance) -> Self {
			self.pools.push((
				pool_id,
				Pool {
					total_borrowed,
					borrow_index: Rate::one(),
					total_protocol_interest: Balance::zero(),
				},
			));
			self
		}

		pub fn pool_user_data(
			mut self,
			pool_id: CurrencyId,
			user: AccountId,
			total_borrowed: Balance,
			interest_index: Rate,
			is_collateral: bool,
			liquidation_attempts: u8,
		) -> Self {
			self.pool_user_data.push((
				pool_id,
				user,
				PoolUserData {
					total_borrowed,
					interest_index,
					is_collateral,
					liquidation_attempts,
				},
			));
			self
		}

		pub fn pool_initial(mut self, pool_id: CurrencyId) -> Self {
			self.pools.push((
				pool_id,
				Pool {
					total_borrowed: Balance::zero(),
					borrow_index: Rate::one(),
					total_protocol_interest: Balance::zero(),
				},
			));
			self
		}

		pub fn mnt_account_balance(mut self, balance: Balance) -> Self {
			self.endowed_accounts
				.push((TestMntToken::get_account_id(), MNT, balance));
			self
		}

		pub fn mnt_claim_threshold(mut self, threshold: Balance) -> Self {
			self.mnt_claim_threshold = threshold;
			self
		}

		pub fn risk_manager_params_default(mut self, pool_id: CurrencyId) -> Self {
			self.risk_manager_params.push((
				pool_id,
				RiskManagerData {
					max_attempts: 3,
					min_partial_liquidation_sum: 100_000 * DOLLARS,
					threshold: Rate::saturating_from_rational(103, 100),
					liquidation_fee: Rate::saturating_from_rational(105, 100),
				},
			));
			self
		}

		pub fn build(self) -> sp_io::TestExternalities {
			let mut t = frame_system::GenesisConfig::default().build_storage::<Test>().unwrap();

			pallet_balances::GenesisConfig::<Test> {
				balances: self
					.endowed_accounts
					.clone()
					.into_iter()
					.filter(|(_, currency_id, _)| *currency_id == MNT)
					.map(|(account_id, _, initial_balance)| (account_id, initial_balance))
					.collect::<Vec<_>>(),
			}
			.assimilate_storage(&mut t)
			.unwrap();

			orml_tokens::GenesisConfig::<Test> {
				balances: self
					.endowed_accounts
					.into_iter()
					.filter(|(_, currency_id, _)| *currency_id != MNT)
					.collect::<Vec<_>>(),
			}
			.assimilate_storage(&mut t)
			.unwrap();

			controller::GenesisConfig::<Test> {
				controller_dates: self.controller_data,
				pause_keepers: vec![
					(ETH, PauseKeeper::all_unpaused()),
					(DOT, PauseKeeper::all_unpaused()),
					(KSM, PauseKeeper::all_paused()),
					(BTC, PauseKeeper::all_unpaused()),
				],
			}
			.assimilate_storage(&mut t)
			.unwrap();

			liquidity_pools::GenesisConfig::<Test> {
				pools: self.pools,
				pool_user_data: self.pool_user_data,
			}
			.assimilate_storage(&mut t)
			.unwrap();

			minterest_model::GenesisConfig::<Test> {
				minterest_model_params: self.minterest_model_params,
				_phantom: Default::default(),
			}
			.assimilate_storage(&mut t)
			.unwrap();

			risk_manager::GenesisConfig::<Test> {
				risk_manager_params: self.risk_manager_params,
				_phantom: Default::default(),
			}
			.assimilate_storage(&mut t)
			.unwrap();

			mnt_token::GenesisConfig::<Test> {
				mnt_claim_threshold: self.mnt_claim_threshold,
				minted_pools: self.minted_pools,
				_phantom: Default::default(),
			}
			.assimilate_storage(&mut t)
			.unwrap();

			let mut ext = sp_io::TestExternalities::new(t);
			ext.execute_with(|| System::set_block_number(1));
			ext
		}
	}

	pub(crate) fn set_prices_for_assets(prices: Vec<(CurrencyId, Price)>) {
		prices.into_iter().for_each(|(currency_id, price)| {
			MockPriceSource::set_underlying_price(currency_id, price);
		});
	}
}<|MERGE_RESOLUTION|>--- conflicted
+++ resolved
@@ -54,7 +54,6 @@
 		NodeBlock = Block,
 		UncheckedExtrinsic = UncheckedExtrinsic,
 		{
-<<<<<<< HEAD
 			System: frame_system::{Pallet, Call, Config, Storage, Event<T>},
 			Balances: pallet_balances::{Pallet, Call, Storage, Config<T>, Event<T>},
 			Tokens: orml_tokens::{Pallet, Storage, Call, Event<T>, Config<T>},
@@ -67,21 +66,7 @@
 			TestDex: dex::{Pallet, Storage, Call, Event<T>},
 			TestMntToken: mnt_token::{Pallet, Storage, Call, Event<T>, Config<T>},
 			TestRiskManager: risk_manager::{Pallet, Storage, Call, Event<T>, Config<T>},
-=======
-			System: frame_system::{Module, Call, Config, Storage, Event<T>},
-			Balances: pallet_balances::{Module, Call, Storage, Config<T>, Event<T>},
-			Tokens: orml_tokens::{Module, Storage, Call, Event<T>, Config<T>},
-			Currencies: orml_currencies::{Module, Call, Event<T>},
-			MinterestProtocol: minterest_protocol::{Module, Storage, Call, Event<T>},
-			TestPools: liquidity_pools::{Module, Storage, Call, Config<T>},
-			TestLiquidationPools: liquidation_pools::{Module, Storage, Call, Event<T>, Config<T>},
-			TestController: controller::{Module, Storage, Call, Event, Config<T>},
-			TestMinterestModel: minterest_model::{Module, Storage, Call, Event, Config<T>},
-			TestDex: dex::{Module, Storage, Call, Event<T>},
-			TestMntToken: mnt_token::{Module, Storage, Call, Event<T>, Config<T>},
-			TestRiskManager: risk_manager::{Module, Storage, Call, Event<T>, Config<T>},
-			TestWhitelist: whitelist_module::{Module, Storage, Call, Event<T>, Config<T>},
->>>>>>> 7daeae82
+			TestWhitelist: whitelist_module::{Pallet, Storage, Call, Event<T>, Config<T>},
 		}
 	);
 
