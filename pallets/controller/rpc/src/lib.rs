//! RPC interface for the controller pallet.

<<<<<<< HEAD
use codec::Codec;
pub use controller_rpc_runtime_api::{ControllerApi as ControllerRuntimeApi, PoolState};
=======
pub use controller_rpc_runtime_api::{ControllerApi as ControllerRuntimeApi, PoolState, UserPoolBalanceData};
>>>>>>> e1fcbd16
use jsonrpc_core::{Error as RpcError, ErrorCode, Result};
use jsonrpc_derive::rpc;
use minterest_primitives::{AccountId, CurrencyId};
use sp_api::ProvideRuntimeApi;
use sp_blockchain::HeaderBackend;
use sp_runtime::{generic::BlockId, traits::Block as BlockT};
use std::sync::Arc;

#[rpc]
pub trait ControllerApi<BlockHash, AccountId> {
	#[rpc(name = "controller_liquidityPoolState")]
	fn liquidity_pool_state(&self, pool_id: CurrencyId, at: Option<BlockHash>) -> Result<Option<PoolState>>;

<<<<<<< HEAD
	#[rpc(name = "controller_isAdmin")]
	fn is_admin(&self, caller: AccountId, at: Option<BlockHash>) -> Result<Option<bool>>;
=======
	#[rpc(name = "controller_userBalanceInfo")]
	fn get_user_balance(&self, account_id: AccountId, at: Option<BlockHash>) -> Result<Option<UserPoolBalanceData>>;
>>>>>>> e1fcbd16
}

/// A struct that implements the [`ControllerApi`].
pub struct Controller<C, B> {
	client: Arc<C>,
	_marker: std::marker::PhantomData<B>,
}

impl<C, B> Controller<C, B> {
	/// Create new `LiquidityPool` with the given reference to the client.
	pub fn new(client: Arc<C>) -> Self {
		Self {
			client,
			_marker: Default::default(),
		}
	}
}

pub enum Error {
	RuntimeError,
}

impl From<Error> for i64 {
	fn from(e: Error) -> i64 {
		match e {
			Error::RuntimeError => 1,
		}
	}
}

impl<C, Block, AccountId> ControllerApi<<Block as BlockT>::Hash, AccountId> for Controller<C, Block>
where
	Block: BlockT,
	C: Send + Sync + 'static + ProvideRuntimeApi<Block> + HeaderBackend<Block>,
	C::Api: ControllerRuntimeApi<Block, AccountId>,
	AccountId: Codec,
{
	fn liquidity_pool_state(
		&self,
		pool_id: CurrencyId,
		at: Option<<Block as BlockT>::Hash>,
	) -> Result<Option<PoolState>> {
		let api = self.client.runtime_api();
		let at = BlockId::hash(at.unwrap_or_else(||
            // If the block hash is not supplied assume the best block.
            self.client.info().best_hash));
		api.liquidity_pool_state(&at, pool_id).map_err(|e| RpcError {
			code: ErrorCode::ServerError(Error::RuntimeError.into()),
			message: "Unable to get pool state.".into(),
			data: Some(format!("{:?}", e).into()),
		})
	}

<<<<<<< HEAD
	fn is_admin(&self, caller: AccountId, at: Option<<Block as BlockT>::Hash>) -> Result<Option<bool>> {
		let api = self.client.runtime_api();
		let at = BlockId::hash(at.unwrap_or_else(||
			// If the block hash is not supplied assume the best block.
			self.client.info().best_hash));
		api.is_admin(&at, caller).map_err(|e| RpcError {
			code: ErrorCode::ServerError(Error::RuntimeError.into()),
			message: "Unable to check if is an admin.".into(),
			data: Some(format!("{:?}", e).into()),
		})
=======
	fn get_user_balance(
		&self,
		account_id: AccountId,
		at: Option<<Block as BlockT>::Hash>,
	) -> Result<Option<UserPoolBalanceData>> {
		let api = self.client.runtime_api();
		let at = BlockId::hash(at.unwrap_or_else(||
            // If the block hash is not supplied assume the best block.
            self.client.info().best_hash));
		api.get_total_supply_and_borrowed_usd_balance(&at, account_id)
			.map_err(|e| RpcError {
				code: ErrorCode::ServerError(Error::RuntimeError.into()),
				message: "Unable to get balance info.".into(),
				data: Some(format!("{:?}", e).into()),
			})
>>>>>>> e1fcbd16
	}
}<|MERGE_RESOLUTION|>--- conflicted
+++ resolved
@@ -1,11 +1,7 @@
 //! RPC interface for the controller pallet.
 
-<<<<<<< HEAD
 use codec::Codec;
-pub use controller_rpc_runtime_api::{ControllerApi as ControllerRuntimeApi, PoolState};
-=======
 pub use controller_rpc_runtime_api::{ControllerApi as ControllerRuntimeApi, PoolState, UserPoolBalanceData};
->>>>>>> e1fcbd16
 use jsonrpc_core::{Error as RpcError, ErrorCode, Result};
 use jsonrpc_derive::rpc;
 use minterest_primitives::{AccountId, CurrencyId};
@@ -19,13 +15,11 @@
 	#[rpc(name = "controller_liquidityPoolState")]
 	fn liquidity_pool_state(&self, pool_id: CurrencyId, at: Option<BlockHash>) -> Result<Option<PoolState>>;
 
-<<<<<<< HEAD
+	#[rpc(name = "controller_userBalanceInfo")]
+	fn get_user_balance(&self, account_id: AccountId, at: Option<BlockHash>) -> Result<Option<UserPoolBalanceData>>;
+
 	#[rpc(name = "controller_isAdmin")]
 	fn is_admin(&self, caller: AccountId, at: Option<BlockHash>) -> Result<Option<bool>>;
-=======
-	#[rpc(name = "controller_userBalanceInfo")]
-	fn get_user_balance(&self, account_id: AccountId, at: Option<BlockHash>) -> Result<Option<UserPoolBalanceData>>;
->>>>>>> e1fcbd16
 }
 
 /// A struct that implements the [`ControllerApi`].
@@ -79,18 +73,6 @@
 		})
 	}
 
-<<<<<<< HEAD
-	fn is_admin(&self, caller: AccountId, at: Option<<Block as BlockT>::Hash>) -> Result<Option<bool>> {
-		let api = self.client.runtime_api();
-		let at = BlockId::hash(at.unwrap_or_else(||
-			// If the block hash is not supplied assume the best block.
-			self.client.info().best_hash));
-		api.is_admin(&at, caller).map_err(|e| RpcError {
-			code: ErrorCode::ServerError(Error::RuntimeError.into()),
-			message: "Unable to check if is an admin.".into(),
-			data: Some(format!("{:?}", e).into()),
-		})
-=======
 	fn get_user_balance(
 		&self,
 		account_id: AccountId,
@@ -106,6 +88,17 @@
 				message: "Unable to get balance info.".into(),
 				data: Some(format!("{:?}", e).into()),
 			})
->>>>>>> e1fcbd16
+	}
+
+	fn is_admin(&self, caller: AccountId, at: Option<<Block as BlockT>::Hash>) -> Result<Option<bool>> {
+		let api = self.client.runtime_api();
+		let at = BlockId::hash(at.unwrap_or_else(||
+			// If the block hash is not supplied assume the best block.
+			self.client.info().best_hash));
+		api.is_admin(&at, caller).map_err(|e| RpcError {
+			code: ErrorCode::ServerError(Error::RuntimeError.into()),
+			message: "Unable to check if is an admin.".into(),
+			data: Some(format!("{:?}", e).into()),
+		})
 	}
 }