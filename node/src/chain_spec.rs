--- conflicted
+++ resolved
@@ -286,14 +286,11 @@
 						borrow_rate: FixedU128::from_inner(0),
 						insurance_factor: FixedU128::saturating_from_rational(1, 10),
 						max_borrow_rate: FixedU128::saturating_from_rational(5, 1000),
-<<<<<<< HEAD
-						collateral_factor: FixedU128::saturating_from_rational(9, 10), // 90%
-=======
 						kink: FixedU128::saturating_from_rational(8, 10),
 						base_rate_per_block: FixedU128::from_inner(0),
 						multiplier_per_block: FixedU128::saturating_from_rational(9, 1_000_000_000),
 						jump_multiplier_per_block: FixedU128::saturating_from_rational(2, 1),
->>>>>>> 76c8eb24
+						collateral_factor: FixedU128::saturating_from_rational(9, 10), // 90%
 					},
 				),
 				(
@@ -303,14 +300,11 @@
 						borrow_rate: FixedU128::from_inner(0),
 						insurance_factor: FixedU128::saturating_from_rational(1, 10),
 						max_borrow_rate: FixedU128::saturating_from_rational(5, 1000),
-<<<<<<< HEAD
-						collateral_factor: FixedU128::saturating_from_rational(9, 10), // 90%
-=======
 						kink: FixedU128::saturating_from_rational(8, 10),
 						base_rate_per_block: FixedU128::from_inner(0),
 						multiplier_per_block: FixedU128::saturating_from_rational(9, 1_000_000_000),
 						jump_multiplier_per_block: FixedU128::saturating_from_rational(2, 1),
->>>>>>> 76c8eb24
+						collateral_factor: FixedU128::saturating_from_rational(9, 10), // 90%
 					},
 				),
 				(
@@ -320,14 +314,11 @@
 						borrow_rate: FixedU128::from_inner(0),
 						insurance_factor: FixedU128::saturating_from_rational(1, 10),
 						max_borrow_rate: FixedU128::saturating_from_rational(5, 1000),
-<<<<<<< HEAD
-						collateral_factor: FixedU128::saturating_from_rational(9, 10), // 90%
-=======
 						kink: FixedU128::saturating_from_rational(8, 10),
 						base_rate_per_block: FixedU128::from_inner(0),
 						multiplier_per_block: FixedU128::saturating_from_rational(9, 1_000_000_000),
 						jump_multiplier_per_block: FixedU128::saturating_from_rational(2, 1),
->>>>>>> 76c8eb24
+						collateral_factor: FixedU128::saturating_from_rational(9, 10), // 90%
 					},
 				),
 				(
@@ -337,14 +328,11 @@
 						borrow_rate: FixedU128::from_inner(0),
 						insurance_factor: FixedU128::saturating_from_rational(1, 10),
 						max_borrow_rate: FixedU128::saturating_from_rational(5, 1000),
-<<<<<<< HEAD
-						collateral_factor: FixedU128::saturating_from_rational(9, 10), // 90%
-=======
 						kink: FixedU128::saturating_from_rational(8, 10),
 						base_rate_per_block: FixedU128::from_inner(0),
 						multiplier_per_block: FixedU128::saturating_from_rational(9, 1_000_000_000),
 						jump_multiplier_per_block: FixedU128::saturating_from_rational(2, 1),
->>>>>>> 76c8eb24
+						collateral_factor: FixedU128::saturating_from_rational(9, 10), // 90%
 					},
 				),
 			],
