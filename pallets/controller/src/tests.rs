use super::*;
use mock::*;

use frame_support::{assert_err, assert_noop, assert_ok, error::BadOrigin};

#[test]
fn accrue_interest_should_work() {
	ExtBuilder::default()
<<<<<<< HEAD
		.set_btc_and_dot_pool_mock()
=======
		.borrow_interest_rate_equal_7_200_000_000()
>>>>>>> 76c8eb24
		.build()
		.execute_with(|| {
			System::set_block_number(1);
			assert_ok!(Controller::accrue_interest_rate(CurrencyId::DOT));
<<<<<<< HEAD
=======
			assert_eq!(Controller::controller_dates(CurrencyId::DOT).timestamp, 1);

>>>>>>> 76c8eb24
			assert_noop!(
				Controller::accrue_interest_rate(CurrencyId::BTC),
				Error::<Runtime>::OperationsLocked
			);
<<<<<<< HEAD
			//FIXME: add test for: MaxBorrowRate
=======

			assert_eq!(TestPools::pools(CurrencyId::DOT).total_insurance, 57_600_000_000);
			assert_eq!(
				Controller::controller_dates(CurrencyId::DOT).borrow_rate,
				Rate::saturating_from_rational(72u128, 10_000_000_000u128)
			);

			assert_eq!(
				TestPools::pools(CurrencyId::DOT).total_borrowed,
				80_000_000_576_000_000_000
			);
			assert_eq!(
				TestPools::pools(CurrencyId::DOT).borrow_index,
				Rate::from_inner(1_000_000_007_200_000_000)
			);
		});
}

#[test]
fn accrue_interest_should_not_work() {
	ExtBuilder::default()
		.borrow_interest_rate_equal_7_200_000_000()
		.build()
		.execute_with(|| {
			System::set_block_number(1);
			assert_ok!(Controller::accrue_interest_rate(CurrencyId::DOT));
			assert_eq!(Controller::controller_dates(CurrencyId::DOT).timestamp, 1);

			System::set_block_number(20);
			assert_noop!(
				Controller::accrue_interest_rate(CurrencyId::DOT),
				Error::<Runtime>::BorrowRateIsTooHight
			);

			assert_ok!(Controller::set_max_borrow_rate(Origin::root(), CurrencyId::DOT, 2, 1));
			assert_ok!(Controller::accrue_interest_rate(CurrencyId::DOT));
>>>>>>> 76c8eb24
		});
}

#[test]
fn convert_to_wrapped_should_work() {
	ExtBuilder::default()
		.exchange_rate_less_than_one()
		.build()
		.execute_with(|| {
			assert_ok!(Currencies::transfer(
				Origin::signed(ALICE),
				TestPools::pools_account_id(),
				CurrencyId::DOT,
				100
			));
			assert_ok!(Controller::convert_to_wrapped(CurrencyId::DOT, 10));
			assert_eq!(Controller::convert_to_wrapped(CurrencyId::DOT, 10), Ok(10));
			assert_err!(
				Controller::convert_to_wrapped(CurrencyId::BTC, Balance::max_value()),
				Error::<Runtime>::NumOverflow
			);
		});
}

#[test]
fn calculate_interest_rate_should_work() {
	ExtBuilder::default().build().execute_with(|| {
		assert_ok!(Controller::calculate_interest_rate(CurrencyId::DOT));
		assert_eq!(
			Controller::calculate_interest_rate(CurrencyId::DOT),
			Ok(Rate::saturating_from_rational(1, 1))
		);
	});
}

#[test]
fn convert_from_wrapped_should_work() {
	ExtBuilder::default()
		.exchange_rate_greater_than_one()
		.build()
		.execute_with(|| {
			assert_ok!(Currencies::transfer(
				Origin::signed(ALICE),
				TestPools::pools_account_id(),
				CurrencyId::DOT,
				100
			));
			assert_ok!(Currencies::transfer(
				Origin::signed(ALICE),
				TestPools::pools_account_id(),
				CurrencyId::BTC,
				100
			));
			assert_ok!(Controller::convert_from_wrapped(CurrencyId::MDOT, 10));
			assert_eq!(Controller::convert_from_wrapped(CurrencyId::MDOT, 10), Ok(10));
			assert_err!(
				Controller::convert_from_wrapped(CurrencyId::MBTC, Balance::max_value()),
				Error::<Runtime>::NumOverflow
			);
		});
}

#[test]
fn calculate_exchange_rate_should_work() {
	ExtBuilder::default().build().execute_with(|| {
		assert_ok!(Controller::calculate_exchange_rate(102, 100, 2, 20));
		assert_eq!(
			Controller::calculate_exchange_rate(102, 100, 2, 20),
			Ok(Rate::saturating_from_rational(12, 10))
		);
		assert_eq!(
			Controller::calculate_exchange_rate(102, 0, 2, 0),
			Ok(Rate::saturating_from_rational(1, 1))
		)
	});
}

#[test]
fn get_exchange_rate_should_work() {
	ExtBuilder::default()
		.one_hundred_dots_for_alice()
		.build()
		.execute_with(|| {
			assert_ok!(Currencies::transfer(
				Origin::signed(ALICE),
				TestPools::pools_account_id(),
				CurrencyId::DOT,
				100
			));
			assert_ok!(Controller::get_exchange_rate(CurrencyId::DOT));
			assert_eq!(
				Controller::get_exchange_rate(CurrencyId::DOT),
				Ok(Rate::saturating_from_rational(1, 1))
			);
			assert_eq!(
				TestPools::pools(&CurrencyId::DOT).current_exchange_rate,
				Rate::saturating_from_rational(1, 1)
			);
		});
}

#[test]
fn calculate_borrow_interest_rate_should_work() {
	ExtBuilder::default().build().execute_with(|| {
		assert_ok!(Controller::calculate_borrow_interest_rate(CurrencyId::DOT, 102, 20, 2));

		// utilization rate less than kink
		assert_eq!(
			Controller::calculate_borrow_interest_rate(CurrencyId::DOT, 37, 70, 7),
			Ok(Rate::saturating_from_rational(63u128, 10_000_000_000u128))
		);

		// utilization rate larger or equal than kink
		assert_eq!(
			Controller::calculate_borrow_interest_rate(CurrencyId::DOT, 18, 90, 8),
			Ok(Rate::saturating_from_rational(14400000072u128, 10_000_000_000u128))
		);
	});
}

#[test]
fn calculate_block_delta_should_work() {
	ExtBuilder::default().build().execute_with(|| {
		assert_eq!(Controller::calculate_block_delta(10, 5), Ok(5));
		assert_noop!(Controller::calculate_block_delta(5, 10), Error::<Runtime>::NumOverflow);
	});
}

#[test]
fn calculate_interest_factor_should_work() {
	ExtBuilder::default().build().execute_with(|| {
		assert_ok!(Controller::calculate_interest_factor(
			Rate::saturating_from_rational(1, 10),
			&10
		));
		assert_eq!(
			Controller::calculate_interest_factor(Rate::saturating_from_rational(1, 10), &10),
			Ok(Rate::from_inner(1_000_000_000_000_000_000))
		);
	});
}

#[test]
fn calculate_interest_accumulated_should_work() {
	ExtBuilder::default().build().execute_with(|| {
		assert_ok!(Controller::calculate_interest_accumulated(
			Rate::saturating_from_rational(1, 1),
			TestPools::get_pool_available_liquidity(CurrencyId::DOT)
		));
		assert_eq!(
			Controller::calculate_interest_accumulated(
				Rate::saturating_from_rational(0, 1),
				TestPools::get_pool_available_liquidity(CurrencyId::DOT)
			),
			Ok(0)
		);
		assert_eq!(
			Controller::calculate_interest_accumulated(
				Rate::saturating_from_rational(3, 100), // eq 0.03 == 3%
				200
			),
			Ok(6)
		);
		assert_noop!(
			Controller::calculate_interest_accumulated(Rate::saturating_from_rational(11, 10), Balance::max_value()),
			Error::<Runtime>::NumOverflow
		);
	});
}

#[test]
fn calculate_new_total_borrow_should_work() {
	ExtBuilder::default().build().execute_with(|| {
		assert_ok!(Controller::calculate_new_total_borrow(100, 100));
		assert_eq!(Controller::calculate_new_total_borrow(0, 100), Ok(100));
		assert_noop!(
			Controller::calculate_new_total_borrow(1, Balance::max_value()),
			Error::<Runtime>::NumOverflow
		);
	});
}

#[test]
fn calculate_new_total_insurance_should_work() {
	ExtBuilder::default().build().execute_with(|| {
		assert_ok!(Controller::calculate_new_total_insurance(
			100,
			Rate::saturating_from_rational(1, 1),
			100
		));
		assert_eq!(
			Controller::calculate_new_total_insurance(100, Rate::saturating_from_rational(0, 1), 250),
			Ok(250)
		);
		assert_noop!(
			Controller::calculate_new_total_insurance(Balance::max_value(), Rate::saturating_from_rational(11, 10), 1),
			Error::<Runtime>::NumOverflow
		);
		assert_noop!(
			Controller::calculate_new_total_insurance(Balance::max_value(), Rate::saturating_from_rational(1, 1), 1),
			Error::<Runtime>::NumOverflow
		);
	});
}

#[test]
fn get_wrapped_id_by_underlying_asset_id_should_work() {
	ExtBuilder::default().build().execute_with(|| {
		assert_ok!(Controller::get_wrapped_id_by_underlying_asset_id(&CurrencyId::DOT));
		assert_eq!(
			Controller::get_wrapped_id_by_underlying_asset_id(&CurrencyId::DOT),
			Ok(CurrencyId::MDOT)
		);
		assert_noop!(
			Controller::get_wrapped_id_by_underlying_asset_id(&CurrencyId::MDOT),
			Error::<Runtime>::NotValidUnderlyingAssetId
		);
	});
}

#[test]
fn get_underlying_asset_id_by_wrapped_id_should_work() {
	ExtBuilder::default().build().execute_with(|| {
		assert_ok!(Controller::get_underlying_asset_id_by_wrapped_id(&CurrencyId::MDOT));
		assert_eq!(
			Controller::get_underlying_asset_id_by_wrapped_id(&CurrencyId::MDOT),
			Ok(CurrencyId::DOT)
		);
		assert_noop!(
			Controller::get_underlying_asset_id_by_wrapped_id(&CurrencyId::DOT),
			Error::<Runtime>::NotValidWrappedTokenId
		);
	});
}

#[test]
fn borrow_balance_stored_with_zero_balance_should_work() {
	ExtBuilder::default()
		.set_alice_interest_index()
		.build()
		.execute_with(|| {
			assert_eq!(
				Controller::borrow_balance_stored(&ALICE, CurrencyId::DOT),
				Ok(Balance::zero())
			);
		});
}

#[test]
fn borrow_balance_stored_should_work() {
	ExtBuilder::default()
		.set_btc_and_dot_pool_mock()
		.set_alice_total_borrowed_and_interest_index()
		.build()
		.execute_with(|| {
			assert_eq!(Controller::borrow_balance_stored(&ALICE, CurrencyId::DOT), Ok(50));
		});
}

#[test]
fn calculate_utilisation_rate_should_work() {
	ExtBuilder::default().build().execute_with(|| {
		assert_ok!(Controller::calculate_utilization_rate(100, 0, 2));
		assert_eq!(Controller::calculate_utilization_rate(0, 0, 0), Ok(Rate::from_inner(0)));
		assert_eq!(
			Controller::calculate_utilization_rate(22, 80, 2),
			Ok(Rate::saturating_from_rational(8, 10))
		);

		assert_noop!(
			Controller::calculate_utilization_rate(Balance::max_value(), 80, 2),
			Error::<Runtime>::NumOverflow
		);
	});
}

#[test]
fn calculate_new_borrow_index_should_work() {
	ExtBuilder::default().build().execute_with(|| {
		assert_ok!(Controller::calculate_new_borrow_index(
			Rate::saturating_from_rational(63u128, 10_000_000_000u128),
			Rate::saturating_from_rational(1, 1)
		));
		assert_eq!(
			Controller::calculate_new_borrow_index(
				Rate::saturating_from_rational(63u128, 10_000_000_000u128),
				Rate::saturating_from_rational(1, 1)
			),
			Ok(Rate::from_inner(1_000_000_006_300_000_000))
		);
	});
}

/* ----------------------------------------------------------------------------------------- */

// Admin functions

#[test]
fn set_insurance_factor_should_work() {
	ExtBuilder::default().build().execute_with(|| {
		assert_ok!(Controller::set_insurance_factor(
			Origin::root(),
			CurrencyId::DOT,
			20,
			10
		));
		assert_eq!(
			Controller::controller_dates(CurrencyId::DOT).insurance_factor,
			Rate::saturating_from_rational(20, 10)
		);
		assert_noop!(
			Controller::set_insurance_factor(Origin::root(), CurrencyId::DOT, 20, 0),
			Error::<Runtime>::NumOverflow
		);
		assert_noop!(
			Controller::set_insurance_factor(Origin::signed(ALICE), CurrencyId::DOT, 20, 10),
			BadOrigin
		);
		assert_noop!(
			Controller::set_insurance_factor(Origin::root(), CurrencyId::MDOT, 20, 10),
			Error::<Runtime>::NotValidUnderlyingAssetId
		);
	});
}

#[test]
fn set_max_borrow_rate_should_work() {
	ExtBuilder::default().build().execute_with(|| {
		assert_ok!(Controller::set_max_borrow_rate(Origin::root(), CurrencyId::DOT, 20, 10));
		assert_eq!(
			Controller::controller_dates(CurrencyId::DOT).max_borrow_rate,
			Rate::saturating_from_rational(20, 10)
		);
		assert_noop!(
			Controller::set_max_borrow_rate(Origin::root(), CurrencyId::DOT, 20, 0),
			Error::<Runtime>::NumOverflow
		);
		assert_noop!(
			Controller::set_max_borrow_rate(Origin::signed(ALICE), CurrencyId::DOT, 20, 10),
			BadOrigin
		);
		assert_noop!(
			Controller::set_max_borrow_rate(Origin::root(), CurrencyId::MDOT, 20, 10),
			Error::<Runtime>::NotValidUnderlyingAssetId
		);
	});
}

#[test]
fn set_base_rate_per_block_should_work() {
	ExtBuilder::default().build().execute_with(|| {
		assert_ok!(Controller::set_base_rate_per_block(
			Origin::root(),
			CurrencyId::DOT,
			20,
			10
		));
		assert_eq!(
			Controller::controller_dates(CurrencyId::DOT).base_rate_per_block,
			Rate::saturating_from_rational(2_000_000_000_000_000_000u128, BLOCKS_PER_YEAR)
		);
		assert_noop!(
			Controller::set_base_rate_per_block(Origin::root(), CurrencyId::DOT, 20, 0),
			Error::<Runtime>::NumOverflow
		);
		assert_noop!(
			Controller::set_base_rate_per_block(Origin::signed(ALICE), CurrencyId::DOT, 20, 10),
			BadOrigin
		);
		assert_noop!(
			Controller::set_base_rate_per_block(Origin::root(), CurrencyId::MDOT, 20, 10),
			Error::<Runtime>::NotValidUnderlyingAssetId
		);
	});
}

#[test]
fn set_multiplier_per_block_should_work() {
	ExtBuilder::default().build().execute_with(|| {
		assert_ok!(Controller::set_multiplier_per_block(
			Origin::root(),
			CurrencyId::DOT,
			20,
			10
		));
		assert_eq!(
			Controller::controller_dates(CurrencyId::DOT).multiplier_per_block,
			Rate::saturating_from_rational(2_000_000_000_000_000_000u128, BLOCKS_PER_YEAR)
		);
		assert_noop!(
			Controller::set_multiplier_per_block(Origin::root(), CurrencyId::DOT, 20, 0),
			Error::<Runtime>::NumOverflow
		);
		assert_noop!(
			Controller::set_multiplier_per_block(Origin::signed(ALICE), CurrencyId::DOT, 20, 10),
			BadOrigin
		);
		assert_noop!(
			Controller::set_multiplier_per_block(Origin::root(), CurrencyId::MDOT, 20, 10),
			Error::<Runtime>::NotValidUnderlyingAssetId
		);
	});
}

#[test]
fn set_jump_multiplier_per_block_should_work() {
	ExtBuilder::default().build().execute_with(|| {
		assert_ok!(Controller::set_jump_multiplier_per_block(
			Origin::root(),
			CurrencyId::DOT,
			20,
			10
		));
		assert_eq!(
			Controller::controller_dates(CurrencyId::DOT).jump_multiplier_per_block,
			Rate::saturating_from_rational(2_000_000_000_000_000_000u128, BLOCKS_PER_YEAR)
		);
		assert_noop!(
			Controller::set_jump_multiplier_per_block(Origin::root(), CurrencyId::DOT, 20, 0),
			Error::<Runtime>::NumOverflow
		);
		assert_noop!(
			Controller::set_jump_multiplier_per_block(Origin::signed(ALICE), CurrencyId::DOT, 20, 10),
			BadOrigin
		);
		assert_noop!(
			Controller::set_jump_multiplier_per_block(Origin::root(), CurrencyId::MDOT, 20, 10),
			Error::<Runtime>::NotValidUnderlyingAssetId
		);
	});
}

#[test]
fn mul_price_and_balance_add_to_prev_value_should_work() {
	ExtBuilder::default().build().execute_with(|| {
		assert_eq!(
			Controller::mul_price_and_balance_add_to_prev_value(20, 20, Rate::saturating_from_rational(9, 10)),
			Ok(38)
		);
		assert_eq!(
			Controller::mul_price_and_balance_add_to_prev_value(
				120_000,
				85_000,
				Rate::saturating_from_rational(87, 100)
			),
			Ok(193950)
		);
	});
}

#[test]
fn get_hypothetical_account_liquidity_when_m_tokens_balance_is_zero_should_work() {
	ExtBuilder::default().build().execute_with(|| {
		// if m_tokens_balance == 0 then return Ok(0, 0)
		assert_eq!(
			Controller::get_hypothetical_account_liquidity(&ALICE, CurrencyId::DOT, 5, 0),
			Ok((0, 0))
		);
	});
}

#[test]
fn get_hypothetical_account_liquidity_one_currency_from_redeem_should_work() {
	ExtBuilder::default().alice_deposit_60_dots().build().execute_with(|| {
		// Checking the function when called from redeem.
		assert_eq!(
			Controller::get_hypothetical_account_liquidity(&ALICE, CurrencyId::DOT, 5, 0),
			Ok((99, 0))
		);
		assert_eq!(
			Controller::get_hypothetical_account_liquidity(&ALICE, CurrencyId::DOT, 60, 0),
			Ok((0, 0))
		);
		assert_eq!(
			Controller::get_hypothetical_account_liquidity(&ALICE, CurrencyId::DOT, 200, 0),
			Ok((0, 252))
		);
	});
}

#[test]
fn get_hypothetical_account_liquidity_two_currencies_from_redeem_should_work() {
	ExtBuilder::default()
		.alice_deposit_60_dots()
		.alice_deposit_20_eth()
		.build()
		.execute_with(|| {
			// Checking the function when called from redeem.
			assert_eq!(
				Controller::get_hypothetical_account_liquidity(&ALICE, CurrencyId::ETH, 15, 0),
				Ok((117, 0))
			);
			assert_eq!(
				Controller::get_hypothetical_account_liquidity(&ALICE, CurrencyId::ETH, 80, 0),
				Ok((0, 0))
			);
			assert_eq!(
				Controller::get_hypothetical_account_liquidity(&ALICE, CurrencyId::ETH, 100, 0),
				Ok((0, 36))
			);
		});
}

#[test]
fn get_hypothetical_account_liquidity_two_currencies_from_borrow_should_work() {
	ExtBuilder::default()
		.alice_deposit_20_eth()
		.alice_deposit_60_dots()
		.alice_borrow_30_dot()
		.build()
		.execute_with(|| {
			// Checking the function when called from borrow.
			assert_eq!(
				Controller::get_hypothetical_account_liquidity(&ALICE, CurrencyId::DOT, 0, 30),
				Ok((54, 0))
			);
			assert_eq!(
				Controller::get_hypothetical_account_liquidity(&ALICE, CurrencyId::DOT, 0, 50),
				Ok((14, 0))
			);
			assert_eq!(
				Controller::get_hypothetical_account_liquidity(&ALICE, CurrencyId::DOT, 0, 100),
				Ok((0, 86))
			);
		});
}

#[test]
fn redeem_allowed_should_work() {
	ExtBuilder::default().build().execute_with(|| {
		//TODO write tests after the function implementation.
	});
}

#[test]
fn borrow_allowed_should_work() {
	ExtBuilder::default().build().execute_with(|| {
		//TODO write tests after the function implementation.
	});
}

#[test]
fn repay_allowed_should_work() {
	ExtBuilder::default().build().execute_with(|| {
		//TODO write tests after the function implementation.
	});
}<|MERGE_RESOLUTION|>--- conflicted
+++ resolved
@@ -6,27 +6,18 @@
 #[test]
 fn accrue_interest_should_work() {
 	ExtBuilder::default()
-<<<<<<< HEAD
 		.set_btc_and_dot_pool_mock()
-=======
 		.borrow_interest_rate_equal_7_200_000_000()
->>>>>>> 76c8eb24
 		.build()
 		.execute_with(|| {
 			System::set_block_number(1);
 			assert_ok!(Controller::accrue_interest_rate(CurrencyId::DOT));
-<<<<<<< HEAD
-=======
 			assert_eq!(Controller::controller_dates(CurrencyId::DOT).timestamp, 1);
 
->>>>>>> 76c8eb24
 			assert_noop!(
 				Controller::accrue_interest_rate(CurrencyId::BTC),
 				Error::<Runtime>::OperationsLocked
 			);
-<<<<<<< HEAD
-			//FIXME: add test for: MaxBorrowRate
-=======
 
 			assert_eq!(TestPools::pools(CurrencyId::DOT).total_insurance, 57_600_000_000);
 			assert_eq!(
@@ -48,6 +39,7 @@
 #[test]
 fn accrue_interest_should_not_work() {
 	ExtBuilder::default()
+		.set_btc_and_dot_pool_mock()
 		.borrow_interest_rate_equal_7_200_000_000()
 		.build()
 		.execute_with(|| {
@@ -63,7 +55,6 @@
 
 			assert_ok!(Controller::set_max_borrow_rate(Origin::root(), CurrencyId::DOT, 2, 1));
 			assert_ok!(Controller::accrue_interest_rate(CurrencyId::DOT));
->>>>>>> 76c8eb24
 		});
 }
 
@@ -324,7 +315,7 @@
 }
 
 #[test]
-fn calculate_utilisation_rate_should_work() {
+fn calculate_utilization_rate_should_work() {
 	ExtBuilder::default().build().execute_with(|| {
 		assert_ok!(Controller::calculate_utilization_rate(100, 0, 2));
 		assert_eq!(Controller::calculate_utilization_rate(0, 0, 0), Ok(Rate::from_inner(0)));
@@ -353,145 +344,6 @@
 				Rate::saturating_from_rational(1, 1)
 			),
 			Ok(Rate::from_inner(1_000_000_006_300_000_000))
-		);
-	});
-}
-
-/* ----------------------------------------------------------------------------------------- */
-
-// Admin functions
-
-#[test]
-fn set_insurance_factor_should_work() {
-	ExtBuilder::default().build().execute_with(|| {
-		assert_ok!(Controller::set_insurance_factor(
-			Origin::root(),
-			CurrencyId::DOT,
-			20,
-			10
-		));
-		assert_eq!(
-			Controller::controller_dates(CurrencyId::DOT).insurance_factor,
-			Rate::saturating_from_rational(20, 10)
-		);
-		assert_noop!(
-			Controller::set_insurance_factor(Origin::root(), CurrencyId::DOT, 20, 0),
-			Error::<Runtime>::NumOverflow
-		);
-		assert_noop!(
-			Controller::set_insurance_factor(Origin::signed(ALICE), CurrencyId::DOT, 20, 10),
-			BadOrigin
-		);
-		assert_noop!(
-			Controller::set_insurance_factor(Origin::root(), CurrencyId::MDOT, 20, 10),
-			Error::<Runtime>::NotValidUnderlyingAssetId
-		);
-	});
-}
-
-#[test]
-fn set_max_borrow_rate_should_work() {
-	ExtBuilder::default().build().execute_with(|| {
-		assert_ok!(Controller::set_max_borrow_rate(Origin::root(), CurrencyId::DOT, 20, 10));
-		assert_eq!(
-			Controller::controller_dates(CurrencyId::DOT).max_borrow_rate,
-			Rate::saturating_from_rational(20, 10)
-		);
-		assert_noop!(
-			Controller::set_max_borrow_rate(Origin::root(), CurrencyId::DOT, 20, 0),
-			Error::<Runtime>::NumOverflow
-		);
-		assert_noop!(
-			Controller::set_max_borrow_rate(Origin::signed(ALICE), CurrencyId::DOT, 20, 10),
-			BadOrigin
-		);
-		assert_noop!(
-			Controller::set_max_borrow_rate(Origin::root(), CurrencyId::MDOT, 20, 10),
-			Error::<Runtime>::NotValidUnderlyingAssetId
-		);
-	});
-}
-
-#[test]
-fn set_base_rate_per_block_should_work() {
-	ExtBuilder::default().build().execute_with(|| {
-		assert_ok!(Controller::set_base_rate_per_block(
-			Origin::root(),
-			CurrencyId::DOT,
-			20,
-			10
-		));
-		assert_eq!(
-			Controller::controller_dates(CurrencyId::DOT).base_rate_per_block,
-			Rate::saturating_from_rational(2_000_000_000_000_000_000u128, BLOCKS_PER_YEAR)
-		);
-		assert_noop!(
-			Controller::set_base_rate_per_block(Origin::root(), CurrencyId::DOT, 20, 0),
-			Error::<Runtime>::NumOverflow
-		);
-		assert_noop!(
-			Controller::set_base_rate_per_block(Origin::signed(ALICE), CurrencyId::DOT, 20, 10),
-			BadOrigin
-		);
-		assert_noop!(
-			Controller::set_base_rate_per_block(Origin::root(), CurrencyId::MDOT, 20, 10),
-			Error::<Runtime>::NotValidUnderlyingAssetId
-		);
-	});
-}
-
-#[test]
-fn set_multiplier_per_block_should_work() {
-	ExtBuilder::default().build().execute_with(|| {
-		assert_ok!(Controller::set_multiplier_per_block(
-			Origin::root(),
-			CurrencyId::DOT,
-			20,
-			10
-		));
-		assert_eq!(
-			Controller::controller_dates(CurrencyId::DOT).multiplier_per_block,
-			Rate::saturating_from_rational(2_000_000_000_000_000_000u128, BLOCKS_PER_YEAR)
-		);
-		assert_noop!(
-			Controller::set_multiplier_per_block(Origin::root(), CurrencyId::DOT, 20, 0),
-			Error::<Runtime>::NumOverflow
-		);
-		assert_noop!(
-			Controller::set_multiplier_per_block(Origin::signed(ALICE), CurrencyId::DOT, 20, 10),
-			BadOrigin
-		);
-		assert_noop!(
-			Controller::set_multiplier_per_block(Origin::root(), CurrencyId::MDOT, 20, 10),
-			Error::<Runtime>::NotValidUnderlyingAssetId
-		);
-	});
-}
-
-#[test]
-fn set_jump_multiplier_per_block_should_work() {
-	ExtBuilder::default().build().execute_with(|| {
-		assert_ok!(Controller::set_jump_multiplier_per_block(
-			Origin::root(),
-			CurrencyId::DOT,
-			20,
-			10
-		));
-		assert_eq!(
-			Controller::controller_dates(CurrencyId::DOT).jump_multiplier_per_block,
-			Rate::saturating_from_rational(2_000_000_000_000_000_000u128, BLOCKS_PER_YEAR)
-		);
-		assert_noop!(
-			Controller::set_jump_multiplier_per_block(Origin::root(), CurrencyId::DOT, 20, 0),
-			Error::<Runtime>::NumOverflow
-		);
-		assert_noop!(
-			Controller::set_jump_multiplier_per_block(Origin::signed(ALICE), CurrencyId::DOT, 20, 10),
-			BadOrigin
-		);
-		assert_noop!(
-			Controller::set_jump_multiplier_per_block(Origin::root(), CurrencyId::MDOT, 20, 10),
-			Error::<Runtime>::NotValidUnderlyingAssetId
 		);
 	});
 }
@@ -610,4 +462,143 @@
 	ExtBuilder::default().build().execute_with(|| {
 		//TODO write tests after the function implementation.
 	});
+}
+
+/* ----------------------------------------------------------------------------------------- */
+
+// Admin functions
+
+#[test]
+fn set_insurance_factor_should_work() {
+	ExtBuilder::default().build().execute_with(|| {
+		assert_ok!(Controller::set_insurance_factor(
+			Origin::root(),
+			CurrencyId::DOT,
+			20,
+			10
+		));
+		assert_eq!(
+			Controller::controller_dates(CurrencyId::DOT).insurance_factor,
+			Rate::saturating_from_rational(20, 10)
+		);
+		assert_noop!(
+			Controller::set_insurance_factor(Origin::root(), CurrencyId::DOT, 20, 0),
+			Error::<Runtime>::NumOverflow
+		);
+		assert_noop!(
+			Controller::set_insurance_factor(Origin::signed(ALICE), CurrencyId::DOT, 20, 10),
+			BadOrigin
+		);
+		assert_noop!(
+			Controller::set_insurance_factor(Origin::root(), CurrencyId::MDOT, 20, 10),
+			Error::<Runtime>::NotValidUnderlyingAssetId
+		);
+	});
+}
+
+#[test]
+fn set_max_borrow_rate_should_work() {
+	ExtBuilder::default().build().execute_with(|| {
+		assert_ok!(Controller::set_max_borrow_rate(Origin::root(), CurrencyId::DOT, 20, 10));
+		assert_eq!(
+			Controller::controller_dates(CurrencyId::DOT).max_borrow_rate,
+			Rate::saturating_from_rational(20, 10)
+		);
+		assert_noop!(
+			Controller::set_max_borrow_rate(Origin::root(), CurrencyId::DOT, 20, 0),
+			Error::<Runtime>::NumOverflow
+		);
+		assert_noop!(
+			Controller::set_max_borrow_rate(Origin::signed(ALICE), CurrencyId::DOT, 20, 10),
+			BadOrigin
+		);
+		assert_noop!(
+			Controller::set_max_borrow_rate(Origin::root(), CurrencyId::MDOT, 20, 10),
+			Error::<Runtime>::NotValidUnderlyingAssetId
+		);
+	});
+}
+
+#[test]
+fn set_base_rate_per_block_should_work() {
+	ExtBuilder::default().build().execute_with(|| {
+		assert_ok!(Controller::set_base_rate_per_block(
+			Origin::root(),
+			CurrencyId::DOT,
+			20,
+			10
+		));
+		assert_eq!(
+			Controller::controller_dates(CurrencyId::DOT).base_rate_per_block,
+			Rate::saturating_from_rational(2_000_000_000_000_000_000u128, BLOCKS_PER_YEAR)
+		);
+		assert_noop!(
+			Controller::set_base_rate_per_block(Origin::root(), CurrencyId::DOT, 20, 0),
+			Error::<Runtime>::NumOverflow
+		);
+		assert_noop!(
+			Controller::set_base_rate_per_block(Origin::signed(ALICE), CurrencyId::DOT, 20, 10),
+			BadOrigin
+		);
+		assert_noop!(
+			Controller::set_base_rate_per_block(Origin::root(), CurrencyId::MDOT, 20, 10),
+			Error::<Runtime>::NotValidUnderlyingAssetId
+		);
+	});
+}
+
+#[test]
+fn set_multiplier_per_block_should_work() {
+	ExtBuilder::default().build().execute_with(|| {
+		assert_ok!(Controller::set_multiplier_per_block(
+			Origin::root(),
+			CurrencyId::DOT,
+			20,
+			10
+		));
+		assert_eq!(
+			Controller::controller_dates(CurrencyId::DOT).multiplier_per_block,
+			Rate::saturating_from_rational(2_000_000_000_000_000_000u128, BLOCKS_PER_YEAR)
+		);
+		assert_noop!(
+			Controller::set_multiplier_per_block(Origin::root(), CurrencyId::DOT, 20, 0),
+			Error::<Runtime>::NumOverflow
+		);
+		assert_noop!(
+			Controller::set_multiplier_per_block(Origin::signed(ALICE), CurrencyId::DOT, 20, 10),
+			BadOrigin
+		);
+		assert_noop!(
+			Controller::set_multiplier_per_block(Origin::root(), CurrencyId::MDOT, 20, 10),
+			Error::<Runtime>::NotValidUnderlyingAssetId
+		);
+	});
+}
+
+#[test]
+fn set_jump_multiplier_per_block_should_work() {
+	ExtBuilder::default().build().execute_with(|| {
+		assert_ok!(Controller::set_jump_multiplier_per_block(
+			Origin::root(),
+			CurrencyId::DOT,
+			20,
+			10
+		));
+		assert_eq!(
+			Controller::controller_dates(CurrencyId::DOT).jump_multiplier_per_block,
+			Rate::saturating_from_rational(2_000_000_000_000_000_000u128, BLOCKS_PER_YEAR)
+		);
+		assert_noop!(
+			Controller::set_jump_multiplier_per_block(Origin::root(), CurrencyId::DOT, 20, 0),
+			Error::<Runtime>::NumOverflow
+		);
+		assert_noop!(
+			Controller::set_jump_multiplier_per_block(Origin::signed(ALICE), CurrencyId::DOT, 20, 10),
+			BadOrigin
+		);
+		assert_noop!(
+			Controller::set_jump_multiplier_per_block(Origin::root(), CurrencyId::MDOT, 20, 10),
+			Error::<Runtime>::NotValidUnderlyingAssetId
+		);
+	});
 }