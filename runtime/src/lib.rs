#![cfg_attr(not(feature = "std"), no_std)]
// `construct_runtime!` does a lot of recursion and requires us to increase the limit to 256.
#![recursion_limit = "256"]
// The `large_enum_variant` warning originates from `construct_runtime` macro.
#![allow(clippy::large_enum_variant)]

// Make the WASM binary available.
#[cfg(feature = "std")]
include!(concat!(env!("OUT_DIR"), "/wasm_binary.rs"));

mod constants;

use orml_currencies::BasicCurrencyAdapter;
use pallet_grandpa::fg_primitives;
use pallet_grandpa::{AuthorityId as GrandpaId, AuthorityList as GrandpaAuthorityList};
use sp_api::impl_runtime_apis;
use sp_consensus_aura::sr25519::AuthorityId as AuraId;
use sp_core::{crypto::KeyTypeId, OpaqueMetadata};
use sp_runtime::traits::{BlakeTwo256, Block as BlockT, IdentityLookup, NumberFor, Saturating};
use sp_runtime::{
	create_runtime_str, generic, impl_opaque_keys,
	transaction_validity::{TransactionSource, TransactionValidity},
	ApplyExtrinsicResult,
};
use sp_std::prelude::*;
#[cfg(feature = "std")]
use sp_version::NativeVersion;
use sp_version::RuntimeVersion;

pub use minterest_primitives::{
	AccountId, AccountIndex, Amount, Balance, BlockNumber, CurrencyId, DigestItem, Hash, Index, Signature,
};

// A few exports that help ease life for downstream crates.
pub use frame_support::{
	construct_runtime, parameter_types,
	traits::{KeyOwnerProofSystem, Randomness},
	weights::{
		constants::{BlockExecutionWeight, ExtrinsicBaseWeight, RocksDbWeight, WEIGHT_PER_SECOND},
		IdentityFee, Weight,
	},
	StorageValue,
};
pub use pallet_balances::Call as BalancesCall;
pub use pallet_timestamp::Call as TimestampCall;
#[cfg(any(feature = "std", test))]
pub use sp_runtime::BuildStorage;
pub use sp_runtime::{Perbill, Permill};

pub use constants::{currency::*, time::*};

/// Opaque types. These are used by the CLI to instantiate machinery that don't need to know
/// the specifics of the runtime. They can then be made to be agnostic over specific formats
/// of data like extrinsics, allowing for them to continue syncing the network through upgrades
/// to even the core data structures.
pub mod opaque {
	use super::*;

	pub use sp_runtime::OpaqueExtrinsic as UncheckedExtrinsic;

	/// Opaque block header type.
	pub type Header = generic::Header<BlockNumber, BlakeTwo256>;
	/// Opaque block type.
	pub type Block = generic::Block<Header, UncheckedExtrinsic>;
	/// Opaque block identifier type.
	pub type BlockId = generic::BlockId<Block>;

	impl_opaque_keys! {
		pub struct SessionKeys {
			pub aura: Aura,
			pub grandpa: Grandpa,
		}
	}
}

pub const VERSION: RuntimeVersion = RuntimeVersion {
	spec_name: create_runtime_str!("node-minterest"),
	impl_name: create_runtime_str!("node-minterest"),
	authoring_version: 1,
	spec_version: 1,
	impl_version: 1,
	apis: RUNTIME_API_VERSIONS,
	transaction_version: 1,
};

/// The version information used to identify this runtime when compiled natively.
#[cfg(feature = "std")]
pub fn native_version() -> NativeVersion {
	NativeVersion {
		runtime_version: VERSION,
		can_author_with: Default::default(),
	}
}

parameter_types! {
	pub const BlockHashCount: BlockNumber = 2400;
	/// We allow for 2 seconds of compute with a 6 second average block time.
	pub const MaximumBlockWeight: Weight = 2 * WEIGHT_PER_SECOND;
	pub const AvailableBlockRatio: Perbill = Perbill::from_percent(75);
	/// Assume 10% of weight for average on_initialize calls.
	pub MaximumExtrinsicWeight: Weight = AvailableBlockRatio::get()
		.saturating_sub(Perbill::from_percent(10)) * MaximumBlockWeight::get();
	pub const MaximumBlockLength: u32 = 5 * 1024 * 1024;
	pub const Version: RuntimeVersion = VERSION;
}

// Configure FRAME pallets to include in runtime.

impl frame_system::Trait for Runtime {
	/// The basic call filter to use in dispatchable.
	type BaseCallFilter = ();
	/// The identifier used to distinguish between accounts.
	type AccountId = AccountId;
	/// The aggregated dispatch type that is available for extrinsics.
	type Call = Call;
	/// The lookup mechanism to get account ID from whatever is passed in dispatchers.
	type Lookup = IdentityLookup<AccountId>;
	/// The index type for storing how many extrinsics an account has signed.
	type Index = Index;
	/// The index type for blocks.
	type BlockNumber = BlockNumber;
	/// The type for hashing blocks and tries.
	type Hash = Hash;
	/// The hashing algorithm used.
	type Hashing = BlakeTwo256;
	/// The header type.
	type Header = generic::Header<BlockNumber, BlakeTwo256>;
	/// The ubiquitous event type.
	type Event = Event;
	/// The ubiquitous origin type.
	type Origin = Origin;
	/// Maximum number of block number to block hash mappings to keep (oldest pruned first).
	type BlockHashCount = BlockHashCount;
	/// Maximum weight of each block.
	type MaximumBlockWeight = MaximumBlockWeight;
	/// The weight of database operations that the runtime can invoke.
	type DbWeight = RocksDbWeight;
	/// The weight of the overhead invoked on the block import process, independent of the
	/// extrinsics included in that block.
	type BlockExecutionWeight = BlockExecutionWeight;
	/// The base weight of any extrinsic processed by the runtime, independent of the
	/// logic of that extrinsic. (Signature verification, nonce increment, fee, etc...)
	type ExtrinsicBaseWeight = ExtrinsicBaseWeight;
	/// The maximum weight that a single extrinsic of `Normal` dispatch class can have,
	/// idependent of the logic of that extrinsics. (Roughly max block weight - average on
	/// initialize cost).
	type MaximumExtrinsicWeight = MaximumExtrinsicWeight;
	/// Maximum size of all encoded transactions (in bytes) that are allowed in one block.
	type MaximumBlockLength = MaximumBlockLength;
	/// Portion of the block weight that is available to all normal transactions.
	type AvailableBlockRatio = AvailableBlockRatio;
	/// Version of the runtime.
	type Version = Version;
	/// Converts a module to the index of the module in `construct_runtime!`.
	///
	/// This type is being generated by `construct_runtime!`.
	type PalletInfo = PalletInfo;
	/// What to do if a new account is created.
	type OnNewAccount = ();
	/// What to do if an account is fully reaped from the system.
	type OnKilledAccount = ();
	/// The data to be stored in an account.
	type AccountData = pallet_balances::AccountData<Balance>;
	/// Weight information for the extrinsics of this pallet.
	type SystemWeightInfo = ();
}

impl pallet_aura::Trait for Runtime {
	type AuthorityId = AuraId;
}

impl pallet_grandpa::Trait for Runtime {
	type Event = Event;
	type Call = Call;

	type KeyOwnerProofSystem = ();

	type KeyOwnerProof = <Self::KeyOwnerProofSystem as KeyOwnerProofSystem<(KeyTypeId, GrandpaId)>>::Proof;

	type KeyOwnerIdentification =
		<Self::KeyOwnerProofSystem as KeyOwnerProofSystem<(KeyTypeId, GrandpaId)>>::IdentificationTuple;

	type HandleEquivocation = ();

	type WeightInfo = ();
}

parameter_types! {
	pub const MinimumPeriod: u64 = SLOT_DURATION / 2;
}

impl pallet_timestamp::Trait for Runtime {
	/// A timestamp: milliseconds since the unix epoch.
	type Moment = u64;
	type OnTimestampSet = Aura;
	type MinimumPeriod = MinimumPeriod;
	type WeightInfo = ();
}

parameter_types! {
	pub const ExistentialDeposit: u128 = 500;
	pub const MaxLocks: u32 = 50;
}

impl pallet_balances::Trait for Runtime {
	type MaxLocks = MaxLocks;
	/// The type for recording an account's balance.
	type Balance = Balance;
	/// The ubiquitous event type.
	type Event = Event;
	type DustRemoval = ();
	type ExistentialDeposit = ExistentialDeposit;
	type AccountStore = System;
	type WeightInfo = ();
}

parameter_types! {
	pub const TransactionByteFee: Balance = 1;
}

impl pallet_transaction_payment::Trait for Runtime {
	type Currency = Balances;
	type OnTransactionPayment = ();
	type TransactionByteFee = TransactionByteFee;
	type WeightToFee = IdentityFee<Balance>;
	type FeeMultiplierUpdate = ();
}

impl pallet_sudo::Trait for Runtime {
	type Event = Event;
	type Call = Call;
}

impl m_tokens::Trait for Runtime {
	type Event = Event;
	type MultiCurrency = Currencies;
}

impl minterest_protocol::Trait for Runtime {
	type Event = Event;
	type UnderlyingAssetId = UnderlyingAssetId;
	type Borrowing = liquidity_pools::Module<Runtime>;
}

impl orml_tokens::Trait for Runtime {
	type Event = Event;
	type Balance = Balance;
	type Amount = Amount;
	type CurrencyId = CurrencyId;
	type OnReceived = ();
	type WeightInfo = ();
}

parameter_types! {
	pub const GetMinterestCurrencyId: CurrencyId = CurrencyId::MINT;
	pub UnderlyingAssetId: Vec<CurrencyId> = vec![
		CurrencyId::DOT,
		CurrencyId::KSM,
		CurrencyId::BTC,
		CurrencyId::ETH,
	];
}

pub type MinterestToken = BasicCurrencyAdapter<Runtime, Balances, Amount, BlockNumber>;

impl orml_currencies::Trait for Runtime {
	type Event = Event;
	type MultiCurrency = Tokens;
	type NativeCurrency = MinterestToken;
	type GetNativeCurrencyId = GetMinterestCurrencyId;
	type WeightInfo = ();
}

impl liquidity_pools::Trait for Runtime {
	type Event = Event;
}

impl controller::Trait for Runtime {
	type Event = Event;
	type MultiCurrency = Currencies;
}

// Create the runtime by composing the FRAME pallets that were previously configured.
construct_runtime!(
	pub enum Runtime where
		Block = Block,
		NodeBlock = opaque::Block,
		UncheckedExtrinsic = UncheckedExtrinsic
	{
		System: frame_system::{Module, Call, Config, Storage, Event<T>},
		RandomnessCollectiveFlip: pallet_randomness_collective_flip::{Module, Call, Storage},
		Timestamp: pallet_timestamp::{Module, Call, Storage, Inherent},
		Aura: pallet_aura::{Module, Config<T>, Inherent},
		Grandpa: pallet_grandpa::{Module, Call, Storage, Config, Event},
		Balances: pallet_balances::{Module, Call, Storage, Config<T>, Event<T>},
		TransactionPayment: pallet_transaction_payment::{Module, Storage},
		Sudo: pallet_sudo::{Module, Call, Config<T>, Storage, Event<T>},
		//ORML palletts
		Tokens: orml_tokens::{Module, Storage, Call, Event<T>, Config<T>},
		Currencies: orml_currencies::{Module, Call, Event<T>},
		// Minterest pallets
		MTokens: m_tokens::{Module, Storage, Call, Event<T>},
		MinterestProtocol: minterest_protocol::{Module, Storage, Call, Event<T>},
		// LiquidityPools
<<<<<<< HEAD
		LiquidityPools: liquidity_pools::{Module, Storage, Call, Event, Config<T>},
=======
		LiquidityPools: liquidity_pools::{Module, Storage, Call, Event, Config},
>>>>>>> c3342c29
		// Controller
		Controller: controller::{Module, Storage, Call, Event},
	}
);

/// The address format for describing accounts.
pub type Address = AccountId;
/// Block header type as expected by this runtime.
pub type Header = generic::Header<BlockNumber, BlakeTwo256>;
/// Block type as expected by this runtime.
pub type Block = generic::Block<Header, UncheckedExtrinsic>;
/// A Block signed with a Justification
pub type SignedBlock = generic::SignedBlock<Block>;
/// BlockId type as expected by this runtime.
pub type BlockId = generic::BlockId<Block>;
/// The SignedExtension to the basic transaction logic.
pub type SignedExtra = (
	frame_system::CheckSpecVersion<Runtime>,
	frame_system::CheckTxVersion<Runtime>,
	frame_system::CheckGenesis<Runtime>,
	frame_system::CheckEra<Runtime>,
	frame_system::CheckNonce<Runtime>,
	frame_system::CheckWeight<Runtime>,
	pallet_transaction_payment::ChargeTransactionPayment<Runtime>,
);
/// Unchecked extrinsic type as expected by this runtime.
pub type UncheckedExtrinsic = generic::UncheckedExtrinsic<Address, Call, Signature, SignedExtra>;
/// Extrinsic type that has already been checked.
pub type CheckedExtrinsic = generic::CheckedExtrinsic<AccountId, Call, SignedExtra>;
/// Executive: handles dispatch to the various modules.
pub type Executive =
	frame_executive::Executive<Runtime, Block, frame_system::ChainContext<Runtime>, Runtime, AllModules>;

impl_runtime_apis! {
	impl sp_api::Core<Block> for Runtime {
		fn version() -> RuntimeVersion {
			VERSION
		}

		fn execute_block(block: Block) {
			Executive::execute_block(block)
		}

		fn initialize_block(header: &<Block as BlockT>::Header) {
			Executive::initialize_block(header)
		}
	}

	impl sp_api::Metadata<Block> for Runtime {
		fn metadata() -> OpaqueMetadata {
			Runtime::metadata().into()
		}
	}

	impl sp_block_builder::BlockBuilder<Block> for Runtime {
		fn apply_extrinsic(extrinsic: <Block as BlockT>::Extrinsic) -> ApplyExtrinsicResult {
			Executive::apply_extrinsic(extrinsic)
		}

		fn finalize_block() -> <Block as BlockT>::Header {
			Executive::finalize_block()
		}

		fn inherent_extrinsics(data: sp_inherents::InherentData) -> Vec<<Block as BlockT>::Extrinsic> {
			data.create_extrinsics()
		}

		fn check_inherents(
			block: Block,
			data: sp_inherents::InherentData,
		) -> sp_inherents::CheckInherentsResult {
			data.check_extrinsics(&block)
		}

		fn random_seed() -> <Block as BlockT>::Hash {
			RandomnessCollectiveFlip::random_seed()
		}
	}

	impl sp_transaction_pool::runtime_api::TaggedTransactionQueue<Block> for Runtime {
		fn validate_transaction(
			source: TransactionSource,
			tx: <Block as BlockT>::Extrinsic,
		) -> TransactionValidity {
			Executive::validate_transaction(source, tx)
		}
	}

	impl sp_offchain::OffchainWorkerApi<Block> for Runtime {
		fn offchain_worker(header: &<Block as BlockT>::Header) {
			Executive::offchain_worker(header)
		}
	}

	impl sp_consensus_aura::AuraApi<Block, AuraId> for Runtime {
		fn slot_duration() -> u64 {
			Aura::slot_duration()
		}

		fn authorities() -> Vec<AuraId> {
			Aura::authorities()
		}
	}

	impl sp_session::SessionKeys<Block> for Runtime {
		fn generate_session_keys(seed: Option<Vec<u8>>) -> Vec<u8> {
			opaque::SessionKeys::generate(seed)
		}

		fn decode_session_keys(
			encoded: Vec<u8>,
		) -> Option<Vec<(Vec<u8>, KeyTypeId)>> {
			opaque::SessionKeys::decode_into_raw_public_keys(&encoded)
		}
	}

	impl fg_primitives::GrandpaApi<Block> for Runtime {
		fn grandpa_authorities() -> GrandpaAuthorityList {
			Grandpa::grandpa_authorities()
		}

		fn submit_report_equivocation_unsigned_extrinsic(
			_equivocation_proof: fg_primitives::EquivocationProof<
				<Block as BlockT>::Hash,
				NumberFor<Block>,
			>,
			_key_owner_proof: fg_primitives::OpaqueKeyOwnershipProof,
		) -> Option<()> {
			None
		}

		fn generate_key_ownership_proof(
			_set_id: fg_primitives::SetId,
			_authority_id: GrandpaId,
		) -> Option<fg_primitives::OpaqueKeyOwnershipProof> {
			// NOTE: this is the only implementation possible since we've
			// defined our key owner proof type as a bottom type (i.e. a type
			// with no values).
			None
		}
	}

	impl frame_system_rpc_runtime_api::AccountNonceApi<Block, AccountId, Index> for Runtime {
		fn account_nonce(account: AccountId) -> Index {
			System::account_nonce(account)
		}
	}

	impl pallet_transaction_payment_rpc_runtime_api::TransactionPaymentApi<Block, Balance> for Runtime {
		fn query_info(
			uxt: <Block as BlockT>::Extrinsic,
			len: u32,
		) -> pallet_transaction_payment_rpc_runtime_api::RuntimeDispatchInfo<Balance> {
			TransactionPayment::query_info(uxt, len)
		}
	}

	#[cfg(feature = "runtime-benchmarks")]
	impl frame_benchmarking::Benchmark<Block> for Runtime {
		fn dispatch_benchmark(
			config: frame_benchmarking::BenchmarkConfig
		) -> Result<Vec<frame_benchmarking::BenchmarkBatch>, sp_runtime::RuntimeString> {
			use frame_benchmarking::{Benchmarking, BenchmarkBatch, add_benchmark, TrackedStorageKey};

			use frame_system_benchmarking::Module as SystemBench;
			impl frame_system_benchmarking::Trait for Runtime {}

			let whitelist: Vec<TrackedStorageKey> = vec![
				// Block Number
				hex_literal::hex!("26aa394eea5630e07c48ae0c9558cef702a5c1b19ab7a04f536c519aca4983ac").to_vec().into(),
				// Total Issuance
				hex_literal::hex!("c2261276cc9d1f8598ea4b6a74b15c2f57c875e4cff74148e4628f264b974c80").to_vec().into(),
				// Execution Phase
				hex_literal::hex!("26aa394eea5630e07c48ae0c9558cef7ff553b5a9862a516939d82b3d3d8661a").to_vec().into(),
				// Event Count
				hex_literal::hex!("26aa394eea5630e07c48ae0c9558cef70a98fdbe9ce6c55837576c60c7af3850").to_vec().into(),
				// System Events
				hex_literal::hex!("26aa394eea5630e07c48ae0c9558cef780d41e5e16056765bc8461851072c9d7").to_vec().into(),
			];

			let mut batches = Vec::<BenchmarkBatch>::new();
			let params = (&config, &whitelist);

			add_benchmark!(params, batches, frame_system, SystemBench::<Runtime>);
			add_benchmark!(params, batches, pallet_balances, Balances);
			add_benchmark!(params, batches, pallet_timestamp, Timestamp);

			if batches.is_empty() { return Err("Benchmark not found for this pallet.".into()) }
			Ok(batches)
		}
	}
}<|MERGE_RESOLUTION|>--- conflicted
+++ resolved
@@ -302,11 +302,7 @@
 		MTokens: m_tokens::{Module, Storage, Call, Event<T>},
 		MinterestProtocol: minterest_protocol::{Module, Storage, Call, Event<T>},
 		// LiquidityPools
-<<<<<<< HEAD
-		LiquidityPools: liquidity_pools::{Module, Storage, Call, Event, Config<T>},
-=======
 		LiquidityPools: liquidity_pools::{Module, Storage, Call, Event, Config},
->>>>>>> c3342c29
 		// Controller
 		Controller: controller::{Module, Storage, Call, Event},
 	}
