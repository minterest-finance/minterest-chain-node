#![cfg_attr(not(feature = "std"), no_std)]

use frame_support::{decl_error, decl_event, decl_module, decl_storage, ensure, traits::Get};
use frame_system::{self as system, ensure_signed};
use minterest_primitives::{Balance, CurrencyId};
use orml_utilities::with_transaction_result;
use pallet_traits::Borrowing;
use sp_runtime::{traits::Zero, DispatchError, DispatchResult};
use sp_std::{prelude::Vec, result};

#[cfg(test)]
mod mock;
#[cfg(test)]
mod tests;

pub trait Trait: m_tokens::Trait + liquidity_pools::Trait + controller::Trait {
	/// The overarching event type.
	type Event: From<Event<Self>> + Into<<Self as system::Trait>::Event>;

	/// Wrapped currency IDs.
	type UnderlyingAssetId: Get<Vec<CurrencyId>>;

	/// Basic borrowing functions
	type Borrowing: Borrowing<Self::AccountId>;
}

type MTokens<T> = m_tokens::Module<T>;
type LiquidityPools<T> = liquidity_pools::Module<T>;
type Controller<T> = controller::Module<T>;

decl_storage! {
	trait Store for Module<T: Trait> as MinterestProtocol {
	}
}

decl_event!(
	pub enum Event<T> where
		<T as system::Trait>::AccountId,
	{
		/// Underlying assets added to pool and wrapped tokens minted: \[who, underlying_asset_id, underlying_amount, wrapped_currency_id, wrapped_amount\]
		Deposited(AccountId, CurrencyId, Balance, CurrencyId, Balance),

		/// Underlying assets and wrapped tokens redeemed: \[who, underlying_asset_id, underlying_amount, wrapped_currency_id, wrapped_amount\]
		Redeemed(AccountId, CurrencyId, Balance, CurrencyId, Balance),

		/// Borrowed a specific amount of the reserve currency: \[who, underlying_asset_id, the_amount_to_be_borrowed\]
		Borrowed(AccountId, CurrencyId, Balance),

		/// Repaid a borrow on the specific reserve, for the specified amount: \[who, underlying_asset_id, the_amount_repaid\]
		Repaid(AccountId, CurrencyId, Balance),

	}
);

decl_error! {
	pub enum Error for Module<T: Trait> {
		/// The currency is not enabled in protocol.
		NotValidUnderlyingAssetId,

		/// The currency is not enabled in wrapped protocol.
		NotValidWrappedTokenId,

		/// There is not enough liquidity available in the reserve.
		NotEnoughLiquidityAvailable,

		/// Insufficient wrapped tokens in the user account.
		NotEnoughWrappedTokens,

		/// Insufficient underlying assets in the user account.
		NotEnoughUnderlyingsAssets,

		/// PoolNotFound or NotEnoughBalance or BalanceOverflowed.
		InternalReserveError,

		/// Number overflow in calculation.
		NumOverflow,
	}
}

decl_module! {
	pub struct Module<T: Trait> for enum Call where origin: T::Origin {
		type Error = Error<T>;
		fn deposit_event() = default;

		const UnderlyingAssetId: Vec<CurrencyId> = T::UnderlyingAssetId::get();

		/// Sender supplies assets into the reserve and receives mTokens in exchange.
		#[weight = 10_000]
		pub fn deposit_underlying(
			origin,
			underlying_asset_id: CurrencyId,
			#[compact] underlying_amount: Balance
		) {
			with_transaction_result(|| {
				let who = ensure_signed(origin)?;
				let (_, wrapped_id, wrapped_amount) = Self::do_deposit(&who, underlying_asset_id, underlying_amount)?;
				Self::deposit_event(RawEvent::Deposited(who, underlying_asset_id, underlying_amount, wrapped_id, wrapped_amount));
				Ok(())
			})?;
		}

		/// Sender redeems mTokens in exchange for the underlying assets.
		#[weight = 10_000]
		pub fn redeem(
			origin,
			underlying_asset_id: CurrencyId,
		) {
			with_transaction_result(|| {
				let who = ensure_signed(origin)?;
<<<<<<< HEAD
				let (underlying_amount, wrapped_id, wrapped_amount) = Self::do_redeem(&who, underlying_asset_id, Balance::zero())?;
=======
				let (underlying_amount, wrapped_id, wrapped_amount) = Self::do_redeem(&who, underlying_asset_id, Balance::zero(), Balance::zero())?;
>>>>>>> c63f26c1
				Self::deposit_event(RawEvent::Redeemed(who, underlying_asset_id, underlying_amount, wrapped_id, wrapped_amount));
				Ok(())
			})?;
		}

		/// Sender redeems mTokens in exchange for a specified amount of underlying assets.
		#[weight = 10_000]
		pub fn redeem_underlying(
			origin,
			underlying_asset_id: CurrencyId,
			#[compact] underlying_amount: Balance
		) {
			with_transaction_result(|| {
				let who = ensure_signed(origin)?;
<<<<<<< HEAD
				let (_, wrapped_id, wrapped_amount) = Self::do_redeem(&who, underlying_asset_id, underlying_amount)?;
=======
				let (_, wrapped_id, wrapped_amount) = Self::do_redeem(&who, underlying_asset_id, underlying_amount, Balance::zero())?;
				Self::deposit_event(RawEvent::Redeemed(who, underlying_asset_id, underlying_amount, wrapped_id, wrapped_amount));
				Ok(())
			})?;
		}

		/// Sender redeems a specified amount of mTokens in exchange for the underlying assets.
		#[weight = 10_000]
		pub fn redeem_wrapped(origin, wrapped_id: CurrencyId, #[compact] wrapped_amount: Balance) {
			with_transaction_result(|| {
				let who = ensure_signed(origin)?;
				let underlying_asset_id = Self::get_underlying_asset_id_by_wrapped_id(&wrapped_id)?;
				let (underlying_amount, wrapped_id, _) = Self::do_redeem(&who, underlying_asset_id, Balance::zero(), wrapped_amount)?;
>>>>>>> c63f26c1
				Self::deposit_event(RawEvent::Redeemed(who, underlying_asset_id, underlying_amount, wrapped_id, wrapped_amount));
				Ok(())
			})?;
		}

		/// Borrowing a specific amount of the reserve currency, provided that the borrower already deposited enough collateral.
		#[weight = 10_000]
		pub fn borrow(
			origin,
			underlying_asset_id: CurrencyId,
			#[compact] underlying_amount: Balance
		) {
			with_transaction_result(|| {
				let who = ensure_signed(origin)?;
				Self::do_borrow(&who, underlying_asset_id, underlying_amount)?;
				Self::deposit_event(RawEvent::Borrowed(who, underlying_asset_id, underlying_amount));
				Ok(())
			})?;
		}

		/// Repays a borrow on the specific reserve, for the specified amount.
		#[weight = 10_000]
		pub fn repay(
			origin,
			underlying_asset_id: CurrencyId,
			#[compact] amount: Balance
		) {
			with_transaction_result(|| {
				let who = ensure_signed(origin)?;
				Self::do_repay(&who, underlying_asset_id, amount)?;
				Self::deposit_event(RawEvent::Repaid(who, underlying_asset_id, amount));
				Ok(())
			})?;
		}
	}
}

type TokensResult = result::Result<(Balance, CurrencyId, Balance), DispatchError>;

// Dispatchable calls implementation
impl<T: Trait> Module<T> {
	fn do_deposit(who: &T::AccountId, underlying_asset_id: CurrencyId, underlying_amount: Balance) -> TokensResult {
		ensure!(
			T::UnderlyingAssetId::get().contains(&underlying_asset_id),
			Error::<T>::NotValidUnderlyingAssetId
		);
		ensure!(
			underlying_amount <= <MTokens<T>>::free_balance(underlying_asset_id, &who),
			Error::<T>::NotEnoughLiquidityAvailable
		);

		<Controller<T>>::accrue_interest_rate(underlying_asset_id)?;

		let wrapped_id = Self::get_wrapped_id_by_underlying_asset_id(&underlying_asset_id)?;

		let wrapped_amount = <Controller<T>>::convert_to_wrapped(underlying_asset_id, underlying_amount)
			.map_err(|_| Error::<T>::NumOverflow)?;

		<MTokens<T>>::withdraw(underlying_asset_id, &who, underlying_amount)?;

		<LiquidityPools<T>>::update_state_on_deposit(underlying_amount, underlying_asset_id)
			.map_err(|_| Error::<T>::InternalReserveError)?;

		<MTokens<T>>::deposit(wrapped_id, &who, wrapped_amount)?;

		Ok((underlying_amount, wrapped_id, wrapped_amount))
	}

<<<<<<< HEAD
	fn do_redeem(who: &T::AccountId, underlying_asset_id: CurrencyId, mut underlying_amount: Balance) -> TokensResult {
=======
	fn do_redeem(
		who: &T::AccountId,
		underlying_asset_id: CurrencyId,
		mut underlying_amount: Balance,
		wrapped_amount: Balance,
	) -> TokensResult {
>>>>>>> c63f26c1
		ensure!(
			T::UnderlyingAssetId::get().contains(&underlying_asset_id),
			Error::<T>::NotValidUnderlyingAssetId
		);

		ensure!(
			underlying_amount <= <LiquidityPools<T>>::get_reserve_available_liquidity(underlying_asset_id),
			Error::<T>::NotEnoughLiquidityAvailable
		);

		<Controller<T>>::accrue_interest_rate(underlying_asset_id)?;

		let wrapped_id = Self::get_wrapped_id_by_underlying_asset_id(&underlying_asset_id)?;

<<<<<<< HEAD
		let wrapped_amount = match underlying_amount {
			0 => {
=======
		let wrapped_amount = match (underlying_amount, wrapped_amount) {
			(0, 0) => {
>>>>>>> c63f26c1
				let total_wrapped_amount = <MTokens<T>>::free_balance(wrapped_id, &who);
				underlying_amount = <Controller<T>>::convert_from_wrapped(wrapped_id, total_wrapped_amount)
					.map_err(|_| Error::<T>::NumOverflow)?;
				total_wrapped_amount
			}
<<<<<<< HEAD
			_ => <Controller<T>>::convert_to_wrapped(underlying_asset_id, underlying_amount)
				.map_err(|_| Error::<T>::NumOverflow)?,
=======
			(_, 0) => <Controller<T>>::convert_to_wrapped(underlying_asset_id, underlying_amount)
				.map_err(|_| Error::<T>::NumOverflow)?,
			_ => {
				underlying_amount = <Controller<T>>::convert_from_wrapped(wrapped_id, wrapped_amount)
					.map_err(|_| Error::<T>::NumOverflow)?;
				wrapped_amount
			}
>>>>>>> c63f26c1
		};

		ensure!(
			wrapped_amount <= <MTokens<T>>::free_balance(wrapped_id, &who),
			Error::<T>::NotEnoughWrappedTokens
		);

		<MTokens<T>>::withdraw(wrapped_id, &who, wrapped_amount)?;

		<LiquidityPools<T>>::update_state_on_redeem(underlying_amount, underlying_asset_id)
			.map_err(|_| Error::<T>::InternalReserveError)?;

		<MTokens<T>>::deposit(underlying_asset_id, &who, underlying_amount)?;

		Ok((underlying_amount, wrapped_id, wrapped_amount))
	}

	fn do_borrow(who: &T::AccountId, underlying_asset_id: CurrencyId, underlying_amount: Balance) -> DispatchResult {
		ensure!(
			T::UnderlyingAssetId::get().contains(&underlying_asset_id),
			Error::<T>::NotValidUnderlyingAssetId
		);

		ensure!(
			underlying_amount <= <LiquidityPools<T>>::get_reserve_available_liquidity(underlying_asset_id),
			Error::<T>::NotEnoughLiquidityAvailable
		);

		<Controller<T>>::accrue_interest_rate(underlying_asset_id)?;

<<<<<<< HEAD
		//TODO rewrite after implementing the function in the controller.
		// This function should return the amount of collateral needed in dollars.
		<Controller<T>>::calculate_total_available_collateral(underlying_amount, underlying_asset_id)?;

=======
>>>>>>> c63f26c1
		<LiquidityPools<T>>::update_state_on_borrow(underlying_asset_id, underlying_amount, who)
			.map_err(|_| Error::<T>::InternalReserveError)?;

		<MTokens<T>>::deposit(underlying_asset_id, who, underlying_amount)?;

		Ok(())
	}

	fn do_repay(who: &T::AccountId, underlying_asset_id: CurrencyId, underlying_amount: Balance) -> DispatchResult {
		ensure!(
			T::UnderlyingAssetId::get().contains(&underlying_asset_id),
			Error::<T>::NotValidUnderlyingAssetId
		);

		ensure!(
			underlying_amount <= <MTokens<T>>::free_balance(underlying_asset_id, &who),
			Error::<T>::NotEnoughUnderlyingsAssets
		);

<<<<<<< HEAD
		//TODO rewrite after implementing the function in the controller.
		// This function should return current information about the user and his balances.
		<Controller<T>>::calculate_user_global_data(who.clone())?;

		//TODO rewrite after implementing the function in the controller.
		// This function should return the amount of collateral needed in dollars.
		<Controller<T>>::calculate_total_available_collateral(underlying_amount, underlying_asset_id)?;
=======
		<Controller<T>>::accrue_interest_rate(underlying_asset_id)?;
>>>>>>> c63f26c1

		<LiquidityPools<T>>::update_state_on_repay(underlying_asset_id, underlying_amount, who)
			.map_err(|_| Error::<T>::InternalReserveError)?;

		<MTokens<T>>::withdraw(underlying_asset_id, who, underlying_amount)?;

		Ok(())
	}
}

// Private methods
impl<T: Trait> Module<T> {
	fn get_wrapped_id_by_underlying_asset_id(asset_id: &CurrencyId) -> result::Result<CurrencyId, Error<T>> {
		match asset_id {
			CurrencyId::DOT => Ok(CurrencyId::MDOT),
			CurrencyId::KSM => Ok(CurrencyId::MKSM),
			CurrencyId::BTC => Ok(CurrencyId::MBTC),
			CurrencyId::ETH => Ok(CurrencyId::METH),
			_ => Err(Error::<T>::NotValidUnderlyingAssetId),
		}
	}

	fn get_underlying_asset_id_by_wrapped_id(wrapped_id: &CurrencyId) -> result::Result<CurrencyId, Error<T>> {
		match wrapped_id {
			CurrencyId::MDOT => Ok(CurrencyId::DOT),
			CurrencyId::MKSM => Ok(CurrencyId::KSM),
			CurrencyId::MBTC => Ok(CurrencyId::BTC),
			CurrencyId::METH => Ok(CurrencyId::ETH),
			_ => Err(Error::<T>::NotValidWrappedTokenId),
		}
	}
}<|MERGE_RESOLUTION|>--- conflicted
+++ resolved
@@ -107,11 +107,7 @@
 		) {
 			with_transaction_result(|| {
 				let who = ensure_signed(origin)?;
-<<<<<<< HEAD
-				let (underlying_amount, wrapped_id, wrapped_amount) = Self::do_redeem(&who, underlying_asset_id, Balance::zero())?;
-=======
 				let (underlying_amount, wrapped_id, wrapped_amount) = Self::do_redeem(&who, underlying_asset_id, Balance::zero(), Balance::zero())?;
->>>>>>> c63f26c1
 				Self::deposit_event(RawEvent::Redeemed(who, underlying_asset_id, underlying_amount, wrapped_id, wrapped_amount));
 				Ok(())
 			})?;
@@ -126,9 +122,6 @@
 		) {
 			with_transaction_result(|| {
 				let who = ensure_signed(origin)?;
-<<<<<<< HEAD
-				let (_, wrapped_id, wrapped_amount) = Self::do_redeem(&who, underlying_asset_id, underlying_amount)?;
-=======
 				let (_, wrapped_id, wrapped_amount) = Self::do_redeem(&who, underlying_asset_id, underlying_amount, Balance::zero())?;
 				Self::deposit_event(RawEvent::Redeemed(who, underlying_asset_id, underlying_amount, wrapped_id, wrapped_amount));
 				Ok(())
@@ -142,7 +135,6 @@
 				let who = ensure_signed(origin)?;
 				let underlying_asset_id = Self::get_underlying_asset_id_by_wrapped_id(&wrapped_id)?;
 				let (underlying_amount, wrapped_id, _) = Self::do_redeem(&who, underlying_asset_id, Balance::zero(), wrapped_amount)?;
->>>>>>> c63f26c1
 				Self::deposit_event(RawEvent::Redeemed(who, underlying_asset_id, underlying_amount, wrapped_id, wrapped_amount));
 				Ok(())
 			})?;
@@ -211,16 +203,12 @@
 		Ok((underlying_amount, wrapped_id, wrapped_amount))
 	}
 
-<<<<<<< HEAD
-	fn do_redeem(who: &T::AccountId, underlying_asset_id: CurrencyId, mut underlying_amount: Balance) -> TokensResult {
-=======
 	fn do_redeem(
 		who: &T::AccountId,
 		underlying_asset_id: CurrencyId,
 		mut underlying_amount: Balance,
 		wrapped_amount: Balance,
 	) -> TokensResult {
->>>>>>> c63f26c1
 		ensure!(
 			T::UnderlyingAssetId::get().contains(&underlying_asset_id),
 			Error::<T>::NotValidUnderlyingAssetId
@@ -235,22 +223,13 @@
 
 		let wrapped_id = Self::get_wrapped_id_by_underlying_asset_id(&underlying_asset_id)?;
 
-<<<<<<< HEAD
-		let wrapped_amount = match underlying_amount {
-			0 => {
-=======
 		let wrapped_amount = match (underlying_amount, wrapped_amount) {
 			(0, 0) => {
->>>>>>> c63f26c1
 				let total_wrapped_amount = <MTokens<T>>::free_balance(wrapped_id, &who);
 				underlying_amount = <Controller<T>>::convert_from_wrapped(wrapped_id, total_wrapped_amount)
 					.map_err(|_| Error::<T>::NumOverflow)?;
 				total_wrapped_amount
 			}
-<<<<<<< HEAD
-			_ => <Controller<T>>::convert_to_wrapped(underlying_asset_id, underlying_amount)
-				.map_err(|_| Error::<T>::NumOverflow)?,
-=======
 			(_, 0) => <Controller<T>>::convert_to_wrapped(underlying_asset_id, underlying_amount)
 				.map_err(|_| Error::<T>::NumOverflow)?,
 			_ => {
@@ -258,7 +237,6 @@
 					.map_err(|_| Error::<T>::NumOverflow)?;
 				wrapped_amount
 			}
->>>>>>> c63f26c1
 		};
 
 		ensure!(
@@ -289,13 +267,6 @@
 
 		<Controller<T>>::accrue_interest_rate(underlying_asset_id)?;
 
-<<<<<<< HEAD
-		//TODO rewrite after implementing the function in the controller.
-		// This function should return the amount of collateral needed in dollars.
-		<Controller<T>>::calculate_total_available_collateral(underlying_amount, underlying_asset_id)?;
-
-=======
->>>>>>> c63f26c1
 		<LiquidityPools<T>>::update_state_on_borrow(underlying_asset_id, underlying_amount, who)
 			.map_err(|_| Error::<T>::InternalReserveError)?;
 
@@ -315,17 +286,7 @@
 			Error::<T>::NotEnoughUnderlyingsAssets
 		);
 
-<<<<<<< HEAD
-		//TODO rewrite after implementing the function in the controller.
-		// This function should return current information about the user and his balances.
-		<Controller<T>>::calculate_user_global_data(who.clone())?;
-
-		//TODO rewrite after implementing the function in the controller.
-		// This function should return the amount of collateral needed in dollars.
-		<Controller<T>>::calculate_total_available_collateral(underlying_amount, underlying_asset_id)?;
-=======
 		<Controller<T>>::accrue_interest_rate(underlying_asset_id)?;
->>>>>>> c63f26c1
 
 		<LiquidityPools<T>>::update_state_on_repay(underlying_asset_id, underlying_amount, who)
 			.map_err(|_| Error::<T>::InternalReserveError)?;
