#![cfg_attr(not(feature = "std"), no_std)]
// `construct_runtime!` does a lot of recursion and requires us to increase the limit to 256.
#![recursion_limit = "256"]
// The `large_enum_variant` warning originates from `construct_runtime` macro.
#![allow(clippy::large_enum_variant)]
#![allow(clippy::from_over_into)]

// Make the WASM binary available.
#[cfg(feature = "std")]
include!(concat!(env!("OUT_DIR"), "/wasm_binary.rs"));

mod benchmarking;
mod constants;
#[cfg(test)]
mod tests;
mod weights;
mod weights_test;

pub use controller_rpc_runtime_api::PoolState;
pub use controller_rpc_runtime_api::UserPoolBalanceData;
use orml_currencies::BasicCurrencyAdapter;
use orml_traits::{create_median_value_data_provider, parameter_type_with_key, DataFeeder, DataProviderExtended};
use pallet_grandpa::fg_primitives;
use pallet_grandpa::{AuthorityId as GrandpaId, AuthorityList as GrandpaAuthorityList};
use pallet_transaction_payment::CurrencyAdapter;
use sp_api::impl_runtime_apis;
use sp_consensus_aura::sr25519::AuthorityId as AuraId;
use sp_core::{
	crypto::KeyTypeId,
	u32_trait::{_1, _2, _3, _4},
	OpaqueMetadata,
};
use sp_runtime::traits::{AccountIdConversion, AccountIdLookup, BlakeTwo256, Block as BlockT, NumberFor, Zero};
use sp_runtime::{
	create_runtime_str, generic, impl_opaque_keys,
	transaction_validity::{TransactionPriority, TransactionSource, TransactionValidity},
	ApplyExtrinsicResult, DispatchResult, ModuleId,
};
use sp_std::prelude::*;
#[cfg(feature = "std")]
use sp_version::NativeVersion;
use sp_version::RuntimeVersion;

pub use minterest_primitives::{
	AccountId, AccountIndex, Amount, Balance, BlockNumber, CurrencyId, CurrencyPair, DataProviderId, DigestItem, Hash,
	Index, Moment, Operation, Price, Rate, Signature,
};

// A few exports that help ease life for downstream crates.
pub use frame_support::{
	construct_runtime, debug, parameter_types,
	traits::{KeyOwnerProofSystem, Randomness},
	weights::{
		constants::{BlockExecutionWeight, ExtrinsicBaseWeight, RocksDbWeight, WEIGHT_PER_SECOND},
		DispatchClass, IdentityFee, Weight,
	},
	IterableStorageDoubleMap, StorageValue,
};
pub use pallet_balances::Call as BalancesCall;
pub use pallet_timestamp::Call as TimestampCall;
#[cfg(any(feature = "std", test))]
pub use sp_runtime::BuildStorage;
pub use sp_runtime::{Perbill, Permill};

pub use constants::{currency::*, time::*, *};
use frame_support::traits::Contains;
use frame_system::{EnsureOneOf, EnsureRoot};

/// Opaque types. These are used by the CLI to instantiate machinery that don't need to know
/// the specifics of the runtime. They can then be made to be agnostic over specific formats
/// of data like extrinsics, allowing for them to continue syncing the network through upgrades
/// to even the core data structures.
pub mod opaque {
	use super::*;

	pub use sp_runtime::OpaqueExtrinsic as UncheckedExtrinsic;

	/// Opaque block header type.
	pub type Header = generic::Header<BlockNumber, BlakeTwo256>;
	/// Opaque block type.
	pub type Block = generic::Block<Header, UncheckedExtrinsic>;
	/// Opaque block identifier type.
	pub type BlockId = generic::BlockId<Block>;

	impl_opaque_keys! {
		pub struct SessionKeys {
			pub aura: Aura,
			pub grandpa: Grandpa,
		}
	}
}

pub const VERSION: RuntimeVersion = RuntimeVersion {
	spec_name: create_runtime_str!("node-minterest"),
	impl_name: create_runtime_str!("node-minterest"),
	authoring_version: 1,
	spec_version: 1,
	impl_version: 1,
	apis: RUNTIME_API_VERSIONS,
	transaction_version: 1,
};

/// The version information used to identify this runtime when compiled natively.
#[cfg(feature = "std")]
pub fn native_version() -> NativeVersion {
	NativeVersion {
		runtime_version: VERSION,
		can_author_with: Default::default(),
	}
}

// Module accounts of runtime
parameter_types! {
	pub const LiquidityPoolsModuleId: ModuleId = ModuleId(*b"min/lqdy");
	pub const LiquidationPoolsModuleId: ModuleId = ModuleId(*b"min/lqdn");
	pub const DexModuleId: ModuleId = ModuleId(*b"min/dexs");
}

const NORMAL_DISPATCH_RATIO: Perbill = Perbill::from_percent(75);

parameter_types! {
	pub const Version: RuntimeVersion = VERSION;
	pub const BlockHashCount: BlockNumber = 2400;
	/// We allow for 2 seconds of compute with a 6 second average block time.
	pub BlockWeights: frame_system::limits::BlockWeights = frame_system::limits::BlockWeights
		::with_sensible_defaults(2 * WEIGHT_PER_SECOND, NORMAL_DISPATCH_RATIO);
	pub BlockLength: frame_system::limits::BlockLength = frame_system::limits::BlockLength
		::max_with_normal_ratio(5 * 1024 * 1024, NORMAL_DISPATCH_RATIO);
	pub const SS58Prefix: u8 = 42;
}

// Configure FRAME pallets to include in runtime.

impl frame_system::Config for Runtime {
	/// The basic call filter to use in dispatchable.
	type BaseCallFilter = ();
	/// Block & extrinsics weights: base values and limits.
	type BlockWeights = BlockWeights;
	/// The maximum length of a block (in bytes).
	type BlockLength = BlockLength;
	/// The identifier used to distinguish between accounts.
	type AccountId = AccountId;
	/// The aggregated dispatch type that is available for extrinsics.
	type Call = Call;
	/// The lookup mechanism to get account ID from whatever is passed in dispatchers.
	type Lookup = AccountIdLookup<AccountId, ()>;
	/// The index type for storing how many extrinsics an account has signed.
	type Index = Index;
	/// The index type for blocks.
	type BlockNumber = BlockNumber;
	/// The type for hashing blocks and tries.
	type Hash = Hash;
	/// The hashing algorithm used.
	type Hashing = BlakeTwo256;
	/// The header type.
	type Header = generic::Header<BlockNumber, BlakeTwo256>;
	/// The ubiquitous event type.
	type Event = Event;
	/// The ubiquitous origin type.
	type Origin = Origin;
	/// Maximum number of block number to block hash mappings to keep (oldest pruned first).
	type BlockHashCount = BlockHashCount;
	/// The weight of database operations that the runtime can invoke.
	type DbWeight = RocksDbWeight;
	/// Version of the runtime.
	type Version = Version;
	/// Converts a module to the index of the module in `construct_runtime!`.
	///
	/// This type is being generated by `construct_runtime!`.
	type PalletInfo = PalletInfo;
	/// What to do if a new account is created.
	type OnNewAccount = ();
	/// What to do if an account is fully reaped from the system.
	type OnKilledAccount = ();
	/// The data to be stored in an account.
	type AccountData = pallet_balances::AccountData<Balance>;
	/// Weight information for the extrinsics of this pallet.
	type SystemWeightInfo = ();
	/// This is used as an identifier of the chain. 42 is the generic substrate prefix.
	type SS58Prefix = SS58Prefix;
}

impl pallet_aura::Config for Runtime {
	type AuthorityId = AuraId;
}

impl pallet_grandpa::Config for Runtime {
	type Event = Event;
	type Call = Call;

	type KeyOwnerProofSystem = ();

	type KeyOwnerProof = <Self::KeyOwnerProofSystem as KeyOwnerProofSystem<(KeyTypeId, GrandpaId)>>::Proof;

	type KeyOwnerIdentification =
		<Self::KeyOwnerProofSystem as KeyOwnerProofSystem<(KeyTypeId, GrandpaId)>>::IdentificationTuple;

	type HandleEquivocation = ();

	type WeightInfo = ();
}

parameter_types! {
	pub const MinimumPeriod: u64 = SLOT_DURATION / 2;
}

impl pallet_timestamp::Config for Runtime {
	/// A timestamp: milliseconds since the unix epoch.
	type Moment = Moment;
	type OnTimestampSet = Aura;
	type MinimumPeriod = MinimumPeriod;
	type WeightInfo = ();
}

parameter_types! {
	pub const ExistentialDeposit: u128 = 500;
	pub const MaxLocks: u32 = 50;
}

impl pallet_balances::Config for Runtime {
	type MaxLocks = MaxLocks;
	/// The type for recording an account's balance.
	type Balance = Balance;
	/// The ubiquitous event type.
	type Event = Event;
	type DustRemoval = ();
	type ExistentialDeposit = ExistentialDeposit;
	type AccountStore = System;
	type WeightInfo = pallet_balances::weights::SubstrateWeight<Runtime>;
}

parameter_types! {
	pub const TransactionByteFee: Balance = 1;
}

impl pallet_transaction_payment::Config for Runtime {
	type OnChargeTransaction = CurrencyAdapter<Balances, ()>;
	type TransactionByteFee = TransactionByteFee;
	type WeightToFee = IdentityFee<Balance>;
	type FeeMultiplierUpdate = ();
}

impl pallet_sudo::Config for Runtime {
	type Event = Event;
	type Call = Call;
}

type EnsureRootOrTwoThirdsMinterestCouncil = EnsureOneOf<
	AccountId,
	EnsureRoot<AccountId>,
	pallet_collective::EnsureProportionMoreThan<_2, _3, AccountId, MinterestCouncilInstance>,
>;

type EnsureRootOrThreeFourthsMinterestCouncil = EnsureOneOf<
	AccountId,
	EnsureRoot<AccountId>,
	pallet_collective::EnsureProportionMoreThan<_3, _4, AccountId, MinterestCouncilInstance>,
>;

type EnsureRootOrHalfMinterestCouncil = EnsureOneOf<
	AccountId,
	EnsureRoot<AccountId>,
	pallet_collective::EnsureProportionMoreThan<_1, _2, AccountId, MinterestCouncilInstance>,
>;

parameter_types! {
	pub const MinterestCouncilMotionDuration: BlockNumber = 7 * DAYS;
	pub const MinterestCouncilMaxProposals: u32 = 100;
	pub const MinterestCouncilMaxMembers: u32 = 100;
}

type MinterestCouncilInstance = pallet_collective::Instance1;
impl pallet_collective::Config<MinterestCouncilInstance> for Runtime {
	type Origin = Origin;
	type Proposal = Call;
	type Event = Event;
	type MotionDuration = MinterestCouncilMotionDuration;
	type MaxProposals = MinterestCouncilMaxProposals;
	type MaxMembers = MinterestCouncilMaxMembers;
	type DefaultVote = pallet_collective::PrimeDefaultVote;
	type WeightInfo = ();
}

type MinterestCouncilMembershipInstance = pallet_membership::Instance1;
impl pallet_membership::Config<MinterestCouncilMembershipInstance> for Runtime {
	type Event = Event;
	type AddOrigin = EnsureRootOrThreeFourthsMinterestCouncil;
	type RemoveOrigin = EnsureRootOrThreeFourthsMinterestCouncil;
	type SwapOrigin = EnsureRootOrThreeFourthsMinterestCouncil;
	type ResetOrigin = EnsureRootOrThreeFourthsMinterestCouncil;
	type PrimeOrigin = EnsureRootOrThreeFourthsMinterestCouncil;
	type MembershipInitialized = MinterestCouncil;
	type MembershipChanged = MinterestCouncil;
}

parameter_types! {
	pub const WhitelistCouncilMotionDuration: BlockNumber = 7 * DAYS;
	pub const WhitelistCouncilMaxProposals: u32 = 100;
	pub const WhitelistCouncilMaxMembers: u32 = 100;
}

type WhitelistCouncilInstance = pallet_collective::Instance2;
impl pallet_collective::Config<WhitelistCouncilInstance> for Runtime {
	type Origin = Origin;
	type Proposal = Call;
	type Event = Event;
	type MotionDuration = WhitelistCouncilMotionDuration;
	type MaxProposals = WhitelistCouncilMaxProposals;
	type MaxMembers = WhitelistCouncilMaxMembers;
	type DefaultVote = pallet_collective::PrimeDefaultVote;
	type WeightInfo = ();
}

type WhitelistCouncilMembershipInstance = pallet_membership::Instance2;
impl pallet_membership::Config<WhitelistCouncilMembershipInstance> for Runtime {
	type Event = Event;
	type AddOrigin = EnsureRootOrThreeFourthsMinterestCouncil;
	type RemoveOrigin = EnsureRootOrThreeFourthsMinterestCouncil;
	type SwapOrigin = EnsureRootOrThreeFourthsMinterestCouncil;
	type ResetOrigin = EnsureRootOrThreeFourthsMinterestCouncil;
	type PrimeOrigin = EnsureRootOrThreeFourthsMinterestCouncil;
	type MembershipInitialized = WhitelistCouncil;
	type MembershipChanged = WhitelistCouncil;
}

type OperatorMembershipInstanceMinterest = pallet_membership::Instance3;
impl pallet_membership::Config<OperatorMembershipInstanceMinterest> for Runtime {
	type Event = Event;
	type AddOrigin = EnsureRootOrTwoThirdsMinterestCouncil;
	type RemoveOrigin = EnsureRootOrTwoThirdsMinterestCouncil;
	type SwapOrigin = EnsureRootOrTwoThirdsMinterestCouncil;
	type ResetOrigin = EnsureRootOrTwoThirdsMinterestCouncil;
	type PrimeOrigin = EnsureRootOrTwoThirdsMinterestCouncil;
	type MembershipInitialized = MinterestOracle;
	type MembershipChanged = MinterestOracle;
}

impl minterest_protocol::Config for Runtime {
	type Event = Event;
	type Borrowing = LiquidityPools;
	type ManagerLiquidationPools = LiquidationPools;
	type ManagerLiquidityPools = LiquidityPools;
	type WhitelistMembers = WhitelistCouncilProvider;
	type ProtocolWeightInfo = weights::minterest_protocol::WeightInfo<Runtime>;
}

pub struct WhitelistCouncilProvider;
impl Contains<AccountId> for WhitelistCouncilProvider {
	fn contains(who: &AccountId) -> bool {
		WhitelistCouncil::is_member(who)
	}

	fn sorted_members() -> Vec<AccountId> {
		WhitelistCouncil::members()
	}

	#[cfg(feature = "runtime-benchmarks")]
	fn add(_: &AccountId) {
		todo!()
	}
}

parameter_type_with_key! {
	pub ExistentialDeposits: |_currency_id: CurrencyId| -> Balance {
		Zero::zero()
	};
}

impl orml_tokens::Config for Runtime {
	type Event = Event;
	type Balance = Balance;
	type Amount = Amount;
	type CurrencyId = CurrencyId;
	type WeightInfo = ();
	type ExistentialDeposits = ExistentialDeposits;
	type OnDust = ();
}

parameter_types! {
	pub const GetMinterestCurrencyId: CurrencyId = CurrencyId::MNT;
}

pub type MinterestToken = BasicCurrencyAdapter<Runtime, Balances, Amount, BlockNumber>;

impl orml_currencies::Config for Runtime {
	type Event = Event;
	type MultiCurrency = Tokens;
	type NativeCurrency = MinterestToken;
	type GetNativeCurrencyId = GetMinterestCurrencyId;
	type WeightInfo = ();
}

parameter_types! {
	pub LiquidityPoolAccountId: AccountId = LiquidityPoolsModuleId::get().into_account();
	pub const InitialExchangeRate: Rate = INITIAL_EXCHANGE_RATE;
	pub EnabledCurrencyPair: Vec<CurrencyPair> = vec![
		CurrencyPair::new(CurrencyId::DOT, CurrencyId::MDOT),
		CurrencyPair::new(CurrencyId::KSM, CurrencyId::MKSM),
		CurrencyPair::new(CurrencyId::BTC, CurrencyId::MBTC),
		CurrencyPair::new(CurrencyId::ETH, CurrencyId::METH),
	];
	pub EnabledUnderlyingAssetsIds: Vec<CurrencyId> = EnabledCurrencyPair::get().iter()
			.map(|currency_pair| currency_pair.underlying_id)
			.collect();
	pub EnabledWrappedTokensId: Vec<CurrencyId> = EnabledCurrencyPair::get().iter()
			.map(|currency_pair| currency_pair.wrapped_id)
			.collect();
}

impl liquidity_pools::Config for Runtime {
	type MultiCurrency = Currencies;
	type PriceSource = Prices;
	type ModuleId = LiquidityPoolsModuleId;
	type LiquidityPoolAccountId = LiquidityPoolAccountId;
	type InitialExchangeRate = InitialExchangeRate;
	type EnabledCurrencyPair = EnabledCurrencyPair;
	type EnabledUnderlyingAssetsIds = EnabledUnderlyingAssetsIds;
	type EnabledWrappedTokensId = EnabledWrappedTokensId;
}

parameter_types! {
	pub const MaxBorrowCap: Balance = MAX_BORROW_CAP;
}

impl controller::Config for Runtime {
	type Event = Event;
	type LiquidityPoolsManager = LiquidityPools;
	type MaxBorrowCap = MaxBorrowCap;
	type UpdateOrigin = EnsureRootOrHalfMinterestCouncil;
	type ControllerWeightInfo = weights::controller::WeightInfo<Runtime>;
}

impl module_prices::Config for Runtime {
	type Event = Event;
	type Source = AggregatedDataProvider;
	type LockOrigin = EnsureRootOrTwoThirdsMinterestCouncil;
	type EnabledUnderlyingAssetsIds = EnabledUnderlyingAssetsIds;
	type WeightInfo = weights::prices::WeightInfo<Runtime>;
}

parameter_types! {
	pub const BlocksPerYear: u128 = BLOCKS_PER_YEAR;
}

impl minterest_model::Config for Runtime {
	type Event = Event;
	type BlocksPerYear = BlocksPerYear;
	type ModelUpdateOrigin = EnsureRootOrHalfMinterestCouncil;
	type WeightInfo = weights::minterest_model::WeightInfo<Runtime>;
}

parameter_types! {
	pub const RiskManagerPriority: TransactionPriority = TransactionPriority::max_value();
	pub const LiquidityPoolsPriority: TransactionPriority = TransactionPriority::max_value() - 1;
}

impl risk_manager::Config for Runtime {
	type Event = Event;
	type UnsignedPriority = RiskManagerPriority;
	type LiquidationPoolsManager = LiquidationPools;
	type LiquidityPoolsManager = LiquidityPools;
	type RiskManagerUpdateOrigin = EnsureRootOrHalfMinterestCouncil;
	type RiskManagerWeightInfo = weights::risk_manager::WeightInfo<Runtime>;
}

impl mnt_token::Config for Runtime {
	type Event = Event;
	type PriceSource = Prices;
	type UpdateOrigin = EnsureRootOrTwoThirdsMinterestCouncil;
	type LiquidityPoolsManager = LiquidityPools;
<<<<<<< HEAD
	type EnabledCurrencyPair = EnabledCurrencyPair;
	type EnabledUnderlyingAssetId = EnabledUnderlyingAssetId;
	type MultiCurrency = Currencies;
	type ControllerAPI = Controller;
=======
	type EnabledUnderlyingAssetsIds = EnabledUnderlyingAssetsIds;
>>>>>>> fc4440cb
}

impl<C> frame_system::offchain::SendTransactionTypes<C> for Runtime
where
	Call: From<C>,
{
	type OverarchingCall = Call;
	type Extrinsic = UncheckedExtrinsic;
}

parameter_types! {
	pub LiquidationPoolAccountId: AccountId = LiquidationPoolsModuleId::get().into_account();
}

impl liquidation_pools::Config for Runtime {
	type Event = Event;
	type UnsignedPriority = LiquidityPoolsPriority;
	type LiquidationPoolsModuleId = LiquidationPoolsModuleId;
	type LiquidationPoolAccountId = LiquidationPoolAccountId;
	type UpdateOrigin = EnsureRootOrHalfMinterestCouncil;
	type LiquidityPoolsManager = LiquidityPools;
	type Dex = Dex;
	type LiquidationPoolsWeightInfo = weights::liquidation_pools::WeightInfo<Runtime>;
}

parameter_types! {
	pub const MinimumCount: u32 = 1;
	pub const ExpiresIn: Moment = 1000 * 60 * 60; // 60 mins
	pub ZeroAccountId: AccountId = AccountId::from([0u8; 32]);
}

pub type TimeStampedPrice = orml_oracle::TimestampedValue<Price, minterest_primitives::Moment>;

type MinterestDataProvider = orml_oracle::Instance1;
impl orml_oracle::Config<MinterestDataProvider> for Runtime {
	type Event = Event;
	type OnNewData = ();
	type CombineData = orml_oracle::DefaultCombineData<Runtime, MinimumCount, ExpiresIn, MinterestDataProvider>;
	type Time = Timestamp;
	type OracleKey = CurrencyId;
	type OracleValue = Price;
	type RootOperatorAccountId = ZeroAccountId;
	type WeightInfo = ();
}

create_median_value_data_provider!(
	AggregatedDataProvider,
	CurrencyId,
	Price,
	TimeStampedPrice,
	[MinterestOracle]
);
// Aggregated data provider cannot feed.
impl DataFeeder<CurrencyId, Price, AccountId> for AggregatedDataProvider {
	fn feed_value(_: AccountId, _: CurrencyId, _: Price) -> DispatchResult {
		Err("Not supported".into())
	}
}

parameter_types! {
	pub DexAccountId: AccountId = DexModuleId::get().into_account();
}

impl dex::Config for Runtime {
	type Event = Event;
	type MultiCurrency = Currencies;
	type DexModuleId = DexModuleId;
	type DexAccountId = DexAccountId;
}

// Create the runtime by composing the FRAME pallets that were previously configured.
construct_runtime!(
	pub enum Runtime where
		Block = Block,
		NodeBlock = opaque::Block,
		UncheckedExtrinsic = UncheckedExtrinsic
	{
		System: frame_system::{Module, Call, Config, Storage, Event<T>},
		RandomnessCollectiveFlip: pallet_randomness_collective_flip::{Module, Call, Storage},
		Timestamp: pallet_timestamp::{Module, Call, Storage, Inherent},

		Balances: pallet_balances::{Module, Call, Storage, Config<T>, Event<T>},
		TransactionPayment: pallet_transaction_payment::{Module, Storage},

		// Consensus & Staking
		Aura: pallet_aura::{Module, Config<T>},
		Grandpa: pallet_grandpa::{Module, Call, Storage, Config, Event},

		// Governance
		MinterestCouncil: pallet_collective::<Instance1>::{Module, Call, Storage, Origin<T>, Event<T>, Config<T>},
		MinterestCouncilMembership: pallet_membership::<Instance1>::{Module, Call, Storage, Event<T>, Config<T>},
		WhitelistCouncil: pallet_collective::<Instance2>::{Module, Call, Storage, Origin<T>, Event<T>, Config<T>},
		WhitelistCouncilMembership: pallet_membership::<Instance2>::{Module, Call, Storage, Event<T>, Config<T>},

		//ORML palletts
		Tokens: orml_tokens::{Module, Storage, Call, Event<T>, Config<T>},
		Currencies: orml_currencies::{Module, Call, Event<T>},

		// Oracle and Prices
		MinterestOracle: orml_oracle::<Instance1>::{Module, Storage, Call, Config<T>, Event<T>},
		Prices: module_prices::{Module, Storage, Call, Event<T>, Config},

		// OperatorMembership must be placed after Oracle or else will have race condition on initialization
		OperatorMembershipMinterest: pallet_membership::<Instance3>::{Module, Call, Storage, Event<T>, Config<T>},

		// Minterest pallets
		MinterestProtocol: minterest_protocol::{Module, Call, Event<T>},
		LiquidityPools: liquidity_pools::{Module, Storage, Call, Config<T>},
		Controller: controller::{Module, Storage, Call, Event, Config<T>},
		MinterestModel: minterest_model::{Module, Storage, Call, Event, Config},
		RiskManager: risk_manager::{Module, Storage, Call, Event<T>, Config, ValidateUnsigned},
		LiquidationPools: liquidation_pools::{Module, Storage, Call, Event<T>, Config<T>, ValidateUnsigned},
		MntToken: mnt_token::{Module, Storage, Call, Event<T>, Config<T>},
		Dex: dex::{Module, Storage, Call, Event<T>},

		// Dev
		Sudo: pallet_sudo::{Module, Call, Config<T>, Storage, Event<T>},
	}
);

/// The address format for describing accounts.
pub type Address = sp_runtime::MultiAddress<AccountId, ()>;
/// Block header type as expected by this runtime.
pub type Header = generic::Header<BlockNumber, BlakeTwo256>;
/// Block type as expected by this runtime.
pub type Block = generic::Block<Header, UncheckedExtrinsic>;
/// A Block signed with a Justification
pub type SignedBlock = generic::SignedBlock<Block>;
/// BlockId type as expected by this runtime.
pub type BlockId = generic::BlockId<Block>;
/// The SignedExtension to the basic transaction logic.
pub type SignedExtra = (
	frame_system::CheckSpecVersion<Runtime>,
	frame_system::CheckTxVersion<Runtime>,
	frame_system::CheckGenesis<Runtime>,
	frame_system::CheckEra<Runtime>,
	frame_system::CheckNonce<Runtime>,
	frame_system::CheckWeight<Runtime>,
	pallet_transaction_payment::ChargeTransactionPayment<Runtime>,
);
/// Unchecked extrinsic type as expected by this runtime.
pub type UncheckedExtrinsic = generic::UncheckedExtrinsic<Address, Call, Signature, SignedExtra>;
/// Extrinsic type that has already been checked.
pub type CheckedExtrinsic = generic::CheckedExtrinsic<AccountId, Call, SignedExtra>;
/// Executive: handles dispatch to the various pallets.
pub type Executive =
	frame_executive::Executive<Runtime, Block, frame_system::ChainContext<Runtime>, Runtime, AllModules>;

impl_runtime_apis! {
	impl sp_api::Core<Block> for Runtime {
		fn version() -> RuntimeVersion {
			VERSION
		}

		fn execute_block(block: Block) {
			Executive::execute_block(block)
		}

		fn initialize_block(header: &<Block as BlockT>::Header) {
			Executive::initialize_block(header)
		}
	}

	impl sp_api::Metadata<Block> for Runtime {
		fn metadata() -> OpaqueMetadata {
			Runtime::metadata().into()
		}
	}

	impl sp_block_builder::BlockBuilder<Block> for Runtime {
		fn apply_extrinsic(extrinsic: <Block as BlockT>::Extrinsic) -> ApplyExtrinsicResult {
			Executive::apply_extrinsic(extrinsic)
		}

		fn finalize_block() -> <Block as BlockT>::Header {
			Executive::finalize_block()
		}

		fn inherent_extrinsics(data: sp_inherents::InherentData) -> Vec<<Block as BlockT>::Extrinsic> {
			data.create_extrinsics()
		}

		fn check_inherents(
			block: Block,
			data: sp_inherents::InherentData,
		) -> sp_inherents::CheckInherentsResult {
			data.check_extrinsics(&block)
		}

		fn random_seed() -> <Block as BlockT>::Hash {
			RandomnessCollectiveFlip::random_seed()
		}
	}

	impl sp_transaction_pool::runtime_api::TaggedTransactionQueue<Block> for Runtime {
		fn validate_transaction(
			source: TransactionSource,
			tx: <Block as BlockT>::Extrinsic,
		) -> TransactionValidity {
			Executive::validate_transaction(source, tx)
		}
	}

	impl sp_offchain::OffchainWorkerApi<Block> for Runtime {
		fn offchain_worker(header: &<Block as BlockT>::Header) {
			Executive::offchain_worker(header)
		}
	}

	impl sp_consensus_aura::AuraApi<Block, AuraId> for Runtime {
		fn slot_duration() -> u64 {
			Aura::slot_duration()
		}

		fn authorities() -> Vec<AuraId> {
			Aura::authorities()
		}
	}

	impl sp_session::SessionKeys<Block> for Runtime {
		fn generate_session_keys(seed: Option<Vec<u8>>) -> Vec<u8> {
			opaque::SessionKeys::generate(seed)
		}

		fn decode_session_keys(
			encoded: Vec<u8>,
		) -> Option<Vec<(Vec<u8>, KeyTypeId)>> {
			opaque::SessionKeys::decode_into_raw_public_keys(&encoded)
		}
	}

	impl fg_primitives::GrandpaApi<Block> for Runtime {
		fn grandpa_authorities() -> GrandpaAuthorityList {
			Grandpa::grandpa_authorities()
		}

		fn submit_report_equivocation_unsigned_extrinsic(
			_equivocation_proof: fg_primitives::EquivocationProof<
				<Block as BlockT>::Hash,
				NumberFor<Block>,
			>,
			_key_owner_proof: fg_primitives::OpaqueKeyOwnershipProof,
		) -> Option<()> {
			None
		}

		fn generate_key_ownership_proof(
			_set_id: fg_primitives::SetId,
			_authority_id: GrandpaId,
		) -> Option<fg_primitives::OpaqueKeyOwnershipProof> {
			// NOTE: this is the only implementation possible since we've
			// defined our key owner proof type as a bottom type (i.e. a type
			// with no values).
			None
		}
	}

	impl frame_system_rpc_runtime_api::AccountNonceApi<Block, AccountId, Index> for Runtime {
		fn account_nonce(account: AccountId) -> Index {
			System::account_nonce(account)
		}
	}

	impl pallet_transaction_payment_rpc_runtime_api::TransactionPaymentApi<Block, Balance> for Runtime {
		fn query_info(
			uxt: <Block as BlockT>::Extrinsic,
			len: u32,
		) -> pallet_transaction_payment_rpc_runtime_api::RuntimeDispatchInfo<Balance> {
			TransactionPayment::query_info(uxt, len)
		}
		fn query_fee_details(
			uxt: <Block as BlockT>::Extrinsic,
			len: u32,
		) -> pallet_transaction_payment::FeeDetails<Balance> {
			TransactionPayment::query_fee_details(uxt, len)
		}
	}

	impl controller_rpc_runtime_api::ControllerApi<Block, AccountId> for Runtime {
		fn liquidity_pool_state(pool_id: CurrencyId) -> Option<PoolState> {
			let exchange_rate = Controller::get_liquidity_pool_exchange_rate(pool_id)?;
			let (borrow_rate, supply_rate) = Controller::get_liquidity_pool_borrow_and_supply_rates(pool_id)?;

			Some(PoolState { exchange_rate, borrow_rate, supply_rate })
		}

		fn get_total_supply_and_borrowed_usd_balance(account_id: AccountId) -> Option<UserPoolBalanceData> {
			let (total_supply, total_borrowed) = Controller::get_total_supply_and_borrowed_usd_balance(&account_id).ok()?;

			Some(UserPoolBalanceData {total_supply, total_borrowed})
		}

		fn is_admin(caller: AccountId) -> Option<bool> {
				Some(MinterestCouncil::is_member(&caller))
		}
	}

	impl orml_oracle_rpc_runtime_api::OracleApi<
		Block,
		DataProviderId,
		CurrencyId,
		TimeStampedPrice,
	> for Runtime {
		fn get_value(provider_id: DataProviderId ,key: CurrencyId) -> Option<TimeStampedPrice> {
			match provider_id {
				DataProviderId::Minterest => MinterestOracle::get_no_op(&key),
				DataProviderId::Aggregated => <AggregatedDataProvider as DataProviderExtended<_, _>>::get_no_op(&key)
			}
		}

		fn get_all_values(provider_id: DataProviderId) -> Vec<(CurrencyId, Option<TimeStampedPrice>)> {
			match provider_id {
				DataProviderId::Minterest => MinterestOracle::get_all_values(),
				DataProviderId::Aggregated => <AggregatedDataProvider as DataProviderExtended<_, _>>::get_all_values()
			}
		}
	}

	#[cfg(feature = "runtime-benchmarks")]
	impl frame_benchmarking::Benchmark<Block> for Runtime {
		fn dispatch_benchmark(
			config: frame_benchmarking::BenchmarkConfig
		) -> Result<Vec<frame_benchmarking::BenchmarkBatch>, sp_runtime::RuntimeString> {
			use frame_benchmarking::{Benchmarking, BenchmarkBatch, TrackedStorageKey};
			use orml_benchmarking::add_benchmark;

			let whitelist: Vec<TrackedStorageKey> = vec![
				// Block Number
				hex_literal::hex!("26aa394eea5630e07c48ae0c9558cef702a5c1b19ab7a04f536c519aca4983ac").to_vec().into(),
				// Total Issuance
				hex_literal::hex!("c2261276cc9d1f8598ea4b6a74b15c2f57c875e4cff74148e4628f264b974c80").to_vec().into(),
				// Execution Phase
				hex_literal::hex!("26aa394eea5630e07c48ae0c9558cef7ff553b5a9862a516939d82b3d3d8661a").to_vec().into(),
				// Event Count
				hex_literal::hex!("26aa394eea5630e07c48ae0c9558cef70a98fdbe9ce6c55837576c60c7af3850").to_vec().into(),
				// System Events
				hex_literal::hex!("26aa394eea5630e07c48ae0c9558cef780d41e5e16056765bc8461851072c9d7").to_vec().into(),
			];

			let mut batches = Vec::<BenchmarkBatch>::new();
			let params = (&config, &whitelist);

			add_benchmark!(params, batches, controller, benchmarking::controller);
			add_benchmark!(params, batches, minterest_model, benchmarking::minterest_model);
			add_benchmark!(params, batches, module_prices, benchmarking::prices);
			add_benchmark!(params, batches, risk_manager, benchmarking::risk_manager);
			add_benchmark!(params, batches, liquidation_pools, benchmarking::liquidation_pools);
			add_benchmark!(params, batches, minterest_protocol, benchmarking::minterest_protocol);

			if batches.is_empty() { return Err("Benchmark not found for this pallet.".into()) }
			Ok(batches)
		}
	}
}<|MERGE_RESOLUTION|>--- conflicted
+++ resolved
@@ -468,14 +468,10 @@
 	type PriceSource = Prices;
 	type UpdateOrigin = EnsureRootOrTwoThirdsMinterestCouncil;
 	type LiquidityPoolsManager = LiquidityPools;
-<<<<<<< HEAD
 	type EnabledCurrencyPair = EnabledCurrencyPair;
-	type EnabledUnderlyingAssetId = EnabledUnderlyingAssetId;
+	type EnabledUnderlyingAssetsIds = EnabledUnderlyingAssetsIds;
 	type MultiCurrency = Currencies;
 	type ControllerAPI = Controller;
-=======
-	type EnabledUnderlyingAssetsIds = EnabledUnderlyingAssetsIds;
->>>>>>> fc4440cb
 }
 
 impl<C> frame_system::offchain::SendTransactionTypes<C> for Runtime
