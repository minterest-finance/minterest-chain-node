//! # Risk Manager Pallet
//!
//! ## Overview
//!
//! This pallet provides the liquidation functionality. In the Minterest protocol, liquidation
//! is based on the principle of “all loans - all collaterals”. Liquidation pools act as
//! a liquidator. The protocol provides two types of liquidation: partial and complete.
//! In case of the partial liquidation, the balance is withdrawn from the user's borrows and
//! collaterals in order to make the user's loan to a safe state. In case of complete liquidation,
//! the user's entire borrow is written off, and all the user's collateral is withdrawn.
//!
//! Each block is run off-chain worker that checks the loans of all users for insolvency.
//! An insolvent loan is a loan where the user's total borrow is greater than the user's
//! total collateral. The working time of this OCW is limited. If the worker discovers an
//! insolvent loan, then he starts the liquidation process.
//!
//! ## Interface
//!
//! -`UserLiquidationAttemptsManager`: provides functionality to manage the number of attempts to
//! partially liquidation a user's loan.
//! -`RiskManagerStorageProvider`: creates storage records for risk-manager pallet. This is a part
//! of a pool creation flow.
//!
//! ### Dispatchable Functions (extrinsics)
//!
//! - `set_liquidation_fee` - setter for parameter `liquidation_fee`. The dispatch origin of this
//! call must be 'RiskManagerUpdateOrigin'.
//! - `set_liquidation_threshold` - setter for parameter `liquidation_threshold`. The dispatch
//! origin of this call must be 'RiskManagerUpdateOrigin'.
//! - `liquidate` - Liquidate insolvent loan.  The dispatch origin of this call must be
//! _None_. Called from the OCW.
//!
//!TODO: At the moment, this pallet is not fully implemented. See documentation:
//! https://minterestfinance.atlassian.net/wiki/spaces/MINTEREST/pages/9928965/Liquidation+Flow

#![cfg_attr(not(feature = "std"), no_std)]
#![allow(clippy::unused_unit)]
#![allow(clippy::upper_case_acronyms)]
#![allow(clippy::redundant_clone)]
<<<<<<< HEAD
=======
#![allow(clippy::unnecessary_wraps)] // TODO: remove after implementation math functions
>>>>>>> b4e86785

use frame_support::{
	sp_runtime::offchain::{
		storage_lock::{StorageLock, Time},
		Duration,
	},
	{log, pallet_prelude::*, transactional},
};
use frame_system::{
	ensure_none,
	offchain::{SendTransactionTypes, SubmitTransaction},
	pallet_prelude::OriginFor,
};
pub use liquidation::*;
use liquidity_pools::PoolData;
use minterest_primitives::{
	currency::CurrencyType::UnderlyingAsset, Balance, CurrencyId, OffchainErr, Operation, Rate,
};
pub use module::*;
use orml_traits::MultiCurrency;
use pallet_traits::{
	ControllerManager, CurrencyConverter, LiquidityPoolStorageProvider, MinterestProtocolManager, PoolsManager,
	PricesManager, RiskManagerStorageProvider, UserCollateral, UserLiquidationAttemptsManager,
};
use sp_runtime::{
	traits::{CheckedAdd, CheckedMul, One, StaticLookup, Zero},
	FixedPointNumber,
};
use sp_std::{fmt::Debug, prelude::*};

pub const OFFCHAIN_WORKER_LOCK: &[u8] = b"pallets/risk-manager/lock/";

mod liquidation;
#[cfg(test)]
mod mock;
#[cfg(test)]
mod tests;

#[frame_support::pallet]
pub mod module {
	use super::*;
	use orml_traits::MultiCurrency;

	#[pallet::config]
	pub trait Config: frame_system::Config + SendTransactionTypes<Call<Self>> + Debug {
		type Event: From<Event<Self>> + IsType<<Self as frame_system::Config>::Event>;

		/// A configuration for base priority of unsigned transactions.
		///
		/// This is exposed so that it can be tuned for particular runtime, when
		/// multiple pallets send unsigned transactions.
		type UnsignedPriority: Get<TransactionPriority>;

		/// The price source of currencies
		type PriceSource: PricesManager<CurrencyId>;

		/// Provides functionality for working with a user's collateral pools.
		type UserCollateral: UserCollateral<Self::AccountId>;

		#[pallet::constant]
		/// Minimal sum for partial liquidation.
		/// Loans with amount below this parameter will be liquidate in full.
		type PartialLiquidationMinSum: Get<Balance>;

		#[pallet::constant]
		/// The maximum number of partial liquidations a user has. After reaching this parameter,
		/// a complete liquidation occurs.
		type PartialLiquidationMaxAttempts: Get<u8>;

		#[pallet::constant]
		/// The maximum liquidation fee.
		type MaxLiquidationFee: Get<Rate>;

		/// The origin which may update risk manager parameters. Root or
		/// Half Minterest Council can always do this.
		type RiskManagerUpdateOrigin: EnsureOrigin<Self::Origin>;

		/// Public API of controller pallet
		type ControllerManager: ControllerManager<Self::AccountId>;

		/// Provides the basic liquidity pools functionality.
		type LiquidityPoolsManager: LiquidityPoolStorageProvider<Self::AccountId, PoolData>
			+ CurrencyConverter
			+ UserCollateral<Self::AccountId>
			+ PoolsManager<Self::AccountId>;

		/// Provides the basic liquidation pools functionality.
		type LiquidationPoolsManager: PoolsManager<Self::AccountId>;

		/// Provides the basic minterest protocol functionality.
		type MinterestProtocolManager: MinterestProtocolManager<Self::AccountId>;

		/// Max duration time for offchain worker.
		type OffchainWorkerMaxDurationMs: Get<u64>;

		/// The `MultiCurrency` implementation.
		type MultiCurrency: MultiCurrency<Self::AccountId, Balance = Balance, CurrencyId = CurrencyId>;
	}

	#[pallet::error]
	pub enum Error<T> {
		/// The currency is not enabled in protocol.
		NotValidUnderlyingAssetId,
		/// Liquidation fee can't be greater than 0.5.
		InvalidLiquidationFeeValue,
		/// Risk manager storage (liquidation_fee, liquidation_threshold) is already created.
		RiskManagerParamsAlreadyCreated,
		/// Feed price is invalid
		InvalidFeedPrice,
		/// Number overflow in calculation.
		NumOverflow,
		/// User's loan is solvent.
		SolventUserLoan,
		/// An error occurred while changing the number of user liquidation attempts.
		ErrorChangingLiquidationAttempts,
		/// Error in choosing the liquidation mode.
		ErrorLiquidationMode,
<<<<<<< HEAD
		/// Error during Gaussian elimination or math logic error
		LiquidationMathFailed,
=======
>>>>>>> b4e86785
	}

	#[pallet::event]
	#[pallet::generate_deposit(pub(crate) fn deposit_event)]
	pub enum Event<T: Config> {
		/// Liquidation fee has been successfully changed: \[pool_id, liquidation_fee\]
		LiquidationFeeUpdated(CurrencyId, Rate),
		/// Liquidation threshold has been successfully changed: \[threshold\]
		LiquidationThresholdUpdated(Rate),
		/// Insolvent loan has been successfully liquidated: \[who, repaid_pools,
		/// seized pools, liquidation_mode\]
		LiquidateUnsafeLoan(
			T::AccountId,
			Vec<(CurrencyId, Balance)>,
			Vec<(CurrencyId, Balance)>,
			LiquidationMode,
		),
	}

	/// The additional collateral which is taken from borrowers as a penalty for being liquidated.
	/// Sets for each liquidity pool separately.
	///
	/// Storage location:
	/// [`MNT Storage`](?search=risk_manager::module::Pallet::liquidation_fee_storage)
	#[doc(alias = "MNT Storage")]
	#[doc(alias = "MNT risk_manager")]
	#[pallet::storage]
	#[pallet::getter(fn liquidation_fee_storage)]
	pub(crate) type LiquidationFeeStorage<T: Config> = StorageMap<_, Twox64Concat, CurrencyId, Rate, ValueQuery>;

	/// Step used in liquidation to protect the user from micro liquidations. One value for
	/// the entire protocol.
	///
	/// Storage location:
	/// [`MNT Storage`](?search=risk_manager::module::Pallet::liquidation_threshold_storage)
	#[doc(alias = "MNT Storage")]
	#[doc(alias = "MNT risk_manager")]
	#[pallet::storage]
	#[pallet::getter(fn liquidation_threshold_storage)]
	pub(crate) type LiquidationThresholdStorage<T: Config> = StorageValue<_, Rate, ValueQuery>;

	/// Counter of the number of partial liquidations at the user.
	///
	/// Storage location:
	/// [`MNT Storage`](?search=risk_manager::module::Pallet::user_liquidation_attempts_storage)
	#[doc(alias = "MNT Storage")]
	#[doc(alias = "MNT risk_manager")]
	#[pallet::storage]
	#[pallet::getter(fn user_liquidation_attempts_storage)]
	pub(crate) type UserLiquidationAttemptsStorage<T: Config> =
		StorageMap<_, Twox64Concat, T::AccountId, u8, ValueQuery>;

	#[pallet::genesis_config]
	pub struct GenesisConfig<T: Config> {
		pub liquidation_fee: Vec<(CurrencyId, Rate)>,
		pub liquidation_threshold: Rate,
		pub _phantom: sp_std::marker::PhantomData<T>,
	}

	#[cfg(feature = "std")]
	impl<T: Config> Default for GenesisConfig<T> {
		fn default() -> Self {
			GenesisConfig {
				liquidation_fee: vec![],
				liquidation_threshold: Rate::default(),
				_phantom: PhantomData,
			}
		}
	}

	#[pallet::genesis_build]
	impl<T: Config> GenesisBuild<T> for GenesisConfig<T> {
		fn build(&self) {
			self.liquidation_fee.iter().for_each(|(pool_id, liquidation_fee)| {
				Pallet::<T>::is_valid_liquidation_fee(*liquidation_fee);
				LiquidationFeeStorage::<T>::insert(pool_id, liquidation_fee)
			});
			LiquidationThresholdStorage::<T>::put(self.liquidation_threshold);
		}
	}

	#[pallet::pallet]
	pub struct Pallet<T>(PhantomData<T>);

	#[pallet::hooks]
	impl<T: Config> Hooks<T::BlockNumber> for Pallet<T> {
		/// Runs after every block. Offchain worker checks insolvent loans and
		/// submit unsigned tx to trigger liquidation.
		fn offchain_worker(now: T::BlockNumber) {
			if let Err(e) = Self::_offchain_worker() {
				log::info!(
					target: "RiskManager offchain worker",
					"Error in RiskManager offchain worker at {:?}: {:?}",
					now,
					e,
				);
			} else {
				log::debug!(
					target: "RiskManager offchain worker",
					"RiskManager offchain worker start at block: {:?} already done!",
					now,
				);
			}
		}
	}

	#[pallet::call]
	impl<T: Config> Pallet<T> {
		/// Set liquidation fee that covers liquidation costs.
		///
		/// Parameters:
		/// - `pool_id`: PoolID for which the parameter value is being set.
		/// - `liquidation_fee`: new liquidation fee value.
		///
		/// The dispatch origin of this call must be 'RiskManagerUpdateOrigin'.
		#[doc(alias = "MNT Extrinsic")]
		#[doc(alias = "MNT risk_manager")]
		#[pallet::weight(0)]
		#[transactional]
		pub fn set_liquidation_fee(
			origin: OriginFor<T>,
			pool_id: CurrencyId,
			liquidation_fee: Rate,
		) -> DispatchResultWithPostInfo {
			T::RiskManagerUpdateOrigin::ensure_origin(origin)?;
			ensure!(
				pool_id.is_supported_underlying_asset(),
				Error::<T>::NotValidUnderlyingAssetId
			);
			ensure!(
				Self::is_valid_liquidation_fee(liquidation_fee),
				Error::<T>::InvalidLiquidationFeeValue
			);
			LiquidationFeeStorage::<T>::insert(pool_id, liquidation_fee);
			Self::deposit_event(Event::LiquidationFeeUpdated(pool_id, liquidation_fee));
			Ok(().into())
		}

		/// Set threshold which used in liquidation to protect the user from micro liquidations.
		///
		/// Parameters:
		/// - `threshold`: new threshold.
		///
		/// The dispatch origin of this call must be 'RiskManagerUpdateOrigin'.
		#[doc(alias = "MNT Extrinsic")]
		#[doc(alias = "MNT risk_manager")]
		#[pallet::weight(0)]
		#[transactional]
		pub fn set_liquidation_threshold(origin: OriginFor<T>, threshold: Rate) -> DispatchResultWithPostInfo {
			T::RiskManagerUpdateOrigin::ensure_origin(origin)?;
			LiquidationThresholdStorage::<T>::put(threshold);
			Self::deposit_event(Event::LiquidationThresholdUpdated(threshold));
			Ok(().into())
		}

		// TODO: cover with tests
		/// Liquidate insolvent loan. Calls internal functions from minterest-protocol pallet
		/// `do_repay` and `do_seize`, these functions within themselves call
		/// `accrue_interest_rate`. Before calling the extrinsic, it is necessary to perform all
		/// checks and math calculations of the user's borrows and collaterals.
		///
		/// Parameters:
		/// - `borrower`: AccountId of the borrower whose loan is being liquidated.
		/// - `user_loan_state`: contains a vectors with user's borrows to be paid from the
		/// liquidation pools instead of the borrower, and a vector with user's supplies to be
		/// withdrawn from the borrower and sent to the liquidation pools. Balances are calculated
		/// in underlying assets.
		///
		/// The dispatch origin of this call must be _None_.
		#[doc(alias = "MNT Extrinsic")]
		#[doc(alias = "MNT risk_manager")]
		#[pallet::weight(0)]
		#[transactional]
		pub fn liquidate(
			origin: OriginFor<T>,
			borrower: <T::Lookup as StaticLookup>::Source,
			user_loan_state: UserLoanState<T>,
		) -> DispatchResultWithPostInfo {
			ensure_none(origin)?;
			let borrower = T::Lookup::lookup(borrower)?;
			Self::do_liquidate(&borrower, user_loan_state.clone())?;
			Self::deposit_event(Event::LiquidateUnsafeLoan(
				borrower,
				user_loan_state.get_user_borrows_to_repay_underlying(),
				user_loan_state.get_user_supplies_to_seize_underlying(),
				user_loan_state
					.get_user_liquidation_mode()
					.ok_or(Error::<T>::ErrorLiquidationMode)?,
			));
			Ok(().into())
		}
	}

	#[pallet::validate_unsigned]
	impl<T: Config> ValidateUnsigned for Pallet<T> {
		type Call = Call<T>;

		fn validate_unsigned(_source: TransactionSource, call: &Self::Call) -> TransactionValidity {
			match call {
				Call::liquidate(who, _borrower_loan_state) => {
					ValidTransaction::with_tag_prefix("RiskManagerOffchainWorker")
						.priority(T::UnsignedPriority::get())
						.and_provides((<frame_system::Pallet<T>>::block_number(), who))
						.longevity(64_u64)
						.propagate(true)
						.build()
				}
				_ => InvalidTransaction::Call.into(),
			}
		}
	}
}

// Private functions
impl<T: Config> Pallet<T> {
	// TODO: cover with tests
	/// Checks if the node is a validator. The worker is launched every block. The worker's working
	/// time is limited in time. Each next worker starts checking user loans from the beginning.
	/// Calls a processing insolvent loan function.
	fn _offchain_worker() -> Result<(), OffchainErr> {
		// Check if we are a potential validator
		ensure!(sp_io::offchain::is_validator(), OffchainErr::NotValidator);

		// acquire offchain worker lock
		let lock_expiration = Duration::from_millis(T::OffchainWorkerMaxDurationMs::get());
		let mut lock = StorageLock::<'_, Time>::with_deadline(&OFFCHAIN_WORKER_LOCK, lock_expiration);
		let mut guard = lock.try_lock().map_err(|_| OffchainErr::OffchainLock)?;

		let users_with_insolvent_loan = T::ControllerManager::get_all_users_with_insolvent_loan()
			.map_err(|_| OffchainErr::GetUsersWithInsolventLoanFailed)?;

		let mut loans_liquidated_count = 0_u32;
		let working_start_time = sp_io::offchain::timestamp();

		for borrower in users_with_insolvent_loan.iter() {
			Self::process_insolvent_loan(borrower)?;
			loans_liquidated_count += 1;
			// extend offchain worker lock
			guard.extend_lock().map_err(|_| {
				log::info!(
					"Risk Manager offchain worker hasn't(!) processed all insolvent loans, \
						MAX duration time is expired. number of insolvent loans: {:?}, number of liquidated loans: {:?}",
					users_with_insolvent_loan.len(),
					loans_liquidated_count
				);
				OffchainErr::OffchainLock
			})?;
		}

		// ensure that all insolvent loans have been liquidated
		ensure!(
			T::ControllerManager::get_all_users_with_insolvent_loan()
				.map_err(|_| OffchainErr::NotAllLoansLiquidated)?
				.is_empty(),
			OffchainErr::NotAllLoansLiquidated
		);

		let working_time = sp_io::offchain::timestamp().diff(&working_start_time);
		log::info!(
			"Risk Manager offchain worker has processed all loans, \
			number of insolvent loans: {:?}, number of liquidated loans: {:?}, execution time(ms): {:?}",
			users_with_insolvent_loan.len(),
			loans_liquidated_count,
			working_time.millis()
		);

		// Consume the guard but **do not** unlock the underlying lock.
		guard.forget();

		Ok(())
	}

	// TODO: cover with tests
	/// Handles the user's loan. Selects one of the required types of liquidation (Partial,
	/// Complete) and calls extrinsic `liquidate()`. This function within itself call
	/// `accrue_interest_rate`.
	///
	/// -`borrower`: AccountId of the borrower whose loan is being processed.
	fn process_insolvent_loan(borrower: &T::AccountId) -> Result<(), OffchainErr> {
		let user_loan_state: UserLoanState<T> =
			UserLoanState::build_user_loan_state(borrower).map_err(|_| OffchainErr::BuildUserLoanStateFailed)?;

		// call to change the offchain worker local storage
		Self::do_liquidate(&borrower, user_loan_state.clone()).map_err(|_| OffchainErr::LiquidateTransactionFailed)?;
		Self::submit_unsigned_liquidation(&borrower, user_loan_state);
		Ok(())
	}

	/// Submits an unsigned liquidation transaction to the blockchain.
	///
	/// -`borrower`: AccountId of the borrower whose loan is being processed.
	/// - `liquidation_amounts`: contains a vectors with user's borrows to be paid from the
	/// liquidation pools instead of the borrower, and a vector with user's supplies to be
	/// withdrawn from the borrower and sent to the liquidation pools. Balances are calculated
	/// in underlying assets.
	fn submit_unsigned_liquidation(borrower: &T::AccountId, user_loan_state: UserLoanState<T>) {
		let who = T::Lookup::unlookup(borrower.clone());
		let call = Call::<T>::liquidate(who.clone(), user_loan_state);
		if SubmitTransaction::<T, Call<T>>::submit_unsigned_transaction(call.into()).is_err() {
			log::info!(
				target: "RiskManager offchain worker",
				"submit unsigned liquidation for \n AccountId {:?} \nfailed!",
				borrower,
			);
		}
	}

	/// Calls internal functions from minterest-protocol pallet `do_repay` and `do_seize`, these
	/// functions within themselves call `accrue_interest_rate`. Also calls
	/// `mutate_attempts` for mutate user liquidation attempts.
	///
	/// - `borrower`: AccountId of the borrower whose loan is being liquidated.
	/// - `liquidation_amounts`: contains a vectors with user's borrows to be paid from the
	/// liquidation pools instead of the borrower, and a vector with user's supplies to be
	/// withdrawn from the borrower and sent to the liquidation pools. Balances are calculated
	/// in underlying assets.
	fn do_liquidate(borrower: &T::AccountId, user_loan_state: UserLoanState<T>) -> DispatchResult {
		let liquidation_pool_account_id = T::LiquidationPoolsManager::pools_account_id();
		// perform repay
		user_loan_state
			.get_user_borrows_to_repay_underlying()
			.into_iter()
			.try_for_each(|(pool_id, repay_underlying)| -> DispatchResult {
				T::MinterestProtocolManager::do_repay(
					&liquidation_pool_account_id,
					&borrower,
					pool_id,
					repay_underlying,
					false,
				)?;
				Ok(())
			})?;
		// perform seize
		user_loan_state
			.get_user_supplies_to_seize_underlying()
			.into_iter()
			.try_for_each(|(pool_id, seize_underlying)| -> DispatchResult {
				T::MinterestProtocolManager::do_seize(&borrower, pool_id, seize_underlying)?;
				Ok(())
			})?;

<<<<<<< HEAD
		// pay from liquidation pools
		user_loan_state
			.get_user_supplies_to_pay_underlying()
			.into_iter()
			.try_for_each(|(pool_id, pay_underlying)| -> DispatchResult {
				T::MultiCurrency::transfer(
					pool_id,
					&liquidation_pool_account_id,
					&T::LiquidityPoolsManager::pools_account_id(),
					pay_underlying,
				)
			})?;
=======
		// perform pay in case of the forgivable liquidation
		if let Some(supplies_to_pay_underlying) = user_loan_state.get_user_supplies_to_pay_underlying() {
			supplies_to_pay_underlying
				.into_iter()
				.try_for_each(|(pool_id, pay_underlying)| -> DispatchResult {
					T::MultiCurrency::transfer(
						pool_id,
						&liquidation_pool_account_id,
						&T::LiquidityPoolsManager::pools_account_id(),
						pay_underlying,
					)
				})?;
		}
>>>>>>> b4e86785

		<Self as UserLiquidationAttemptsManager<T::AccountId>>::try_mutate_attempts(
			&borrower,
			Operation::Repay,
			None,
			user_loan_state.get_user_liquidation_mode(),
		)?;
		Ok(())
	}

	/// Checks if liquidation_fee <= 0.5
	fn is_valid_liquidation_fee(liquidation_fee: Rate) -> bool {
		liquidation_fee <= T::MaxLiquidationFee::get()
	}

	/// Increases the parameter liquidation_attempts by one for user.
	fn user_liquidation_attempts_increase_by_one(who: &T::AccountId) {
		UserLiquidationAttemptsStorage::<T>::mutate(who, |p| *p += u8::one())
	}

	/// Resets the parameter liquidation_attempts equal to zero for user.
	fn user_liquidation_attempts_reset_to_zero(who: &T::AccountId) {
		UserLiquidationAttemptsStorage::<T>::mutate(who, |p| *p = u8::zero())
	}
}

impl<T: Config> RiskManagerStorageProvider for Pallet<T> {
	fn create_pool(pool_id: CurrencyId, liquidation_threshold: Rate, liquidation_fee: Rate) -> DispatchResult {
		ensure!(
			!LiquidationFeeStorage::<T>::contains_key(pool_id),
			Error::<T>::RiskManagerParamsAlreadyCreated
		);
		ensure!(
			Self::is_valid_liquidation_fee(liquidation_fee),
			Error::<T>::InvalidLiquidationFeeValue
		);
		LiquidationFeeStorage::<T>::insert(pool_id, liquidation_fee);
		LiquidationThresholdStorage::<T>::put(liquidation_threshold);
		Ok(())
	}

	fn remove_pool(pool_id: CurrencyId) {
		LiquidationFeeStorage::<T>::remove(pool_id)
	}
}

impl<T: Config> UserLiquidationAttemptsManager<T::AccountId> for Pallet<T> {
	type LiquidationMode = LiquidationMode;

	/// Gets user liquidation attempts.
	fn get_user_liquidation_attempts(who: &T::AccountId) -> u8 {
		Self::user_liquidation_attempts_storage(who)
	}

	/// Mutates user liquidation attempts depending on user operation.
	/// If the user makes a deposit to one of his collateral liquidity pools, then user liquidation
	/// attempts are set to zero.
	/// In liquidation process:
	/// - partial liquidation - increases user liquidation attempts by one;
	/// - complete liquidation - set user liquidation attempts to zero.
	///
	/// Parameters:
	/// -`who`: user whose liquidation attempts change;
	/// -`operation`: operation during which changing user liquidation attempts. (parameter
	/// `operation` should be equal `Deposit` - deposit operation, or `Repay` - liquidation of
	/// user insolvent loan);
	/// -`pool_id`: in the case of an operation `Deposit` should be equal to the CurrencyId of
	/// the liquidity pool in which the user makes a deposit. In case of liquidation - should be
	/// equal `None`;
	/// -`liquidation_mode`: type of liquidation of user insolvent loan. In case of `Deposit`
	/// should be equal `None`;
	fn try_mutate_attempts(
		who: &T::AccountId,
		operation: Operation,
		pool_id: Option<CurrencyId>,
		liquidation_mode: Option<LiquidationMode>,
	) -> DispatchResult {
		match operation {
			Operation::Deposit => pool_id.map_or(Err(Error::<T>::ErrorChangingLiquidationAttempts), {
				|pool_id| {
					if T::UserCollateral::is_pool_collateral(&who, pool_id) {
						let user_liquidation_attempts = Self::get_user_liquidation_attempts(&who);
						if !user_liquidation_attempts.is_zero() {
							Self::user_liquidation_attempts_reset_to_zero(&who);
						}
					}
					Ok(())
				}
			}),
			Operation::Repay => liquidation_mode.map_or(Err(Error::<T>::ErrorChangingLiquidationAttempts), {
				|mode| {
					match mode {
						LiquidationMode::Partial => Self::user_liquidation_attempts_increase_by_one(&who),
						LiquidationMode::Complete => Self::user_liquidation_attempts_reset_to_zero(&who),
					}
					Ok(())
				}
			}),
			_ => Err(Error::<T>::ErrorChangingLiquidationAttempts),
		}?;
		Ok(())
	}
}<|MERGE_RESOLUTION|>--- conflicted
+++ resolved
@@ -37,10 +37,6 @@
 #![allow(clippy::unused_unit)]
 #![allow(clippy::upper_case_acronyms)]
 #![allow(clippy::redundant_clone)]
-<<<<<<< HEAD
-=======
-#![allow(clippy::unnecessary_wraps)] // TODO: remove after implementation math functions
->>>>>>> b4e86785
 
 use frame_support::{
 	sp_runtime::offchain::{
@@ -82,7 +78,6 @@
 #[frame_support::pallet]
 pub mod module {
 	use super::*;
-	use orml_traits::MultiCurrency;
 
 	#[pallet::config]
 	pub trait Config: frame_system::Config + SendTransactionTypes<Call<Self>> + Debug {
@@ -158,11 +153,8 @@
 		ErrorChangingLiquidationAttempts,
 		/// Error in choosing the liquidation mode.
 		ErrorLiquidationMode,
-<<<<<<< HEAD
 		/// Error during Gaussian elimination or math logic error
 		LiquidationMathFailed,
-=======
->>>>>>> b4e86785
 	}
 
 	#[pallet::event]
@@ -318,7 +310,6 @@
 			Ok(().into())
 		}
 
-		// TODO: cover with tests
 		/// Liquidate insolvent loan. Calls internal functions from minterest-protocol pallet
 		/// `do_repay` and `do_seize`, these functions within themselves call
 		/// `accrue_interest_rate`. Before calling the extrinsic, it is necessary to perform all
@@ -378,7 +369,6 @@
 
 // Private functions
 impl<T: Config> Pallet<T> {
-	// TODO: cover with tests
 	/// Checks if the node is a validator. The worker is launched every block. The worker's working
 	/// time is limited in time. Each next worker starts checking user loans from the beginning.
 	/// Calls a processing insolvent loan function.
@@ -435,7 +425,6 @@
 		Ok(())
 	}
 
-	// TODO: cover with tests
 	/// Handles the user's loan. Selects one of the required types of liquidation (Partial,
 	/// Complete) and calls extrinsic `liquidate()`. This function within itself call
 	/// `accrue_interest_rate`.
@@ -504,7 +493,6 @@
 				Ok(())
 			})?;
 
-<<<<<<< HEAD
 		// pay from liquidation pools
 		user_loan_state
 			.get_user_supplies_to_pay_underlying()
@@ -517,21 +505,6 @@
 					pay_underlying,
 				)
 			})?;
-=======
-		// perform pay in case of the forgivable liquidation
-		if let Some(supplies_to_pay_underlying) = user_loan_state.get_user_supplies_to_pay_underlying() {
-			supplies_to_pay_underlying
-				.into_iter()
-				.try_for_each(|(pool_id, pay_underlying)| -> DispatchResult {
-					T::MultiCurrency::transfer(
-						pool_id,
-						&liquidation_pool_account_id,
-						&T::LiquidityPoolsManager::pools_account_id(),
-						pay_underlying,
-					)
-				})?;
-		}
->>>>>>> b4e86785
 
 		<Self as UserLiquidationAttemptsManager<T::AccountId>>::try_mutate_attempts(
 			&borrower,
