/// Mocks for the RiskManager pallet.
use super::*;
use crate as risk_manager;
use frame_support::pallet_prelude::GenesisBuild;
use frame_support::traits::Contains;
use frame_support::{ord_parameter_types, parameter_types};
use frame_system as system;
use frame_system::EnsureSignedBy;
use liquidity_pools::{Pool, PoolUserData};
use minterest_primitives::{Balance, CurrencyId, CurrencyPair, Price, Rate};
use orml_traits::parameter_type_with_key;
use sp_core::H256;
use sp_runtime::{
	testing::{Header, TestXt},
	traits::{AccountIdConversion, BlakeTwo256, IdentityLookup},
	FixedPointNumber, ModuleId,
};
use sp_std::cell::RefCell;

type UncheckedExtrinsic = frame_system::mocking::MockUncheckedExtrinsic<Test>;
type Block = frame_system::mocking::MockBlock<Test>;

// Configure a mock runtime to test the pallet.
frame_support::construct_runtime!(
	pub enum Test where
		Block = Block,
		NodeBlock = Block,
		UncheckedExtrinsic = UncheckedExtrinsic,
	{
		System: frame_system::{Module, Call, Config, Storage, Event<T>},
		Tokens: orml_tokens::{Module, Storage, Call, Event<T>, Config<T>},
		Controller: controller::{Module, Storage, Call, Event, Config<T>},
		MinterestModel: minterest_model::{Module, Storage, Call, Event, Config},
		MinterestProtocol: minterest_protocol::{Module, Storage, Call, Event<T>},
		TestPools: liquidity_pools::{Module, Storage, Call, Config<T>},
		TestRiskManager: risk_manager::{Module, Storage, Call, Event<T>, Config, ValidateUnsigned},
		LiquidationPools: liquidation_pools::{Module, Storage, Call, Event<T>, Config<T>, ValidateUnsigned}
	}
);

parameter_types! {
	pub const BlockHashCount: u64 = 250;
	pub const SS58Prefix: u8 = 42;
}

pub type AccountId = u64;

impl system::Config for Test {
	type BaseCallFilter = ();
	type BlockWeights = ();
	type BlockLength = ();
	type DbWeight = ();
	type Origin = Origin;
	type Call = Call;
	type Index = u64;
	type BlockNumber = u64;
	type Hash = H256;
	type Hashing = BlakeTwo256;
	type AccountId = u64;
	type Lookup = IdentityLookup<Self::AccountId>;
	type Header = Header;
	type Event = Event;
	type BlockHashCount = BlockHashCount;
	type Version = ();
	type PalletInfo = PalletInfo;
	type AccountData = ();
	type OnNewAccount = ();
	type OnKilledAccount = ();
	type SystemWeightInfo = ();
	type SS58Prefix = SS58Prefix;
}

type Amount = i128;

parameter_type_with_key! {
	pub ExistentialDeposits: |currency_id: CurrencyId| -> Balance {
		Default::default()
	};
}

impl orml_tokens::Config for Test {
	type Event = Event;
	type Balance = Balance;
	type Amount = Amount;
	type CurrencyId = CurrencyId;
	type WeightInfo = ();
	type ExistentialDeposits = ExistentialDeposits;
	type OnDust = ();
}

parameter_types! {
	pub const LiquidityPoolsModuleId: ModuleId = ModuleId(*b"min/lqdy");
	pub LiquidityPoolAccountId: AccountId = LiquidityPoolsModuleId::get().into_account();
	pub InitialExchangeRate: Rate = Rate::one();
	pub EnabledCurrencyPair: Vec<CurrencyPair> = vec![
		CurrencyPair::new(CurrencyId::DOT, CurrencyId::MDOT),
		CurrencyPair::new(CurrencyId::KSM, CurrencyId::MKSM),
		CurrencyPair::new(CurrencyId::BTC, CurrencyId::MBTC),
		CurrencyPair::new(CurrencyId::ETH, CurrencyId::METH),
	];
	pub EnabledUnderlyingAssetId: Vec<CurrencyId> = EnabledCurrencyPair::get().iter()
			.map(|currency_pair| currency_pair.underlying_id)
			.collect();
	pub EnabledWrappedTokensId: Vec<CurrencyId> = EnabledCurrencyPair::get().iter()
			.map(|currency_pair| currency_pair.wrapped_id)
			.collect();
}

pub struct MockPriceSource;

impl PriceProvider<CurrencyId> for MockPriceSource {
	fn get_underlying_price(_currency_id: CurrencyId) -> Option<Price> {
		Some(Price::one())
	}

	fn lock_price(_currency_id: CurrencyId) {}

	fn unlock_price(_currency_id: CurrencyId) {}
}

impl liquidity_pools::Config for Test {
	type MultiCurrency = orml_tokens::Module<Test>;
	type PriceSource = MockPriceSource;
	type ModuleId = LiquidityPoolsModuleId;
	type LiquidityPoolAccountId = LiquidityPoolAccountId;
	type InitialExchangeRate = InitialExchangeRate;
	type EnabledCurrencyPair = EnabledCurrencyPair;
	type EnabledUnderlyingAssetId = EnabledUnderlyingAssetId;
	type EnabledWrappedTokensId = EnabledWrappedTokensId;
}

ord_parameter_types! {
	pub const ZeroAdmin: AccountId = 0;
}

impl controller::Config for Test {
	type Event = Event;
	type LiquidityPoolsManager = liquidity_pools::Module<Test>;
	type UpdateOrigin = EnsureSignedBy<ZeroAdmin, AccountId>;
}

parameter_types! {
	pub const BlocksPerYear: u128 = BLOCKS_PER_YEAR;
}

impl minterest_model::Config for Test {
	type Event = Event;
	type BlocksPerYear = BlocksPerYear;
	type ModelUpdateOrigin = EnsureSignedBy<ZeroAdmin, AccountId>;
}

parameter_types! {
	pub const LiquidationPoolsModuleId: ModuleId = ModuleId(*b"min/lqdn");
	pub LiquidationPoolAccountId: AccountId = LiquidationPoolsModuleId::get().into_account();
	pub const LiquidityPoolsPriority: TransactionPriority = TransactionPriority::max_value() - 1;
}

impl liquidation_pools::Config for Test {
	type Event = Event;
	type UnsignedPriority = LiquidityPoolsPriority;
	type LiquidationPoolsModuleId = LiquidationPoolsModuleId;
	type LiquidationPoolAccountId = LiquidationPoolAccountId;
<<<<<<< HEAD
	type UpdateOrigin = EnsureSignedBy<ZeroAdmin, AccountId>;
}

ord_parameter_types! {
		pub const Four: AccountId = 4;
}

thread_local! {
	static TWO: RefCell<Vec<u64>> = RefCell::new(vec![2]);
}

pub struct Two;
impl Contains<u64> for Two {
	fn contains(who: &AccountId) -> bool {
		TWO.with(|v| v.borrow().contains(who))
	}

	fn sorted_members() -> Vec<u64> {
		TWO.with(|v| v.borrow().clone())
	}

	#[cfg(feature = "runtime-benchmarks")]
	fn add(new: &u128) {
		TWO.with(|v| {
			let mut members = v.borrow_mut();
			members.push(*new);
			members.sort();
		})
	}
=======
	type LiquidityPoolsManager = liquidity_pools::Module<Test>;
>>>>>>> 9dd53b53
}

impl minterest_protocol::Config for Test {
	type Event = Event;
	type Borrowing = liquidity_pools::Module<Test>;
	type ManagerLiquidityPools = liquidity_pools::Module<Test>;
	type WhitelistMembers = Two;
}

parameter_types! {
	pub const RiskManagerPriority: TransactionPriority = TransactionPriority::max_value();
}

impl risk_manager::Config for Test {
	type Event = Event;
	type UnsignedPriority = RiskManagerPriority;
	type LiquidationPoolsManager = liquidation_pools::Module<Test>;
	type LiquidityPoolsManager = liquidity_pools::Module<Test>;
	type RiskManagerUpdateOrigin = EnsureSignedBy<ZeroAdmin, AccountId>;
}

/// An extrinsic type used for tests.
pub type Extrinsic = TestXt<Call, ()>;

impl<LocalCall> SendTransactionTypes<LocalCall> for Test
where
	Call: From<LocalCall>,
{
	type OverarchingCall = Call;
	type Extrinsic = Extrinsic;
}

pub const BLOCKS_PER_YEAR: u128 = 5_256_000;
pub const ONE_HUNDRED: Balance = 100;
pub const DOLLARS: Balance = 1_000_000_000_000_000_000;
pub const ADMIN: AccountId = 0;
pub fn admin() -> Origin {
	Origin::signed(ADMIN)
}
pub const ALICE: AccountId = 1;
pub fn alice() -> Origin {
	Origin::signed(ALICE)
}

pub struct ExtBuilder {
	endowed_accounts: Vec<(AccountId, CurrencyId, Balance)>,
	pools: Vec<(CurrencyId, Pool)>,
	pool_user_data: Vec<(CurrencyId, AccountId, PoolUserData)>,
}

impl Default for ExtBuilder {
	fn default() -> Self {
		Self {
			endowed_accounts: vec![],
			pools: vec![],
			pool_user_data: vec![],
		}
	}
}

impl ExtBuilder {
	pub fn build(self) -> sp_io::TestExternalities {
		let mut t = frame_system::GenesisConfig::default().build_storage::<Test>().unwrap();

		orml_tokens::GenesisConfig::<Test> {
			endowed_accounts: self.endowed_accounts,
		}
		.assimilate_storage(&mut t)
		.unwrap();

		liquidity_pools::GenesisConfig::<Test> {
			pools: self.pools,
			pool_user_data: self.pool_user_data,
		}
		.assimilate_storage(&mut t)
		.unwrap();

		risk_manager::GenesisConfig {
			risk_manager_dates: vec![
				(
					CurrencyId::DOT,
					RiskManagerData {
						max_attempts: 3,
						min_sum: ONE_HUNDRED * DOLLARS,
						threshold: Rate::saturating_from_rational(103, 100),
						liquidation_incentive: Rate::saturating_from_rational(105, 100),
					},
				),
				(
					CurrencyId::BTC,
					RiskManagerData {
						max_attempts: 3,
						min_sum: ONE_HUNDRED * DOLLARS,
						threshold: Rate::saturating_from_rational(103, 100),
						liquidation_incentive: Rate::saturating_from_rational(105, 100),
					},
				),
				(
					CurrencyId::ETH,
					RiskManagerData {
						max_attempts: 3,
						min_sum: ONE_HUNDRED * DOLLARS,
						threshold: Rate::saturating_from_rational(103, 100),
						liquidation_incentive: Rate::saturating_from_rational(105, 100),
					},
				),
			],
		}
		.assimilate_storage::<Test>(&mut t)
		.unwrap();

		let mut ext = sp_io::TestExternalities::new(t);
		ext.execute_with(|| System::set_block_number(1));
		ext
	}
}<|MERGE_RESOLUTION|>--- conflicted
+++ resolved
@@ -160,7 +160,7 @@
 	type UnsignedPriority = LiquidityPoolsPriority;
 	type LiquidationPoolsModuleId = LiquidationPoolsModuleId;
 	type LiquidationPoolAccountId = LiquidationPoolAccountId;
-<<<<<<< HEAD
+	type LiquidityPoolsManager = liquidity_pools::Module<Test>;
 	type UpdateOrigin = EnsureSignedBy<ZeroAdmin, AccountId>;
 }
 
@@ -190,9 +190,6 @@
 			members.sort();
 		})
 	}
-=======
-	type LiquidityPoolsManager = liquidity_pools::Module<Test>;
->>>>>>> 9dd53b53
 }
 
 impl minterest_protocol::Config for Test {
