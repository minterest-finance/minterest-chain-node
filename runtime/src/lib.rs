--- conflicted
+++ resolved
@@ -782,17 +782,12 @@
 			Some(PoolState { exchange_rate, borrow_rate, supply_rate })
 		}
 
-<<<<<<< HEAD
+		fn get_utilization_rate(pool_id: CurrencyId) -> Option<Rate> {
+			Controller::get_utilization_rate(pool_id)
+		}
+
 		fn get_user_total_supply_and_borrowed_usd_balance(account_id: AccountId) -> Option<UserPoolBalanceData> {
 			let (total_supply, total_borrowed) = Controller::get_user_total_supply_and_borrowed_usd_balance(&account_id).ok()?;
-=======
-		fn get_utilization_rate(pool_id: CurrencyId) -> Option<Rate> {
-			Controller::get_utilization_rate(pool_id)
-		}
-
-		fn get_total_supply_and_borrowed_usd_balance(account_id: AccountId) -> Option<UserPoolBalanceData> {
-			let (total_supply, total_borrowed) = Controller::get_total_supply_and_borrowed_usd_balance(&account_id).ok()?;
->>>>>>> bad94518
 
 			Some(UserPoolBalanceData {total_supply, total_borrowed})
 		}
@@ -822,12 +817,12 @@
 				Some(BalanceInfo{amount: Controller::get_user_borrow_per_asset(&account_id, underlying_asset_id).ok()?})
 		}
 
+		fn get_user_supply_and_borrow_apy(account_id: AccountId) -> Option<(Rate, Rate)> {
+			Controller::get_user_supply_and_borrow_apy(account_id).ok()
+		}
+
 		fn pool_exists(underlying_asset_id: CurrencyId) -> bool {
 			LiquidityPools::pool_exists(&underlying_asset_id)
-		}
-
-		fn get_user_supply_and_borrow_apy(account_id: AccountId) -> Option<(Rate, Rate)> {
-				Controller::get_user_supply_and_borrow_apy(account_id).ok()
 		}
 	}
 
