--- conflicted
+++ resolved
@@ -486,11 +486,8 @@
 	type UnsignedPriority = LiquidityPoolsPriority;
 	type LiquidationPoolsModuleId = LiquidationPoolsModuleId;
 	type LiquidationPoolAccountId = LiquidationPoolAccountId;
-<<<<<<< HEAD
 	type UpdateOrigin = EnsureRootOrHalfMinterestCouncil;
-=======
 	type LiquidityPoolsManager = LiquidityPools;
->>>>>>> 9dd53b53
 }
 
 parameter_types! {
