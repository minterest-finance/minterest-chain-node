//! # Controller Module
//!
//! ## Overview
//!
//! Contains protocol settings and helper functions related to interest calculations.
//! Also it is managing paused operations and whitelist mode. These are related to protocol
//! security. In case of emergency some of protocol operations can be paused by authorized users.
//! When Whitelist mode is enabled, protocol interaction is restricted to whitelist members only.

#![cfg_attr(not(feature = "std"), no_std)]
#![allow(clippy::unused_unit)]
#![allow(clippy::upper_case_acronyms)]

use codec::{Decode, Encode};
use frame_support::{ensure, pallet_prelude::*, transactional};
use frame_system::pallet_prelude::*;
use liquidity_pools::{PoolData, PoolUserData};
use minterest_primitives::{
	arithmetic::sum_with_mult_result,
	constants::time::BLOCKS_PER_YEAR,
	currency::CurrencyType::{UnderlyingAsset, WrappedToken},
};
use minterest_primitives::{Balance, CurrencyId, Interest, Operation, Rate};
pub use module::*;
use orml_traits::MultiCurrency;
use pallet_traits::{
	ControllerManager, CurrencyConverter, LiquidityPoolStorageProvider, MinterestModelManager, MntManager,
	PoolsManager, PricesManager, UserCollateral, UserStorageProvider,
};
#[cfg(feature = "std")]
use serde::{Deserialize, Serialize};
use sp_runtime::{
	traits::{CheckedAdd, CheckedDiv, CheckedMul, CheckedSub, One, Zero},
	DispatchError, DispatchResult, FixedPointNumber, FixedU128, RuntimeDebug,
};
use sp_std::{cmp::Ordering, collections::btree_set::BTreeSet, convert::TryInto, prelude::Vec, result};
pub use weights::WeightInfo;

#[cfg(test)]
mod tests;

#[cfg(test)]
mod mock;

pub mod weights;

#[cfg_attr(feature = "std", derive(Serialize, Deserialize))]
#[derive(Encode, Decode, Clone, RuntimeDebug, Eq, PartialEq, Default)]
pub struct ControllerData<BlockNumber> {
	/// Block number that interest was last accrued at.
	pub last_interest_accrued_block: BlockNumber,

	/// Defines the portion of borrower interest that is converted into protocol interest.
	pub protocol_interest_factor: Rate,

	/// Maximum borrow rate.
	pub max_borrow_rate: Rate,

	/// This multiplier represents which share of the supplied value can be used as a collateral for
	/// loans. For instance, 0.9 allows 90% of total pool value to be used as a collateral. Must be
	/// between 0 and 1.
	pub collateral_factor: Rate,

	/// Maximum total borrow amount per pool in usd. No value means infinite borrow cap.
	pub borrow_cap: Option<Balance>,

	/// Minimum protocol interest needed to transfer it to liquidation pool
	pub protocol_interest_threshold: Balance,
}

/// The Root or half MinterestCouncil can pause certain actions as a safety mechanism.
#[cfg_attr(feature = "std", derive(Serialize, Deserialize))]
#[derive(Encode, Decode, RuntimeDebug, Eq, PartialEq, Default)]
pub struct PauseKeeper {
	/// Pause mint operation in the pool.
	pub deposit_paused: bool,
	/// Pause redeem operation in the pool.
	pub redeem_paused: bool,
	/// Pause borrow operation in the pool.
	pub borrow_paused: bool,
	/// Pause repay operation in the pool.
	pub repay_paused: bool,
	/// Pause transfer operation in the pool.
	pub transfer_paused: bool,
}

impl PauseKeeper {
	pub fn all_paused() -> Self {
		PauseKeeper {
			deposit_paused: true,
			redeem_paused: true,
			borrow_paused: true,
			repay_paused: true,
			transfer_paused: true,
		}
	}
	pub fn all_unpaused() -> Self {
		PauseKeeper {
			deposit_paused: false,
			redeem_paused: false,
			borrow_paused: false,
			repay_paused: false,
			transfer_paused: false,
		}
	}
}

pub struct GetAllPaused;
impl frame_support::traits::Get<PauseKeeper> for GetAllPaused {
	fn get() -> PauseKeeper {
		PauseKeeper::all_paused()
	}
}

type RateResult = result::Result<Rate, DispatchError>;
type BalanceResult = result::Result<Balance, DispatchError>;
type LiquidityResult = result::Result<(Balance, Balance), DispatchError>;

#[frame_support::pallet]
pub mod module {
	use super::*;

	#[pallet::config]
	pub trait Config: frame_system::Config {
		/// The overarching event type.
		type Event: From<Event> + IsType<<Self as frame_system::Config>::Event>;

		/// The `MultiCurrency` implementation.
		type MultiCurrency: MultiCurrency<Self::AccountId, Balance = Balance, CurrencyId = CurrencyId>;

		/// The price source of currencies
		type PriceSource: PricesManager<CurrencyId>;

		/// Provides the basic liquidity pools manager and liquidity pool functionality.
		type LiquidityPoolsManager: LiquidityPoolStorageProvider<Self::AccountId, PoolData>
			+ PoolsManager<Self::AccountId>
			+ CurrencyConverter
			+ UserStorageProvider<Self::AccountId, PoolUserData>
			+ UserCollateral<Self::AccountId>;

		/// Provides the basic minterest model functionality.
		type MinterestModelManager: MinterestModelManager;

		#[pallet::constant]
		/// Maximum total borrow amount per pool in usd.
		type MaxBorrowCap: Get<Balance>;

		/// The origin which may update controller parameters. Root or
		/// Half Minterest Council can always do this.
		type UpdateOrigin: EnsureOrigin<Self::Origin>;

		/// Weight information for the extrinsics.
		type ControllerWeightInfo: WeightInfo;

		/// Provides MNT token distribution functionality.
		type MntManager: MntManager<Self::AccountId>;
	}

	#[pallet::error]
	pub enum Error<T> {
		/// Number overflow in calculation.
		NumOverflow,
		/// Borrow rate is absurdly high.
		BorrowRateTooHigh,
		/// Feed price is invalid
		InvalidFeedPrice,
		/// Insufficient available liquidity.
		InsufficientLiquidity,
		/// Pool not found.
		PoolNotFound,
		/// Pool is already created
		PoolAlreadyCreated,
		/// Balance exceeds maximum value.
		/// Only happened when the balance went wrong and balance exceeds the integer type.
		BalanceOverflow,
		/// Collateral balance exceeds maximum value.
		CollateralBalanceOverflow,
		/// Borrow balance exceeds maximum value.
		BorrowBalanceOverflow,
		/// Protocol interest exceeds maximum value.
		ProtocolInterestOverflow,
		/// Maximum borrow rate cannot be set to 0.
		MaxBorrowRateCannotBeZero,
		/// Collateral factor must be in range (0..1].
		CollateralFactorIncorrectValue,
		/// Borrow cap is reached
		BorrowCapReached,
		/// Invalid borrow cap. Borrow cap must be in range [0..MAX_BORROW_CAP].
		InvalidBorrowCap,
		/// Utilization rate calculation error.
		UtilizationRateCalculationError,
		/// Hypothetical account liquidity calculation error.
		HypotheticalLiquidityCalculationError,
		/// The currency is not enabled in wrapped protocol.
		NotValidWrappedTokenId,
		/// The currency is not enabled in protocol.
		NotValidUnderlyingAssetId,
	}

	#[pallet::event]
	#[pallet::generate_deposit(pub(crate) fn deposit_event)]
	pub enum Event {
		/// InterestFactor has been successfully changed
		InterestFactorChanged,
		/// Max Borrow Rate has been successfully changed
		MaxBorrowRateChanged,
		/// Collateral factor has been successfully changed
		CollateralFactorChanged,
		/// The operation is paused: \[pool_id, operation\]
		OperationIsPaused(CurrencyId, Operation),
		/// The operation is unpaused: \[pool_id, operation\]
		OperationIsUnPaused(CurrencyId, Operation),
		/// Borrow cap changed: \[pool_id, new_cap\]
		BorrowCapChanged(CurrencyId, Option<Balance>),
		/// Protocol operation mode switched: \[is_whitelist_mode\]
		ProtocolOperationModeSwitched(bool),
		/// Protocol interest threshold changed: \[pool_id, new_value\]
		ProtocolInterestThresholdChanged(CurrencyId, Balance),
	}

	/// Controller data information: `(timestamp, protocol_interest_factor, collateral_factor,
	/// max_borrow_rate)`.
<<<<<<< HEAD
	/// [`MNT Storage`](?search=controller::module::Pallet::controller_params)
	#[doc(alias("MNT Storage", "MNT controller"))]
=======
	///
	/// Return:
	/// - `last_interest_accrued_block`: block number that interest was last accrued at
	/// - `protocol_interest_factor`: defines the portion of borrower interest that is converted
	/// into protocol interest
	/// - `max_borrow_rate`:  Maximum Borrow Rate is used to block the protocol functioning,
	/// if the rate goes higher than this value
	/// - `collateral_factor`: multiplier, represents which share of the supplied value can be used
	/// as a collateral for loans.
	/// - `borrow_cap`: Borrow Cap determines a maximum amount of underlying assets which can be
	/// borrowed from a pool.
	/// This is option should not be used when the protocol is fully up and running on prod
	/// - `protocol_interest_threshold`: Protocol interest threshold determines a minimum amount of
	/// protocol interest needed to transfer it from liquidity to liquidation pool
>>>>>>> ff6e3f3f
	#[pallet::storage]
	#[pallet::getter(fn controller_data_storage)]
	pub type ControllerDataStorage<T: Config> =
		StorageMap<_, Twox64Concat, CurrencyId, ControllerData<T::BlockNumber>, ValueQuery>;

	/// The Pause Guardian can pause certain actions as a safety mechanism.
<<<<<<< HEAD
	/// [`MNT Storage`](?search=controller::module::Pallet::pause_keepers)
	#[doc(alias("MNT Storage", "MNT controller"))]
=======
	///
	/// Return:
	/// - `deposit_paused`: is pause mint operation in the pool
	/// - `redeem_paused`: is pause redeem operation in the pool
	/// - `borrow_paused`: is pause borrow operation in the pool
	/// - `repay_paused`: is pause repay operation in the pool
>>>>>>> ff6e3f3f
	#[pallet::storage]
	#[pallet::getter(fn pause_keeper_storage)]
	pub(crate) type PauseKeeperStorage<T: Config> =
		StorageMap<_, Twox64Concat, CurrencyId, PauseKeeper, ValueQuery, GetAllPaused>;

	#[pallet::genesis_config]
	pub struct GenesisConfig<T: Config> {
		#[allow(clippy::type_complexity)]
		pub controller_params: Vec<(CurrencyId, ControllerData<T::BlockNumber>)>,
		pub pause_keepers: Vec<(CurrencyId, PauseKeeper)>,
	}

	#[cfg(feature = "std")]
	impl<T: Config> Default for GenesisConfig<T> {
		fn default() -> Self {
			GenesisConfig {
				controller_params: vec![],
				pause_keepers: vec![],
			}
		}
	}

	#[pallet::genesis_build]
	impl<T: Config> GenesisBuild<T> for GenesisConfig<T> {
		fn build(&self) {
			self.controller_params
				.iter()
				.for_each(|(currency_id, controller_data)| {
					ControllerDataStorage::<T>::insert(currency_id, ControllerData { ..*controller_data })
				});
			self.pause_keepers.iter().for_each(|(currency_id, pause_keeper)| {
				PauseKeeperStorage::<T>::insert(currency_id, PauseKeeper { ..*pause_keeper })
			});
		}
	}

	#[pallet::pallet]
	pub struct Pallet<T>(PhantomData<T>);

	#[pallet::hooks]
	impl<T: Config> Hooks<T::BlockNumber> for Pallet<T> {}

	// Admin functions
	#[pallet::call]
	impl<T: Config> Pallet<T> {
		/// Pause specific operation (deposit, redeem, borrow, repay) with the pool.
		///
		/// Parameters:
		/// - `pool_id`: the CurrencyId of the pool for which the operation is paused;
		/// - `operation`: the operation to be paused.
		///
		/// The dispatch origin of this call must be 'UpdateOrigin'.
		#[doc(alias("MNT Extrinsic", "MNT controller"))]
		#[pallet::weight(T::ControllerWeightInfo::pause_operation())]
		#[transactional]
		pub fn pause_operation(
			origin: OriginFor<T>,
			pool_id: CurrencyId,
			operation: Operation,
		) -> DispatchResultWithPostInfo {
			T::UpdateOrigin::ensure_origin(origin)?;
			ensure!(pool_id.is_supported_underlying_asset(), Error::<T>::PoolNotFound);
			ensure!(
				T::LiquidityPoolsManager::pool_exists(&pool_id),
				Error::<T>::PoolNotFound
			);

			PauseKeeperStorage::<T>::mutate(pool_id, |pool| match operation {
				Operation::Deposit => pool.deposit_paused = true,
				Operation::Redeem => pool.redeem_paused = true,
				Operation::Borrow => pool.borrow_paused = true,
				Operation::Repay => pool.repay_paused = true,
				Operation::Transfer => pool.transfer_paused = true,
			});

			Self::deposit_event(Event::OperationIsPaused(pool_id, operation));
			Ok(().into())
		}

		/// Unpause specific operation (deposit, redeem, borrow, repay) with the pool.
		///
		/// Parameters:
		/// - `pool_id`: the CurrencyId of the pool for which the operation is unpaused;
		/// - `operation`: the operation to be resumed.
		///
		/// The dispatch origin of this call must be 'UpdateOrigin'.
		#[doc(alias("MNT Extrinsic", "MNT controller"))]
		#[pallet::weight(T::ControllerWeightInfo::resume_operation())]
		#[transactional]
		pub fn resume_operation(
			origin: OriginFor<T>,
			pool_id: CurrencyId,
			operation: Operation,
		) -> DispatchResultWithPostInfo {
			T::UpdateOrigin::ensure_origin(origin)?;
			ensure!(pool_id.is_supported_underlying_asset(), Error::<T>::PoolNotFound);
			ensure!(
				T::LiquidityPoolsManager::pool_exists(&pool_id),
				Error::<T>::PoolNotFound
			);

			PauseKeeperStorage::<T>::mutate(pool_id, |pool| match operation {
				Operation::Deposit => pool.deposit_paused = false,
				Operation::Redeem => pool.redeem_paused = false,
				Operation::Borrow => pool.borrow_paused = false,
				Operation::Repay => pool.repay_paused = false,
				Operation::Transfer => pool.transfer_paused = false,
			});

			Self::deposit_event(Event::OperationIsUnPaused(pool_id, operation));
			Ok(().into())
		}

		/// Set interest factor.
		///
		/// Parameters:
		/// - `pool_id`: the CurrencyId of the pool for which the parameter value is being set.
		/// - `protocol_interest_factor`: new value for interest factor.
		///
		/// The dispatch origin of this call must be 'UpdateOrigin'.
		#[doc(alias("MNT Extrinsic", "MNT controller"))]
		#[pallet::weight(T::ControllerWeightInfo::set_protocol_interest_factor())]
		#[transactional]
		pub fn set_protocol_interest_factor(
			origin: OriginFor<T>,
			pool_id: CurrencyId,
			protocol_interest_factor: Rate,
		) -> DispatchResultWithPostInfo {
			T::UpdateOrigin::ensure_origin(origin)?;
			ensure!(pool_id.is_supported_underlying_asset(), Error::<T>::PoolNotFound);
			ensure!(
				T::LiquidityPoolsManager::pool_exists(&pool_id),
				Error::<T>::PoolNotFound
			);

			ControllerDataStorage::<T>::mutate(pool_id, |data| {
				data.protocol_interest_factor = protocol_interest_factor
			});
			Self::deposit_event(Event::InterestFactorChanged);
			Ok(().into())
		}

		/// Set Maximum borrow rate.
		///
		/// Parameters:
		/// - `pool_id`: the CurrencyId of the pool for which the parameter value is being set.
		/// - `max_borrow_rate`: new value for maximum borrow rate.
		///
		/// The dispatch origin of this call must be 'UpdateOrigin'.
		#[doc(alias("MNT Extrinsic", "MNT controller"))]
		#[pallet::weight(T::ControllerWeightInfo::set_max_borrow_rate())]
		#[transactional]
		pub fn set_max_borrow_rate(
			origin: OriginFor<T>,
			pool_id: CurrencyId,
			max_borrow_rate: Rate,
		) -> DispatchResultWithPostInfo {
			T::UpdateOrigin::ensure_origin(origin)?;
			ensure!(pool_id.is_supported_underlying_asset(), Error::<T>::PoolNotFound);
			ensure!(
				T::LiquidityPoolsManager::pool_exists(&pool_id),
				Error::<T>::PoolNotFound
			);
			ensure!(
				Self::is_valid_max_borrow_rate(max_borrow_rate),
				Error::<T>::MaxBorrowRateCannotBeZero
			);

			ControllerDataStorage::<T>::mutate(pool_id, |data| data.max_borrow_rate = max_borrow_rate);
			Self::deposit_event(Event::MaxBorrowRateChanged);
			Ok(().into())
		}

		/// Set Collateral factor.
		///
		/// Parameters:
		/// - `pool_id`: the CurrencyId of the pool for which the parameter value is being set.
		/// - `collateral_factor`: new value for collateral factor.
		///
		/// The dispatch origin of this call must be 'UpdateOrigin'.
		#[doc(alias("MNT Extrinsic", "MNT controller"))]
		#[pallet::weight(T::ControllerWeightInfo::set_collateral_factor())]
		#[transactional]
		pub fn set_collateral_factor(
			origin: OriginFor<T>,
			pool_id: CurrencyId,
			collateral_factor: Rate,
		) -> DispatchResultWithPostInfo {
			T::UpdateOrigin::ensure_origin(origin)?;
			ensure!(pool_id.is_supported_underlying_asset(), Error::<T>::PoolNotFound);
			ensure!(
				T::LiquidityPoolsManager::pool_exists(&pool_id),
				Error::<T>::PoolNotFound
			);
			ensure!(
				Self::is_valid_collateral_factor(collateral_factor),
				Error::<T>::CollateralFactorIncorrectValue
			);

			ControllerDataStorage::<T>::mutate(pool_id, |data| data.collateral_factor = collateral_factor);
			Self::deposit_event(Event::CollateralFactorChanged);
			Ok(().into())
		}

		/// Set borrow cap.
		///
		/// Parameters:
		/// - `pool_id`: the CurrencyId of the pool for which the parameter value is being set.
		/// - `borrow_cap`: new borrow_cap.
		///
		/// The dispatch origin of this call must be Administrator.
		/// Borrow cap value must be in range 0..1_000_000_000_000_000_000_000_000
		#[doc(alias("MNT Extrinsic", "MNT controller"))]
		#[pallet::weight(T::ControllerWeightInfo::set_borrow_cap())]
		#[transactional]
		pub fn set_borrow_cap(
			origin: OriginFor<T>,
			pool_id: CurrencyId,
			borrow_cap: Option<Balance>,
		) -> DispatchResultWithPostInfo {
			T::UpdateOrigin::ensure_origin(origin)?;
			ensure!(pool_id.is_supported_underlying_asset(), Error::<T>::PoolNotFound);
			ensure!(
				T::LiquidityPoolsManager::pool_exists(&pool_id),
				Error::<T>::PoolNotFound
			);

			ensure!(Self::is_valid_borrow_cap(borrow_cap), Error::<T>::InvalidBorrowCap);
			ControllerDataStorage::<T>::mutate(pool_id, |data| data.borrow_cap = borrow_cap);
			Self::deposit_event(Event::BorrowCapChanged(pool_id, borrow_cap));
			Ok(().into())
		}

		/// Set protocol interest threshold.
		///
		/// Parameters:
		/// - `pool_id`: the CurrencyId of the pool for which the parameter value is being set.
		/// - `protocol_interest_threshold`: new protocol_interest_threshold value.
		///
		/// The dispatch origin of this call must be Administrator.
		#[doc(alias("MNT Extrinsic", "MNT controller"))]
		#[pallet::weight(T::ControllerWeightInfo::set_protocol_interest_threshold())]
		#[transactional]
		pub fn set_protocol_interest_threshold(
			origin: OriginFor<T>,
			pool_id: CurrencyId,
			protocol_interest_threshold: Balance,
		) -> DispatchResultWithPostInfo {
			T::UpdateOrigin::ensure_origin(origin)?;
			ensure!(pool_id.is_supported_underlying_asset(), Error::<T>::PoolNotFound);
			ensure!(
				T::LiquidityPoolsManager::pool_exists(&pool_id),
				Error::<T>::PoolNotFound
			);

			ControllerDataStorage::<T>::mutate(pool_id, |data| {
				data.protocol_interest_threshold = protocol_interest_threshold
			});
			Self::deposit_event(Event::ProtocolInterestThresholdChanged(
				pool_id,
				protocol_interest_threshold,
			));
			Ok(().into())
		}
	}
}

// Private methods
impl<T: Config> Pallet<T> {
	/// Checks if borrow cap is reached.
	///
	/// Return true if pool borrow underlying will exceed borrow cap, otherwise false.
	fn is_borrow_cap_reached(pool_id: CurrencyId, borrow_amount: Balance) -> Result<bool, DispatchError> {
		if let Some(borrow_cap) = Self::controller_data_storage(pool_id).borrow_cap {
			let oracle_price = T::PriceSource::get_underlying_price(pool_id).ok_or(Error::<T>::InvalidFeedPrice)?;
			let pool_borrow_underlying = T::LiquidityPoolsManager::get_pool_borrow_underlying(pool_id);

			// new_borrow_balance_in_usd = (pool_borrow_underlying + borrow_amount) * oracle_price
			let new_pool_borrows = pool_borrow_underlying
				.checked_add(borrow_amount)
				.ok_or(Error::<T>::BalanceOverflow)?;
			let new_borrow_balance_in_usd =
				T::LiquidityPoolsManager::underlying_to_usd(new_pool_borrows, oracle_price)?;

			Ok(new_borrow_balance_in_usd >= borrow_cap)
		} else {
			Ok(false)
		}
	}

	/// Calculate the borrow balance of account based on pool_borrow_index calculated beforehand.
	///
	/// - `who`: The address whose balance should be calculated.
	/// - `underlying_asset`: ID of the currency, the balance of borrowing of which we calculate.
	/// - `pool_borrow_index`: borrow index for the pool
	///
	/// Returns the borrow balance of account in underlying assets.
	fn calculate_user_borrow_balance(
		who: &T::AccountId,
		underlying_asset: CurrencyId,
		pool_borrow_index: Rate,
	) -> BalanceResult {
		let user_borrow_underlying = T::LiquidityPoolsManager::get_user_borrow_balance(&who, underlying_asset);

		// If user_borrow_balance = 0 then borrow_index is likely also 0.
		// Rather than failing the calculation with a division by 0, we immediately return 0 in this case.
		if user_borrow_underlying.is_zero() {
			return Ok(Balance::zero());
		};

		let user_borrow_index = T::LiquidityPoolsManager::get_user_borrow_index(&who, underlying_asset);

		// Calculate new user borrow balance using the borrow index:
		// recent_user_borrow_balance = user_borrow_balance * pool_borrow_index / user_borrow_index
		let recent_user_borrow_underlying = Rate::from_inner(user_borrow_underlying)
			.checked_mul(&pool_borrow_index)
			.and_then(|v| v.checked_div(&user_borrow_index))
			.map(|x| x.into_inner())
			.ok_or(Error::<T>::BorrowBalanceOverflow)?;
		Ok(recent_user_borrow_underlying)
	}

	/// Calculates the utilization rate of the pool.
	/// - `pool_supply_underlying_balance`: The amount of underlying assets in the pool.
	/// - `pool_borrow_underlying`: The amount of borrows in the pool.
	/// - `pool_protocol_interest`: The amount of interest in the pool (currently unused).
	///
	/// returns `utilization_rate = pool_borrow_underlying /
	/// (pool_supply_underlying_balance + pool_borrow_underlying - pool_protocol_interest)`
	fn calculate_utilization_rate(
		pool_supply_underlying_balance: Balance,
		pool_borrow_underlying: Balance,
		pool_protocol_interest: Balance,
	) -> RateResult {
		// Utilization rate is 0 when there are no borrows
		if pool_borrow_underlying.is_zero() {
			return Ok(Rate::zero());
		}

		// utilization_rate = pool_borrow_underlying /
		// (pool_supply_underlying_balance + pool_borrow_underlying - pool_protocol_interest)
		let utilization_rate = Rate::checked_from_rational(
			pool_borrow_underlying,
			pool_supply_underlying_balance
				.checked_add(pool_borrow_underlying)
				.and_then(|v| v.checked_sub(pool_protocol_interest))
				.ok_or(Error::<T>::UtilizationRateCalculationError)?,
		)
		.ok_or(Error::<T>::UtilizationRateCalculationError)?;

		Ok(utilization_rate)
	}

	/// Calculates the number of blocks elapsed since the last accrual.
	/// - `current_block_number`: Current block number.
	/// - `accrual_block_number_previous`: Number of the last block with accruals.
	///
	/// returns `current_block_number - accrual_block_number_previous`
	fn calculate_block_delta(
		current_block_number: T::BlockNumber,
		accrual_block_number_previous: T::BlockNumber,
	) -> result::Result<T::BlockNumber, DispatchError> {
		ensure!(
			current_block_number >= accrual_block_number_previous,
			Error::<T>::NumOverflow
		);

		Ok(current_block_number - accrual_block_number_previous)
	}

	/// Calculates the simple interest factor.
	/// - `current_borrow_interest_rate`: Current interest rate that users pay for lending assets.
	/// - `block_delta`: The number of blocks elapsed since the last accrual.
	///
	/// returns `interest_factor = current_borrow_interest_rate * block_delta`.
	fn calculate_interest_factor(current_borrow_interest_rate: Rate, block_delta: T::BlockNumber) -> RateResult {
		let block_delta_as_usize = TryInto::<usize>::try_into(block_delta)
			.ok()
			.expect("blockchain will not exceed 2^32 blocks; qed");

		let interest_factor: FixedU128 = Rate::saturating_from_integer(block_delta_as_usize as u128)
			.checked_mul(&current_borrow_interest_rate)
			.ok_or(Error::<T>::NumOverflow)?;

		Ok(interest_factor)
	}

	fn is_valid_max_borrow_rate(max_borrow_rate: Rate) -> bool {
		!max_borrow_rate.is_zero()
	}

	fn is_valid_collateral_factor(collateral_factor: Rate) -> bool {
		!collateral_factor.is_zero() && collateral_factor <= Rate::one()
	}

	fn is_valid_borrow_cap(borrow_cap: Option<Balance>) -> bool {
		match borrow_cap {
			Some(cap) => cap >= Balance::zero() && cap <= T::MaxBorrowCap::get(),
			None => true,
		}
	}
}

impl<T: Config> ControllerManager<T::AccountId> for Pallet<T> {
	/// This is a part of a pool creation flow
	/// Creates storage records for ControllerParams and PauseKeepers
	/// All operations are unpaused after this function call
	fn create_pool(
		currency_id: CurrencyId,
		protocol_interest_factor: Rate,
		max_borrow_rate: Rate,
		collateral_factor: Rate,
		protocol_interest_threshold: Balance,
	) -> DispatchResult {
		ensure!(
			!ControllerDataStorage::<T>::contains_key(currency_id),
			Error::<T>::PoolAlreadyCreated
		);
		ensure!(
			Self::is_valid_max_borrow_rate(max_borrow_rate),
			Error::<T>::MaxBorrowRateCannotBeZero
		);
		ensure!(
			Self::is_valid_collateral_factor(collateral_factor),
			Error::<T>::CollateralFactorIncorrectValue
		);

		ControllerDataStorage::<T>::insert(
			currency_id,
			ControllerData {
				last_interest_accrued_block: <frame_system::Pallet<T>>::block_number(),
				protocol_interest_factor,
				max_borrow_rate,
				collateral_factor,
				borrow_cap: None,
				protocol_interest_threshold,
			},
		);
		PauseKeeperStorage::<T>::insert(
			currency_id,
			PauseKeeper {
				deposit_paused: false,
				redeem_paused: false,
				borrow_paused: false,
				repay_paused: false,
				transfer_paused: false,
			},
		);
		Ok(())
	}

	/// Return the borrow balance of account based on stored data.
	///
	/// - `who`: The address whose balance should be calculated.
	/// - `currency_id`: ID of the currency, the balance of borrowing of which we calculate.
	fn user_borrow_balance_stored(who: &T::AccountId, underlying_asset_id: CurrencyId) -> BalanceResult {
		let pool_borrow_index = T::LiquidityPoolsManager::get_pool_borrow_index(underlying_asset_id);
		let user_borrow_underlying = Self::calculate_user_borrow_balance(who, underlying_asset_id, pool_borrow_index)?;
		Ok(user_borrow_underlying)
	}

	/// Determine what the account liquidity would be if the given amounts were redeemed/borrowed.
	///
	/// - `account`: The account to determine liquidity.
	/// - `underlying_asset`: The pool to hypothetically redeem/borrow.
	/// - `redeem_amount`: The number of tokens to hypothetically redeem.
	/// - `borrow_amount`: The amount of underlying to hypothetically borrow.
	/// Returns (hypothetical account liquidity in excess of collateral requirements,
	///          hypothetical account shortfall below collateral requirements).
	fn get_hypothetical_account_liquidity(
		account: &T::AccountId,
		underlying_to_borrow: CurrencyId,
		redeem_amount: Balance,
		borrow_amount: Balance,
	) -> LiquidityResult {
		let m_tokens_ids: Vec<CurrencyId> = CurrencyId::get_enabled_tokens_in_protocol(WrappedToken);

		let (mut user_total_collateral, mut sum_borrow_plus_effects) = (Balance::zero(), Balance::zero());

		// For each tokens the account is in
		for asset in m_tokens_ids.into_iter() {
			let underlying_asset = asset.underlying_asset().ok_or(Error::<T>::NotValidWrappedTokenId)?;
			if !T::LiquidityPoolsManager::pool_exists(&underlying_asset) {
				continue;
			}

			// Read the balances and exchange rate from the cToken
			let user_borrow_underlying = Self::user_borrow_balance_stored(account, underlying_asset)?;
			let exchange_rate = T::LiquidityPoolsManager::get_exchange_rate(underlying_asset)?;
			let collateral_factor = Self::controller_data_storage(underlying_asset).collateral_factor;

			// Get the normalized price of the asset.
			let oracle_price =
				T::PriceSource::get_underlying_price(underlying_asset).ok_or(Error::<T>::InvalidFeedPrice)?;

			// Pre-compute a conversion factor from tokens -> dollars (normalized price value)
			// tokens_to_denom = collateral_factor * exchange_rate * oracle_price
			let tokens_to_denom = collateral_factor
				.checked_mul(&exchange_rate)
				.and_then(|v| v.checked_mul(&oracle_price))
				.ok_or(Error::<T>::NumOverflow)?;

			if T::LiquidityPoolsManager::is_pool_collateral(&account, underlying_asset) {
				let user_supply_wrap = T::MultiCurrency::free_balance(asset, account);

				// user_total_collateral += tokens_to_denom * user_supply_wrap
				user_total_collateral = sum_with_mult_result(user_total_collateral, user_supply_wrap, tokens_to_denom)
					.map_err(|_| Error::<T>::CollateralBalanceOverflow)?;
			}

			// sum_borrow_plus_effects += oracle_price * user_borrow_underlying
			sum_borrow_plus_effects =
				sum_with_mult_result(sum_borrow_plus_effects, user_borrow_underlying, oracle_price)
					.map_err(|_| Error::<T>::BalanceOverflow)?;

			// Calculate effects of interacting with Underlying Asset Modify.
			if underlying_to_borrow == underlying_asset {
				// redeem effect
				if redeem_amount > 0 {
					// sum_borrow_plus_effects += tokens_to_denom * redeem_tokens
					sum_borrow_plus_effects =
						sum_with_mult_result(sum_borrow_plus_effects, redeem_amount, tokens_to_denom)
							.map_err(|_| Error::<T>::BalanceOverflow)?;
				};
				// borrow effect
				if borrow_amount > 0 {
					// sum_borrow_plus_effects += oracle_price * borrow_amount
					sum_borrow_plus_effects =
						sum_with_mult_result(sum_borrow_plus_effects, borrow_amount, oracle_price)
							.map_err(|_| Error::<T>::BalanceOverflow)?;
				}
			}
		}

		match user_total_collateral.cmp(&sum_borrow_plus_effects) {
			Ordering::Less => Ok((
				0,
				sum_borrow_plus_effects
					.checked_sub(user_total_collateral)
					.ok_or(Error::<T>::InsufficientLiquidity)?,
			)),
			_ => Ok((
				user_total_collateral
					.checked_sub(sum_borrow_plus_effects)
					.ok_or(Error::<T>::InsufficientLiquidity)?,
				0,
			)),
		}
	}

	/// Applies accrued interest to total borrows and protocol interest.
	/// This calculates interest accrued from the last checkpointed block
	/// up to the current block and writes new checkpoint to storage.
	///
	/// - `underlying_asset`: CurrencyId to calculate parameters for.
	fn accrue_interest_rate(underlying_asset: CurrencyId) -> DispatchResult {
		//Remember the initial block number.
		let current_block_number = <frame_system::Pallet<T>>::block_number();
		let accrual_block_number_previous = Self::controller_data_storage(underlying_asset).last_interest_accrued_block;

		//Short-circuit accumulating 0 interest.
		if current_block_number == accrual_block_number_previous {
			return Ok(());
		}

		let pool_supply_underlying = T::LiquidityPoolsManager::get_pool_available_liquidity(underlying_asset);
		let pool_data = T::LiquidityPoolsManager::get_pool_data(underlying_asset);
		let utilization_rate =
			Self::calculate_utilization_rate(pool_supply_underlying, pool_data.borrowed, pool_data.protocol_interest)?;

		// Calculate the current borrow interest rate
		let pool_borrow_interest_rate =
			T::MinterestModelManager::calculate_pool_borrow_interest_rate(underlying_asset, utilization_rate)?;

		let ControllerData {
			max_borrow_rate,
			protocol_interest_factor: pool_interest_factor,
			..
		} = Self::controller_data_storage(underlying_asset);

		ensure!(
			pool_borrow_interest_rate <= max_borrow_rate,
			Error::<T>::BorrowRateTooHigh
		);

		let block_delta = Self::calculate_block_delta(current_block_number, accrual_block_number_previous)?;

		/*
		Calculate the interest accumulated into borrows and protocol interest and the new index:
			*  simple_interest_factor = pool_borrow_interest_rate * block_delta
			*  pool_interest_accumulated = simple_interest_factor * pool_borrow_underlying
			*  updated_pool_borrow_underlying = pool_interest_accumulated + pool_borrow_underlying
			*  updated_pool_protocol_interest = pool_interest_accumulated * pool_interest_factor + pool_interest_underlying
			*  updated_pool_borrow_index = simpleInterest_factor * pool_borrow_index + pool_borrow_index
		*/

		let simple_interest_factor = Self::calculate_interest_factor(pool_borrow_interest_rate, block_delta)?;
		let pool_interest_accumulated = Rate::from_inner(pool_data.borrowed)
			.checked_mul(&simple_interest_factor)
			.map(|x| x.into_inner())
			.ok_or(Error::<T>::BalanceOverflow)?;
		let updated_pool_borrow_underlying = pool_interest_accumulated
			.checked_add(pool_data.borrowed)
			.ok_or(Error::<T>::BorrowBalanceOverflow)?;
		let updated_pool_protocol_interest = sum_with_mult_result(
			pool_data.protocol_interest,
			pool_interest_accumulated,
			pool_interest_factor,
		)
		.map_err(|_| Error::<T>::ProtocolInterestOverflow)?;
		let updated_borrow_index: Rate = simple_interest_factor
			.checked_mul(&pool_data.borrow_index)
			.and_then(|v| v.checked_add(&pool_data.borrow_index))
			.ok_or(Error::<T>::NumOverflow)?;

		// Save new params
		ControllerDataStorage::<T>::mutate(underlying_asset, |data| {
			data.last_interest_accrued_block = current_block_number
		});
		T::LiquidityPoolsManager::set_pool_data(
			underlying_asset,
			PoolData {
				borrowed: updated_pool_borrow_underlying,
				borrow_index: updated_borrow_index,
				protocol_interest: updated_pool_protocol_interest,
			},
		);
		Ok(())
	}

	/// Checks if a specific operation is allowed on a pool.
	///
	/// Return true - if operation is allowed, false - if operation is unallowed.
	fn is_operation_allowed(pool_id: CurrencyId, operation: Operation) -> bool {
		match operation {
			Operation::Deposit => !Self::pause_keeper_storage(pool_id).deposit_paused,
			Operation::Redeem => !Self::pause_keeper_storage(pool_id).redeem_paused,
			Operation::Borrow => !Self::pause_keeper_storage(pool_id).borrow_paused,
			Operation::Repay => !Self::pause_keeper_storage(pool_id).repay_paused,
			Operation::Transfer => !Self::pause_keeper_storage(pool_id).transfer_paused,
		}
	}

	/// Checks if the account should be allowed to redeem tokens in the given pool.
	///
	/// - `underlying_asset` - The CurrencyId to verify the redeem against.
	/// - `redeemer` -  The account which would redeem the tokens.
	/// - `redeem_amount` - The number of mTokens to exchange for the underlying asset in the
	/// pool.
	///
	/// Return Ok if the redeem is allowed.
	fn redeem_allowed(underlying_asset: CurrencyId, redeemer: &T::AccountId, redeem_amount: Balance) -> DispatchResult {
		if T::LiquidityPoolsManager::is_pool_collateral(&redeemer, underlying_asset) {
			let (_, shortfall) =
				Self::get_hypothetical_account_liquidity(&redeemer, underlying_asset, redeem_amount, 0)
					.map_err(|_| Error::<T>::HypotheticalLiquidityCalculationError)?;

			ensure!(shortfall.is_zero(), Error::<T>::InsufficientLiquidity);
		}
		Ok(())
	}

	/// Checks if the account should be allowed to borrow the underlying asset of the given pool.
	///
	/// - `underlying_asset` - The CurrencyId to verify the borrow against.
	/// - `who` -  The account which would borrow the asset.
	/// - `borrow_amount` - The amount of underlying assets the account would borrow.
	///
	/// Return Ok if the borrow is allowed.
	fn borrow_allowed(underlying_asset: CurrencyId, who: &T::AccountId, borrow_amount: Balance) -> DispatchResult {
		let borrow_cap_reached = Self::is_borrow_cap_reached(underlying_asset, borrow_amount)?;
		ensure!(!borrow_cap_reached, Error::<T>::BorrowCapReached);

		let (_, shortfall) = Self::get_hypothetical_account_liquidity(&who, underlying_asset, 0, borrow_amount)
			.map_err(|_| Error::<T>::HypotheticalLiquidityCalculationError)?;

		ensure!(shortfall.is_zero(), Error::<T>::InsufficientLiquidity);

		Ok(())
	}

	/// Return minimum protocol interest needed to transfer it to liquidation pool
	fn get_protocol_interest_threshold(pool_id: CurrencyId) -> Balance {
		Self::controller_data_storage(pool_id).protocol_interest_threshold
	}

	/// TODO: Raw implementation. Cover with unit-tests.
	/// Calculates and gets all insolvent loans of users in the protocol. Calls a function
	/// internally `accrue_interest_rate`. To determine that the loan is insolvent calls
	/// the function `get_hypothetical_account_liquidity`, if the shortfall is greater than zero,
	/// then such loan is insolvent.
	///
	/// Returns: returns a unique collection of users with insolvent loan (as a btree set).
	fn get_all_users_with_insolvent_loan() -> result::Result<BTreeSet<T::AccountId>, DispatchError> {
		CurrencyId::get_enabled_tokens_in_protocol(UnderlyingAsset)
			.into_iter()
			.filter(|&pool_id| T::LiquidityPoolsManager::pool_exists(&pool_id))
			.try_fold(
				BTreeSet::new(),
				|protocol_users_with_shortfall, pool_id| -> result::Result<BTreeSet<T::AccountId>, DispatchError> {
					let pool_users = T::LiquidityPoolsManager::get_pool_members_with_loan(pool_id)?;
					Self::accrue_interest_rate(pool_id)?;
					let pool_users_with_shortfall = pool_users
						.into_iter()
						.filter(|user| {
							Self::get_hypothetical_account_liquidity(&user, pool_id, Balance::zero(), Balance::zero())
								.map_or(false, |(_, shortfall)| !shortfall.is_zero())
						})
						.collect::<BTreeSet<T::AccountId>>();
					protocol_users_with_shortfall.union(&pool_users_with_shortfall);
					Ok(protocol_users_with_shortfall)
				},
			)
	}

	// RPC methods

	/// Gets exchange, borrow interest rate and supply interest rate. The rates is calculated
	/// for the current block.
	fn get_pool_exchange_borrow_and_supply_rates(pool_id: CurrencyId) -> Option<(Rate, Rate, Rate)> {
		if !T::LiquidityPoolsManager::pool_exists(&pool_id) {
			return None;
		}
		Self::accrue_interest_rate(pool_id).ok()?;
		let pool_interest_factor: Rate = Self::controller_data_storage(pool_id).protocol_interest_factor;
		let utilization_rate: Rate = Self::get_pool_utilization_rate(pool_id)?;
		let exchange_rate: Rate = T::LiquidityPoolsManager::get_exchange_rate(pool_id).ok()?;
		let borrow_rate: Rate =
			T::MinterestModelManager::calculate_pool_borrow_interest_rate(pool_id, utilization_rate).ok()?;
		// supply_interest_rate = utilization_rate * borrow_rate * (1 - protocol_interest_factor)
		let supply_rate: Rate = Rate::one()
			.checked_sub(&pool_interest_factor)
			.and_then(|v| v.checked_mul(&borrow_rate))
			.and_then(|v| v.checked_mul(&utilization_rate))
			.ok_or(Error::<T>::NumOverflow)
			.ok()?;

		Some((exchange_rate, borrow_rate, supply_rate))
	}

	/// Gets current utilization rate of the pool. The rate is calculated for the current block.
	fn get_pool_utilization_rate(pool_id: CurrencyId) -> Option<Rate> {
		Self::accrue_interest_rate(pool_id).ok()?;
		let pool_supply_underlying = T::LiquidityPoolsManager::get_pool_available_liquidity(pool_id);
		let pool_data = T::LiquidityPoolsManager::get_pool_data(pool_id);
		Self::calculate_utilization_rate(pool_supply_underlying, pool_data.borrowed, pool_data.protocol_interest).ok()
	}

	/// Calculates user total supply and user total borrow balance in usd based on
	/// pool_borrow, pool_protocol_interest, borrow_index values calculated for current block.
	fn get_user_total_supply_and_borrow_balance_in_usd(
		who: &T::AccountId,
	) -> result::Result<(Balance, Balance), DispatchError> {
		CurrencyId::get_enabled_tokens_in_protocol(UnderlyingAsset)
			.iter()
			.filter(|&underlying_id| T::LiquidityPoolsManager::pool_exists(underlying_id))
			.try_fold(
				(Balance::zero(), Balance::zero()),
				|(mut acc_user_total_supply_in_usd, mut acc_user_total_borrow_in_usd),
				 &pool_id|
				 -> result::Result<(Balance, Balance), DispatchError> {
					let wrapped_id = pool_id.wrapped_asset().ok_or(Error::<T>::PoolNotFound)?;

					// Check if user has / had borrow wrapped tokens in the pool
					let user_supply_wrap = T::MultiCurrency::free_balance(wrapped_id, &who);
					let has_user_supply_wrap_balance = !user_supply_wrap.is_zero();
					let has_user_borrow_underlying_balance =
						!T::LiquidityPoolsManager::get_user_borrow_balance(&who, pool_id).is_zero();
					// Skip this pool if there is nothing to calculate
					if !has_user_supply_wrap_balance && !has_user_borrow_underlying_balance {
						return Ok((acc_user_total_supply_in_usd, acc_user_total_borrow_in_usd));
					}
					let oracle_price =
						T::PriceSource::get_underlying_price(pool_id).ok_or(Error::<T>::InvalidFeedPrice)?;

					Self::accrue_interest_rate(pool_id).ok();

					if has_user_supply_wrap_balance {
						let exchange_rate = T::LiquidityPoolsManager::get_exchange_rate(pool_id)?;
						let user_supply_in_usd =
							T::LiquidityPoolsManager::wrapped_to_usd(user_supply_wrap, exchange_rate, oracle_price)?;
						acc_user_total_supply_in_usd += user_supply_in_usd
					}
					if has_user_borrow_underlying_balance {
						let user_borrow_underlying = Self::user_borrow_balance_stored(&who, pool_id)?;
						let user_borrow_in_usd =
							T::LiquidityPoolsManager::underlying_to_usd(user_borrow_underlying, oracle_price)?;
						acc_user_total_borrow_in_usd += user_borrow_in_usd
					}
					Ok((acc_user_total_supply_in_usd, acc_user_total_borrow_in_usd))
				},
			)
	}

	/// Calculates pool_total_supply, pool_total_borrow including interest, tvl (Total Value
	/// Locked), pool_protocol_interest. All values are converted to USD.
	/// pool_total_supply is calculated as: sum(pool_supply_usd)
	/// where:
	///     `pool_supply_usd` - current available liquidity in the n pool;
	/// pool_total_borrow is calculated as: sum(fresh_pool_borrow_usd)
	/// where:
	///     `fresh_pool_borrow_usd` - freshest value of pool borrow in the n pool;
	/// tvl is calculated as: sum(pool_supply_wrap * exchange_rate),
	/// where:
	///     `pool_supply_wrap` - total number of wrapped tokens in the n pool;
	///     `exchange_rate` - exchange rate in the n pool;
	/// pool_total_interest is calculated as: sum(fresh_pool_protocol_interest_usd)
	/// where:
	///     `fresh_pool_protocol_interest_usd` - freshest value of protocol interest in the n pool;
	fn get_protocol_total_values() -> result::Result<(Balance, Balance, Balance, Balance), DispatchError> {
		CurrencyId::get_enabled_tokens_in_protocol(UnderlyingAsset)
			.iter()
			.filter(|&underlying_id| T::LiquidityPoolsManager::pool_exists(underlying_id))
			.try_fold(
				(Balance::zero(), Balance::zero(), Balance::zero(), Balance::zero()),
				|(pool_total_supply_usd, pool_total_borrow_usd, tvl, pool_total_interest_usd),
				 &pool_id|
				 -> result::Result<(Balance, Balance, Balance, Balance), DispatchError> {
					Self::accrue_interest_rate(pool_id).ok();
					let wrapped_id = pool_id.wrapped_asset().ok_or(Error::<T>::NotValidUnderlyingAssetId)?;
					let pool_supply_wrap = T::MultiCurrency::total_issuance(wrapped_id);
					let pool_supply_underlying = T::LiquidityPoolsManager::get_pool_available_liquidity(pool_id);
					let pool_data = T::LiquidityPoolsManager::get_pool_data(pool_id);
					let exchange_rate = T::LiquidityPoolsManager::get_exchange_rate(pool_id)?;
					let oracle_price =
						T::PriceSource::get_underlying_price(pool_id).ok_or(Error::<T>::InvalidFeedPrice)?;

					let pool_supply_in_usd =
						T::LiquidityPoolsManager::underlying_to_usd(pool_supply_underlying, oracle_price)?;
					let pool_tvl_in_usd =
						T::LiquidityPoolsManager::wrapped_to_usd(pool_supply_wrap, exchange_rate, oracle_price)?;
					let pool_borrow_in_usd =
						T::LiquidityPoolsManager::underlying_to_usd(pool_data.borrowed, oracle_price)?;
					let pool_protocol_interest_in_usd =
						T::LiquidityPoolsManager::underlying_to_usd(pool_data.protocol_interest, oracle_price)?;

					Ok((
						pool_total_supply_usd
							.checked_add(pool_supply_in_usd)
							.ok_or(Error::<T>::BalanceOverflow)?,
						pool_total_borrow_usd
							.checked_add(pool_borrow_in_usd)
							.ok_or(Error::<T>::BalanceOverflow)?,
						tvl.checked_add(pool_tvl_in_usd).ok_or(Error::<T>::BalanceOverflow)?,
						pool_total_interest_usd
							.checked_add(pool_protocol_interest_in_usd)
							.ok_or(Error::<T>::BalanceOverflow)?,
					))
				},
			)
	}

	/// Calculate user total collateral in usd based on collateral factor, fresh exchange rate and
	/// latest oracle price. Collateral is calculated for the current block.
	///
	/// - `who`: the AccountId whose collateral should be calculated.
	fn get_user_total_collateral(who: T::AccountId) -> BalanceResult {
		CurrencyId::get_enabled_tokens_in_protocol(UnderlyingAsset)
			.iter()
			.filter(|&pool_id| T::LiquidityPoolsManager::is_pool_collateral(&who, *pool_id))
			.try_fold(Balance::zero(), |acc, &pool_id| -> BalanceResult {
				let user_supply_underlying = Self::get_user_supply_underlying_balance(&who, pool_id)?;
				let pool_collateral_factor = Self::controller_data_storage(pool_id).collateral_factor;
				let oracle_price = T::PriceSource::get_underlying_price(pool_id).ok_or(Error::<T>::InvalidFeedPrice)?;
				let user_supply_usd =
					T::LiquidityPoolsManager::underlying_to_usd(user_supply_underlying, oracle_price)?;
				let user_collateral_in_usd = Rate::from_inner(user_supply_usd)
					.checked_mul(&pool_collateral_factor)
					.map(|x| x.into_inner())
					.ok_or(Error::<T>::NumOverflow)?;
				Ok(acc + user_collateral_in_usd)
			})
	}

	/// Calculate actual borrow balance for user per asset based on fresh latest indexes.
	///
	/// - `who`: the AccountId whose balance should be calculated.
	/// - `currency_id`: ID of the currency, the balance of borrowing of which we calculate.
	fn get_user_borrow_underlying_balance(who: &T::AccountId, underlying_asset_id: CurrencyId) -> BalanceResult {
		ensure!(
			T::LiquidityPoolsManager::pool_exists(&underlying_asset_id),
			Error::<T>::PoolNotFound
		);
		ensure!(
			underlying_asset_id.is_supported_underlying_asset(),
			Error::<T>::NotValidUnderlyingAssetId
		);
		Self::accrue_interest_rate(underlying_asset_id)?;
		Self::user_borrow_balance_stored(&who, underlying_asset_id)
	}

	/// Calculates user balance converted to underlying asset using exchange rate calculated for the
	/// current block.
	///
	/// - `who`: the AccountId whose balance should be calculated.
	/// - `pool_id` - ID of the pool to calculate balance for.
	fn get_user_supply_underlying_balance(who: &T::AccountId, pool_id: CurrencyId) -> BalanceResult {
		ensure!(
			T::LiquidityPoolsManager::pool_exists(&pool_id),
			Error::<T>::PoolNotFound
		);
		let wrapped_id = pool_id.wrapped_asset().ok_or(Error::<T>::NotValidUnderlyingAssetId)?;
		let user_balance_wrapped_tokens = T::MultiCurrency::free_balance(wrapped_id, &who);
		if user_balance_wrapped_tokens.is_zero() {
			return Ok(Balance::zero());
		}
		Self::accrue_interest_rate(pool_id)?;
		let exchange_rate = T::LiquidityPoolsManager::get_exchange_rate(pool_id)?;
		let user_supply_underlying =
			T::LiquidityPoolsManager::wrapped_to_underlying(user_balance_wrapped_tokens, exchange_rate)?;
		Ok(user_supply_underlying)
	}

	/// Calculate total user's supply APY, borrow APY and Net APY.
	///
	/// - `who`: the AccountId whose APY should be calculated.
	fn get_user_total_supply_borrow_and_net_apy(
		who: T::AccountId,
	) -> Result<(Interest, Interest, Interest), DispatchError> {
		// Annual Percentage Yield (APY) calculation:
		// user_supply_interest = user_supply_usd * supply_rate;
		// user_borrow_interest = user_borrow_usd * borrow_rate;
		// user_mnt_supply_interest = user_supply_usd * mnt_supply_rate;
		// user_mnt_borrow_interest = user_borrow_usd * mnt_borrow_rate;

		// user_total_net_interest = Σ(user_supply_interest) - Σ(user_borrow_interest) +
		// + Σ(user_mnt_supply_interest) + Σ(user_mnt_borrow_interest);

		// user_total_supply_APY = (Σ(user_supply_interest) / user_total_supply_usd) * BlocksPerYear
		// user_total_borrow_APY = (Σ(user_borrow_interest) / user_total_borrow_usd) * BlocksPerYear

		// user_total_net_APY:
		// 	if user_total_net_interest > 0:
		// 		(user_total_net_interest / user_total_supply_usd) * BlocksPerYear
		// 	elif user_total_net_interest < 0:
		// 		(user_total_net_interest / user_total_borrow_usd) * BlocksPerYear

		let (
			user_total_supply_interest,
			user_total_borrow_interest,
			user_total_mnt_supply_interest,
			user_total_mnt_borrow_interest,
			user_total_supply_usd,
			user_total_borrow_usd,
		) = CurrencyId::get_enabled_tokens_in_protocol(UnderlyingAsset)
			.into_iter()
			.filter(|pool_id| T::LiquidityPoolsManager::pool_exists(pool_id))
			.try_fold(
				(
					Interest::zero(),
					Interest::zero(),
					Interest::zero(),
					Interest::zero(),
					Balance::zero(),
					Balance::zero(),
				),
				|(
					acc_user_supply_interest,
					acc_user_borrow_interest,
					acc_user_mnt_supply_interest,
					acc_user_mnt_borrow_interest,
					user_total_supply_usd,
					user_total_borrow_usd,
				),
				 pool_id|
				 -> result::Result<(Interest, Interest, Interest, Interest, Balance, Balance), DispatchError> {
					let user_supply_underlying = Self::get_user_supply_underlying_balance(&who, pool_id)?;
					let user_borrow_underlying = Self::get_user_borrow_underlying_balance(&who, pool_id)?;
					let oracle_price =
						T::PriceSource::get_underlying_price(pool_id).ok_or(Error::<T>::InvalidFeedPrice)?;
					let user_supply_in_usd =
						T::LiquidityPoolsManager::underlying_to_usd(user_supply_underlying, oracle_price)?;
					let user_borrow_in_usd =
						T::LiquidityPoolsManager::underlying_to_usd(user_borrow_underlying, oracle_price)?;

					let (_, borrow_rate, supply_rate) =
						Self::get_pool_exchange_borrow_and_supply_rates(pool_id).ok_or(Error::<T>::NumOverflow)?;

					let (mnt_borrow_rate, mnt_supply_rate) =
						T::MntManager::get_pool_mnt_borrow_and_supply_rates(pool_id)?;

					let calculate_interest = |amount: Balance, rate: Balance| {
						Interest::from_inner(amount as i128)
							.checked_mul(&Interest::from_inner(rate as i128))
							.ok_or(Error::<T>::NumOverflow)
					};

					let user_supply_interest = calculate_interest(user_supply_in_usd, supply_rate.into_inner())?;
					let user_borrow_interest = calculate_interest(user_borrow_in_usd, borrow_rate.into_inner())?;
					let user_mnt_supply_interest =
						calculate_interest(user_supply_in_usd, mnt_supply_rate.into_inner())?;
					let user_mnt_borrow_interest =
						calculate_interest(user_borrow_in_usd, mnt_borrow_rate.into_inner())?;

					Ok((
						acc_user_supply_interest
							.checked_add(&user_supply_interest)
							.ok_or(Error::<T>::BalanceOverflow)?,
						acc_user_borrow_interest
							.checked_add(&user_borrow_interest)
							.ok_or(Error::<T>::BalanceOverflow)?,
						acc_user_mnt_supply_interest
							.checked_add(&user_mnt_supply_interest)
							.ok_or(Error::<T>::BalanceOverflow)?,
						acc_user_mnt_borrow_interest
							.checked_add(&user_mnt_borrow_interest)
							.ok_or(Error::<T>::BalanceOverflow)?,
						user_total_supply_usd
							.checked_add(user_supply_in_usd)
							.ok_or(Error::<T>::BalanceOverflow)?,
						user_total_borrow_usd
							.checked_add(user_borrow_in_usd)
							.ok_or(Error::<T>::BalanceOverflow)?,
					))
				},
			)?;

		let user_net_interest = user_total_supply_interest
			.checked_sub(&user_total_borrow_interest)
			.and_then(|v| v.checked_add(&user_total_mnt_supply_interest))
			.and_then(|v| v.checked_add(&user_total_mnt_borrow_interest))
			.ok_or(Error::<T>::BalanceOverflow)?;

		// Calculate APY given the amount of BlocksPerYear.
		let calculate_apy = |interest: Interest, amount: Balance| {
			interest
				.checked_div(&Interest::from_inner(amount as i128))
				.and_then(|v| v.checked_mul(&Interest::saturating_from_integer(BLOCKS_PER_YEAR)))
				.ok_or(Error::<T>::NumOverflow)
		};

		let user_total_supply_apy = calculate_apy(user_total_supply_interest, user_total_supply_usd)?;
		let user_total_borrow_apy = calculate_apy(user_total_borrow_interest, user_total_borrow_usd)?;

		let user_net_apy = match user_net_interest.is_positive() {
			true => calculate_apy(user_net_interest, user_total_supply_usd)?,
			false => calculate_apy(user_net_interest, user_total_borrow_usd)?,
		};

		Ok((user_total_supply_apy, user_total_borrow_apy, user_net_apy))
	}
}<|MERGE_RESOLUTION|>--- conflicted
+++ resolved
@@ -220,10 +220,6 @@
 
 	/// Controller data information: `(timestamp, protocol_interest_factor, collateral_factor,
 	/// max_borrow_rate)`.
-<<<<<<< HEAD
-	/// [`MNT Storage`](?search=controller::module::Pallet::controller_params)
-	#[doc(alias("MNT Storage", "MNT controller"))]
-=======
 	///
 	/// Return:
 	/// - `last_interest_accrued_block`: block number that interest was last accrued at
@@ -238,24 +234,24 @@
 	/// This is option should not be used when the protocol is fully up and running on prod
 	/// - `protocol_interest_threshold`: Protocol interest threshold determines a minimum amount of
 	/// protocol interest needed to transfer it from liquidity to liquidation pool
->>>>>>> ff6e3f3f
+	///
+    /// [`MNT Storage`](?search=controller::module::Pallet::controller_params)
+	#[doc(alias("MNT Storage", "MNT controller"))]
 	#[pallet::storage]
 	#[pallet::getter(fn controller_data_storage)]
 	pub type ControllerDataStorage<T: Config> =
 		StorageMap<_, Twox64Concat, CurrencyId, ControllerData<T::BlockNumber>, ValueQuery>;
 
 	/// The Pause Guardian can pause certain actions as a safety mechanism.
-<<<<<<< HEAD
-	/// [`MNT Storage`](?search=controller::module::Pallet::pause_keepers)
-	#[doc(alias("MNT Storage", "MNT controller"))]
-=======
 	///
 	/// Return:
 	/// - `deposit_paused`: is pause mint operation in the pool
 	/// - `redeem_paused`: is pause redeem operation in the pool
 	/// - `borrow_paused`: is pause borrow operation in the pool
 	/// - `repay_paused`: is pause repay operation in the pool
->>>>>>> ff6e3f3f
+	///
+    /// [`MNT Storage`](?search=controller::module::Pallet::pause_keepers)
+	#[doc(alias("MNT Storage", "MNT controller"))]
 	#[pallet::storage]
 	#[pallet::getter(fn pause_keeper_storage)]
 	pub(crate) type PauseKeeperStorage<T: Config> =
