--- conflicted
+++ resolved
@@ -23,11 +23,7 @@
 use orml_traits::MultiCurrency;
 use pallet_traits::{
 	Borrowing, ControllerManager, LiquidationPoolsManager, LiquidityPoolsManager, MinterestModelManager, MntManager,
-<<<<<<< HEAD
-	PoolsManager, RiskManager,
-=======
 	PoolsManager, RiskManager, WhitelistManager,
->>>>>>> d07bf9aa
 };
 #[cfg(feature = "std")]
 use serde::{Deserialize, Serialize};
@@ -101,17 +97,10 @@
 		/// Public API of controller pallet.
 		type ControllerManager: ControllerManager<Self::AccountId>;
 
-<<<<<<< HEAD
-		/// Public API of risk manager pallet
-		type RiskManagerAPI: RiskManager;
-
-		/// Public API of risk manager pallet
-=======
 		/// Public API of risk manager pallet.
 		type RiskManagerAPI: RiskManager;
 
 		/// Public API of risk manager pallet.
->>>>>>> d07bf9aa
 		type MinterestModelAPI: MinterestModelManager;
 
 		/// The origin which may create pools. Root or
