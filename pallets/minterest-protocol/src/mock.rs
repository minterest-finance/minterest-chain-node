//! Mocks for the minterest-protocol module.

use controller::ControllerData;
use frame_support::{impl_outer_event, impl_outer_origin, parameter_types};
use liquidity_pools::Pool;
use minterest_primitives::{Balance, CurrencyId, Rate};
use orml_currencies::Currency;
use sp_core::H256;
use sp_runtime::{
	testing::Header,
	traits::{IdentityLookup, Zero},
	FixedPointNumber, ModuleId, Perbill,
};

use super::*;

mod minterest_protocol {
	pub use crate::Event;
}

impl_outer_event! {
	pub enum Event for Test {
		frame_system<T>,
		orml_tokens<T>,
		orml_currencies<T>,
		liquidity_pools,
		minterest_protocol<T>,
		controller,
		oracle,
	}
}

impl_outer_origin! {
	pub enum Origin for Test where system = frame_system {}
}

#[derive(Clone, PartialEq, Eq)]
pub struct Test;
parameter_types! {
	pub const BlockHashCount: u64 = 250;
	pub const MaximumBlockWeight: u32 = 1024;
	pub const MaximumBlockLength: u32 = 2 * 1024;
	pub const AvailableBlockRatio: Perbill = Perbill::one();
	pub UnderlyingAssetId: Vec<CurrencyId> = vec![
		CurrencyId::DOT,
		CurrencyId::KSM,
		CurrencyId::BTC,
		CurrencyId::ETH,
	];
}

pub type AccountId = u32;
impl frame_system::Trait for Test {
	type Origin = Origin;
	type Call = ();
	type Index = u64;
	type BlockNumber = u64;
	type Hash = H256;
	type Hashing = ::sp_runtime::traits::BlakeTwo256;
	type AccountId = AccountId;
	type Lookup = IdentityLookup<Self::AccountId>;
	type Header = Header;
	type Event = Event;
	type BlockHashCount = BlockHashCount;
	type MaximumExtrinsicWeight = MaximumBlockWeight;
	type MaximumBlockWeight = MaximumBlockWeight;
	type DbWeight = ();
	type BlockExecutionWeight = ();
	type ExtrinsicBaseWeight = ();
	type MaximumBlockLength = MaximumBlockLength;
	type AvailableBlockRatio = AvailableBlockRatio;
	type Version = ();
	type PalletInfo = ();
	type OnNewAccount = ();
	type OnKilledAccount = ();
	type AccountData = ();
	type BaseCallFilter = ();
	type SystemWeightInfo = ();
}

parameter_types! {
	pub const ExistentialDeposit: u64 = 1;
}

impl orml_tokens::Trait for Test {
	type Event = Event;
	type Balance = Balance;
	type Amount = Amount;
	type CurrencyId = CurrencyId;
	type OnReceived = ();
	type WeightInfo = ();
}

parameter_types! {
	pub const GetNativeCurrencyId: CurrencyId = CurrencyId::MINT;
}

type NativeCurrency = Currency<Test, GetNativeCurrencyId>;

impl orml_currencies::Trait for Test {
	type Event = Event;
	type MultiCurrency = orml_tokens::Module<Test>;
	type NativeCurrency = NativeCurrency;
	type GetNativeCurrencyId = GetNativeCurrencyId;
	type WeightInfo = ();
}

parameter_types! {
	pub const LiquidityPoolsModuleId: ModuleId = ModuleId(*b"min/pool");
}

impl liquidity_pools::Trait for Test {
	type Event = Event;
	type MultiCurrency = orml_tokens::Module<Test>;
	type ModuleId = LiquidityPoolsModuleId;
}

parameter_types! {
	pub const InitialExchangeRate: Rate = Rate::from_inner(1_000_000_000_000_000_000);
<<<<<<< HEAD
	pub MTokensId: Vec<CurrencyId> = vec![
		CurrencyId::MDOT,
		CurrencyId::MKSM,
		CurrencyId::MBTC,
		CurrencyId::METH,
	];
=======
	pub const BlocksPerYear: u128 = 5256000;
>>>>>>> 76c8eb24
}

impl controller::Trait for Test {
	type Event = Event;
	type InitialExchangeRate = InitialExchangeRate;
<<<<<<< HEAD
	type MTokensId = MTokensId;
}

impl oracle::Trait for Test {
	type Event = Event;
=======
	type BlocksPerYear = BlocksPerYear;
	type UnderlyingAssetId = UnderlyingAssetId;
>>>>>>> 76c8eb24
}

impl Trait for Test {
	type Event = Event;
	type Borrowing = MockBorrowing;
}

pub struct MockBorrowing;
impl Borrowing<AccountId> for MockBorrowing {
	fn update_state_on_borrow(
		_who: &AccountId,
		_underlying_asset_id: CurrencyId,
		_amount_borrowed: Balance,
		_account_borrows: Balance,
	) -> DispatchResult {
		Ok(())
	}

	fn update_state_on_repay(
		_who: &AccountId,
		_underlying_asset_id: CurrencyId,
		_amount_borrowed: Balance,
		_account_borrows: Balance,
	) -> DispatchResult {
		Ok(())
	}
}

type Amount = i128;

pub const ADMIN: AccountId = 0;
pub const ALICE: AccountId = 1;
pub const BOB: AccountId = 2;
pub const ONE_MILL: Balance = 1_000_000;
pub const ONE_HUNDRED: Balance = 100;
pub type MinterestProtocol = Module<Test>;
pub type TestPools = liquidity_pools::Module<Test>;
pub type Currencies = orml_currencies::Module<Test>;
pub type System = frame_system::Module<Test>;

pub(crate) fn new_test_ext() -> sp_io::TestExternalities {
	let mut t = frame_system::GenesisConfig::default().build_storage::<Test>().unwrap();

	orml_tokens::GenesisConfig::<Test> {
		endowed_accounts: vec![
			(ALICE, CurrencyId::MINT, ONE_MILL),
			(ALICE, CurrencyId::DOT, ONE_HUNDRED),
			(BOB, CurrencyId::MINT, ONE_MILL),
			(BOB, CurrencyId::DOT, ONE_HUNDRED),
			(ADMIN, CurrencyId::MINT, ONE_MILL),
			(ADMIN, CurrencyId::DOT, ONE_HUNDRED),
		],
	}
	.assimilate_storage(&mut t)
	.unwrap();

	liquidity_pools::GenesisConfig::<Test> {
		pools: vec![
			(
				CurrencyId::ETH,
				Pool {
					current_interest_rate: Rate::from_inner(0),
					total_borrowed: Balance::zero(),
					borrow_index: Rate::saturating_from_rational(1, 1),
					current_exchange_rate: Rate::from_inner(1),
					is_lock: true,
					total_insurance: Balance::zero(),
				},
			),
			(
				CurrencyId::DOT,
				Pool {
					current_interest_rate: Rate::from_inner(0),
					total_borrowed: Balance::zero(),
					borrow_index: Rate::saturating_from_rational(1, 1),
					current_exchange_rate: Rate::from_inner(1),
					is_lock: true,
					total_insurance: Balance::zero(),
				},
			),
			(
				CurrencyId::KSM,
				Pool {
					current_interest_rate: Rate::from_inner(0),
					total_borrowed: Balance::zero(),
					borrow_index: Rate::saturating_from_rational(1, 1),
					current_exchange_rate: Rate::from_inner(1),
					is_lock: true,
					total_insurance: Balance::zero(),
				},
			),
			(
				CurrencyId::BTC,
				Pool {
					current_interest_rate: Rate::from_inner(0),
					total_borrowed: Balance::zero(),
					borrow_index: Rate::saturating_from_rational(1, 1),
					current_exchange_rate: Rate::from_inner(1),
					is_lock: true,
					total_insurance: Balance::zero(),
				},
			),
		],
		pool_user_data: vec![],
	}
	.assimilate_storage(&mut t)
	.unwrap();

	controller::GenesisConfig::<Test> {
		controller_dates: vec![
			(
				CurrencyId::ETH,
				ControllerData {
					timestamp: 0,
					borrow_rate: Rate::from_inner(0),
					insurance_factor: Rate::saturating_from_rational(1, 10),
					max_borrow_rate: Rate::saturating_from_rational(1, 1),
					collateral_factor: Rate::saturating_from_rational(9, 10), // 90%
				},
			),
			(
				CurrencyId::DOT,
				ControllerData {
					timestamp: 0,
					borrow_rate: Rate::from_inner(0),
					insurance_factor: Rate::saturating_from_rational(1, 10),
					max_borrow_rate: Rate::saturating_from_rational(1, 1),
					collateral_factor: Rate::saturating_from_rational(9, 10), // 90%
				},
			),
			(
				CurrencyId::KSM,
				ControllerData {
					timestamp: 0,
					borrow_rate: Rate::from_inner(0),
					insurance_factor: Rate::saturating_from_rational(1, 10),
					max_borrow_rate: Rate::saturating_from_rational(1, 1),
					collateral_factor: Rate::saturating_from_rational(9, 10), // 90%
				},
			),
			(
				CurrencyId::BTC,
				ControllerData {
					timestamp: 0,
					borrow_rate: Rate::from_inner(0),
					insurance_factor: Rate::saturating_from_rational(1, 10),
					max_borrow_rate: Rate::saturating_from_rational(1, 1),
					collateral_factor: Rate::saturating_from_rational(9, 10), // 90%
				},
			),
		],
	}
	.assimilate_storage(&mut t)
	.unwrap();
	let mut ext: sp_io::TestExternalities = t.into();
	ext.execute_with(|| System::set_block_number(1));
	ext
}<|MERGE_RESOLUTION|>--- conflicted
+++ resolved
@@ -1,6 +1,5 @@
 //! Mocks for the minterest-protocol module.
 
-use controller::ControllerData;
 use frame_support::{impl_outer_event, impl_outer_origin, parameter_types};
 use liquidity_pools::Pool;
 use minterest_primitives::{Balance, CurrencyId, Rate};
@@ -41,12 +40,6 @@
 	pub const MaximumBlockWeight: u32 = 1024;
 	pub const MaximumBlockLength: u32 = 2 * 1024;
 	pub const AvailableBlockRatio: Perbill = Perbill::one();
-	pub UnderlyingAssetId: Vec<CurrencyId> = vec![
-		CurrencyId::DOT,
-		CurrencyId::KSM,
-		CurrencyId::BTC,
-		CurrencyId::ETH,
-	];
 }
 
 pub type AccountId = u32;
@@ -117,31 +110,31 @@
 
 parameter_types! {
 	pub const InitialExchangeRate: Rate = Rate::from_inner(1_000_000_000_000_000_000);
-<<<<<<< HEAD
+	pub const BlocksPerYear: u128 = 5256000;
 	pub MTokensId: Vec<CurrencyId> = vec![
 		CurrencyId::MDOT,
 		CurrencyId::MKSM,
 		CurrencyId::MBTC,
 		CurrencyId::METH,
 	];
-=======
-	pub const BlocksPerYear: u128 = 5256000;
->>>>>>> 76c8eb24
+	pub UnderlyingAssetId: Vec<CurrencyId> = vec![
+		CurrencyId::DOT,
+		CurrencyId::KSM,
+		CurrencyId::BTC,
+		CurrencyId::ETH,
+	];
 }
 
 impl controller::Trait for Test {
 	type Event = Event;
 	type InitialExchangeRate = InitialExchangeRate;
-<<<<<<< HEAD
-	type MTokensId = MTokensId;
-}
-
-impl oracle::Trait for Test {
-	type Event = Event;
-=======
 	type BlocksPerYear = BlocksPerYear;
 	type UnderlyingAssetId = UnderlyingAssetId;
->>>>>>> 76c8eb24
+	type MTokensId = MTokensId;
+}
+
+impl oracle::Trait for Test {
+	type Event = Event;
 }
 
 impl Trait for Test {
