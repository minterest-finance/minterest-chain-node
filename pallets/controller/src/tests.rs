--- conflicted
+++ resolved
@@ -163,16 +163,11 @@
 			System::set_block_number(1);
 
 			assert_ok!(TestController::accrue_interest_rate(DOT));
-<<<<<<< HEAD
 			assert_eq!(
 				TestController::controller_data_storage(DOT).last_interest_accrued_block,
 				1
 			);
-			assert_eq!(TestPools::pools(DOT).protocol_interest, 57_600_000_000);
-=======
-			assert_eq!(TestController::controller_params(DOT).last_interest_accrued_block, 1);
 			assert_eq!(TestPools::pool_data_storage(DOT).protocol_interest, 57_600_000_000);
->>>>>>> 5f0b4603
 			assert_eq!(
 				TestController::get_pool_exchange_borrow_and_supply_rates(DOT),
 				Some((
