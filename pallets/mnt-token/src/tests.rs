#![cfg(test)]

use super::Error;
use crate::mock::*;
use frame_support::{assert_noop, assert_ok};
<<<<<<< HEAD
use minterest_primitives::{Balance, CurrencyId, Rate};
use orml_traits::MultiCurrency;
=======
use minterest_primitives::Rate;
>>>>>>> b94d10c3
use sp_arithmetic::FixedPointNumber;
use sp_runtime::traits::Zero;

<<<<<<< HEAD
const KSM: CurrencyId = CurrencyId::KSM;
const DOT: CurrencyId = CurrencyId::DOT;
const ETH: CurrencyId = CurrencyId::ETH;
const BTC: CurrencyId = CurrencyId::BTC;

const MNT_PALLET_START_BALANCE: Balance = 1000000 * DOLLARS;

fn get_mnt_account_balance(user: AccountId) -> Balance {
	<Currencies as MultiCurrency<AccountId>>::total_balance(CurrencyId::MNT, &user)
}

/// Move flywheel and check borrower balance
fn check_borrower(
	pool_id: CurrencyId,
	borrower: AccountId,
	expected_mnt_balance: Balance,
	expected_mnt_in_storage: Balance,
) {
	assert_ok!(MntToken::update_mnt_borrow_index(pool_id));
	assert_ok!(MntToken::distribute_borrower_mnt(pool_id, &borrower));

	let pool_state = MntToken::mnt_pools_state(pool_id).borrow_state;
	let borrower_index = MntToken::mnt_borrower_index(pool_id, borrower);
	assert_eq!(borrower_index, pool_state.mnt_distribution_index);

	assert_eq!(get_mnt_account_balance(borrower), expected_mnt_balance);
	assert_eq!(MntToken::mnt_accrued(borrower), expected_mnt_in_storage);
}

/// Move flywheel and check supplier balance
fn check_supplier_accrued(
	pool_id: CurrencyId,
	supplier: AccountId,
	expected_mnt_balance: Balance,
	expected_mnt_in_storage: Balance,
) {
	assert_ok!(MntToken::update_mnt_supply_index(pool_id));
	assert_ok!(MntToken::distribute_supplier_mnt(pool_id, &supplier));
	assert_eq!(get_mnt_account_balance(supplier), expected_mnt_balance);
	assert_eq!(MntToken::mnt_accrued(supplier), expected_mnt_in_storage);
}

#[test]
fn distribute_mnt_to_borrower_with_treshold() {
	ExtBuilder::default()
		.enable_minting_for_all_pools()
		.pool_total_borrowed(CurrencyId::DOT, 150_000 * DOLLARS)
		.mnt_account_balance(MNT_PALLET_START_BALANCE)
		.set_mnt_claim_treshold(20)
		.pool_user_data(
			CurrencyId::DOT,
			ALICE,
			150_000 * DOLLARS,
			Rate::saturating_from_rational(15, 10), // because pool borrow index is hardcoded to 1.5 too
			true,
			0,
		)
		.build()
		.execute_with(|| {
			// Award for ALICE is 10 per block
			// So at the first step awarded tokens should be kept in internal storage
			// At the second it should be transferred to ALICE and so on.

			let mnt_rate = 10 * DOLLARS;
			assert_ok!(MntToken::set_mnt_rate(admin(), mnt_rate));
			// First interaction with protocol for distributers.
			// This is a starting point to earn MNT token
			assert_ok!(MntToken::update_mnt_borrow_index(DOT));
			assert_ok!(MntToken::distribute_borrower_mnt(DOT, &ALICE));
			check_borrower(DOT, ALICE, 0, 0);

			System::set_block_number(2);
			// 10 tokens in internal storage
			check_borrower(DOT, ALICE, 0, mnt_rate);

			System::set_block_number(3);
			// 20 tokens on account balance
			check_borrower(DOT, ALICE, mnt_rate * 2, 0);

			System::set_block_number(4);
			// 10 tokens in internal storage and 20 on account balance
			check_borrower(DOT, ALICE, mnt_rate * 2, mnt_rate);

			System::set_block_number(5);
			// 40 tokens on account balance
			check_borrower(DOT, ALICE, mnt_rate * 4, 0);

			assert_eq!(
				MNT_PALLET_START_BALANCE - get_mnt_account_balance(ALICE),
				get_mnt_account_balance(MntToken::get_account_id())
			)
		});
}

#[test]
fn distribute_mnt_to_supplier_with_treshold() {
	ExtBuilder::default()
		.enable_minting_for_all_pools()
		.mnt_account_balance(MNT_PALLET_START_BALANCE)
		.set_mnt_claim_treshold(20)
		.pool_total_borrowed(CurrencyId::DOT, 100 * DOLLARS)
		.set_mnt_rate(10)
		.build()
		.execute_with(|| {
			// Award for ALICE is 10 per block
			// So at the first step awarded tokens should be kept in internal storage
			// At the second it should be transferred to ALICE and so on.

			// set total issuances
			<Currencies as MultiCurrency<AccountId>>::deposit(CurrencyId::MDOT, &ALICE, 100 * DOLLARS).unwrap();

			check_supplier_accrued(DOT, ALICE, 0, 10 * DOLLARS);
			System::set_block_number(2);
			check_supplier_accrued(DOT, ALICE, 20 * DOLLARS, 0);
			System::set_block_number(3);
			check_supplier_accrued(DOT, ALICE, 20 * DOLLARS, 10 * DOLLARS);
			System::set_block_number(4);
			check_supplier_accrued(DOT, ALICE, 40 * DOLLARS, 0);
			assert_eq!(
				MNT_PALLET_START_BALANCE - get_mnt_account_balance(ALICE),
				get_mnt_account_balance(MntToken::get_account_id())
			)
		});
}

#[test]
fn distribute_mnt_to_supplier_from_different_pools() {
	ExtBuilder::default()
		.enable_minting_for_all_pools()
		.mnt_account_balance(MNT_PALLET_START_BALANCE)
		.set_mnt_claim_treshold(0)
		.pool_total_borrowed(CurrencyId::DOT, 100 * DOLLARS)
		.pool_total_borrowed(CurrencyId::KSM, 100 * DOLLARS)
		.set_mnt_rate(10)
		.build()
		.execute_with(|| {
			// Check accruing mnt tokens from two pools for supplier
			let dot_mnt_speed = 2 * DOLLARS;
			let ksm_mnt_speed = 8 * DOLLARS;
			assert_eq!(MntToken::mnt_speeds(DOT), dot_mnt_speed);
			assert_eq!(MntToken::mnt_speeds(KSM), ksm_mnt_speed);

			// set total issuances
			<Currencies as MultiCurrency<AccountId>>::deposit(CurrencyId::MDOT, &ALICE, 100 * DOLLARS).unwrap();
			<Currencies as MultiCurrency<AccountId>>::deposit(CurrencyId::MKSM, &ALICE, 100 * DOLLARS).unwrap();

			check_supplier_accrued(KSM, ALICE, ksm_mnt_speed, 0);
			check_supplier_accrued(DOT, ALICE, ksm_mnt_speed + dot_mnt_speed, 0);
			// The Block number wasn't changed, so we should get the same result without errors
			check_supplier_accrued(DOT, ALICE, ksm_mnt_speed + dot_mnt_speed, 0);

			assert_eq!(
				MNT_PALLET_START_BALANCE - get_mnt_account_balance(ALICE),
				get_mnt_account_balance(MntToken::get_account_id())
			)
		});
}

#[test]
fn distribute_mnt_to_borrower_from_different_pools() {
	ExtBuilder::default()
		.enable_minting_for_all_pools()
		.pool_total_borrowed(CurrencyId::DOT, 150_000 * DOLLARS)
		.pool_total_borrowed(CurrencyId::KSM, 150_000 * DOLLARS)
		.mnt_account_balance(MNT_PALLET_START_BALANCE)
		.set_mnt_claim_treshold(0)
		.pool_user_data(
			CurrencyId::DOT,
			ALICE,
			150_000 * DOLLARS,
			Rate::saturating_from_rational(15, 10), // because pool borrow index is hardcoded to 1.5
			true,
			0,
		)
		.pool_user_data(
			CurrencyId::KSM,
			ALICE,
			150_000 * DOLLARS,
			Rate::saturating_from_rational(15, 10), // because pool borrow index is hardcoded to 1.5
			true,
			0,
		)
		.set_mnt_rate(10)
		.build()
		.execute_with(|| {
			// Check accruing mnt tokens from two pools for borrower
			let mnt_rate = 10 * DOLLARS;
			assert_ok!(MntToken::set_mnt_rate(admin(), mnt_rate));

			// First interaction with protocol for distributers.
			// This is a starting point to earn MNT token
			assert_ok!(MntToken::update_mnt_borrow_index(DOT));
			assert_ok!(MntToken::update_mnt_borrow_index(KSM));
			assert_ok!(MntToken::distribute_borrower_mnt(KSM, &ALICE));
			assert_ok!(MntToken::distribute_borrower_mnt(DOT, &ALICE));

			System::set_block_number(2);

			// Move flywheel
			assert_ok!(MntToken::update_mnt_borrow_index(DOT));
			assert_ok!(MntToken::update_mnt_borrow_index(KSM));
			assert_ok!(MntToken::distribute_borrower_mnt(KSM, &ALICE));
			assert_ok!(MntToken::distribute_borrower_mnt(DOT, &ALICE));

			assert_eq!(get_mnt_account_balance(ALICE), mnt_rate);

			let dot_mnt_speed = 2 * DOLLARS;
			// Check event about distributing mnt tokens by DOT pool
			let borrower_index = MntToken::mnt_borrower_index(DOT, ALICE);
			let event = Event::mnt_token(crate::Event::MntDistributedToBorrower(
				CurrencyId::DOT,
				ALICE,
				dot_mnt_speed,
				borrower_index,
			));
			assert!(System::events().iter().any(|record| record.event == event));

			assert_eq!(
				MNT_PALLET_START_BALANCE - get_mnt_account_balance(ALICE),
				get_mnt_account_balance(MntToken::get_account_id())
			)
		});
}

#[test]
fn distribute_borrowers_mnt() {
	ExtBuilder::default()
		.enable_minting_for_all_pools()
		.mnt_account_balance(MNT_PALLET_START_BALANCE)
		.set_mnt_claim_treshold(0)
		.pool_total_borrowed(CurrencyId::DOT, 150_000 * DOLLARS)
		.pool_user_data(
			CurrencyId::DOT,
			ALICE,
			30_000 * DOLLARS,
			Rate::saturating_from_rational(15, 10), // because pool borrow index is hardcoded to 1.5
			true,
			0,
		)
		.pool_user_data(
			CurrencyId::DOT,
			BOB,
			120_000 * DOLLARS,
			Rate::saturating_from_rational(15, 10), // because pool borrow index is hardcoded to 1.5
			true,
			0,
		)
		.set_mnt_rate(10)
		.build()
		.execute_with(|| {
			//
			// There is only one pool included in minting process. So 10 mnt for this pool.
			// Pool total borrow is 150_000. Alice borrowed 30_000 and BOB - 120_000
			//
			// This is a part of liquidity which belongs to Alice.
			// 30 / 150 = 0.2.
			//
			// 10(mnt per block) * 0.2(alice part) = 2.
			// This is how many MNT tokens per block Alice should acquire as a borrower.
			//
			// For Bob: 120 / 150 = 0.8; 0.8 * 10 = 8

			// First interaction with protocol for distributers.
			// This is started point to earn MNT token
			assert_ok!(MntToken::update_mnt_borrow_index(DOT));
			assert_ok!(MntToken::distribute_borrower_mnt(DOT, &ALICE));
			assert_ok!(MntToken::distribute_borrower_mnt(DOT, &BOB));

			System::set_block_number(2);
			check_borrower(DOT, ALICE, 2 * DOLLARS, 0);
			check_borrower(DOT, BOB, 8 * DOLLARS, 0);

			assert_eq!(
				MNT_PALLET_START_BALANCE - get_mnt_account_balance(ALICE) - get_mnt_account_balance(BOB),
				get_mnt_account_balance(MntToken::get_account_id())
			)
		});
}

#[test]
fn distribute_borrower_mnt() {
	ExtBuilder::default()
		.enable_minting_for_all_pools()
		.pool_total_borrowed(CurrencyId::DOT, 150_000 * DOLLARS)
		.mnt_account_balance(MNT_PALLET_START_BALANCE)
		.set_mnt_claim_treshold(0)
		.pool_user_data(
			CurrencyId::DOT,
			ALICE,
			150_000 * DOLLARS,
			Rate::saturating_from_rational(15, 10), // because pool borrow index is hardcoded to 1.5 too
			true,
			0,
		)
		.build()
		.execute_with(|| {
			let mnt_rate = 12 * DOLLARS;
			assert_ok!(MntToken::set_mnt_rate(admin(), mnt_rate));
			// First interaction with protocol for distributers.
			// This is a starting point to earn MNT token
			assert_ok!(MntToken::update_mnt_borrow_index(DOT));
			assert_ok!(MntToken::distribute_borrower_mnt(DOT, &ALICE));

			System::set_block_number(2);
			// Alice account borrow balance is 150_000
			check_borrower(DOT, ALICE, mnt_rate, 0);

			// block_delta == 2
			System::set_block_number(4);
			check_borrower(DOT, ALICE, mnt_rate * 3, 0);
			// check twice, move flywheel again
			check_borrower(DOT, ALICE, mnt_rate * 3, 0);

			assert_eq!(
				MNT_PALLET_START_BALANCE - get_mnt_account_balance(ALICE),
				get_mnt_account_balance(MntToken::get_account_id())
			)
		});
}

#[test]
fn test_update_mnt_borrow_index() {
	ExtBuilder::default()
		.enable_minting_for_all_pools()
		.pool_total_borrowed(CurrencyId::DOT, 10_000 * DOLLARS)
		.pool_total_borrowed(CurrencyId::ETH, 20_000 * DOLLARS)
		.pool_total_borrowed(CurrencyId::KSM, 30_000 * DOLLARS)
		.pool_total_borrowed(CurrencyId::BTC, 40_000 * DOLLARS)
		.build()
		.execute_with(|| {
			let initial_index = Rate::saturating_from_integer(1);
			let mnt_rate = 1 * DOLLARS;
			assert_ok!(MntToken::set_mnt_rate(admin(), mnt_rate));
			// Input parameters:
			// mnt_rate: 1
			// Prices: DOT[0] = 0.5 USD, ETH[1] = 1.5 USD, KSM[2] = 2 USD, BTC[3] = 3 USD
			// utilities: DOT = 5000, ETH = 30000, KSM = 60000, BTC = 120000
			// sum_of_all_pools_utilities = 215000

			let (currency_utilities, total_utility) = MntToken::calculate_enabled_pools_utilities().unwrap();
			assert!(currency_utilities.contains(&(DOT, 5000 * DOLLARS)));
			assert!(currency_utilities.contains(&(ETH, 30000 * DOLLARS)));
			assert!(currency_utilities.contains(&(KSM, 60000 * DOLLARS)));
			assert!(currency_utilities.contains(&(BTC, 120000 * DOLLARS)));
			assert_eq!(total_utility, 215000 * DOLLARS);

			// Check mnt speeds
			// 0.0232558139534883721
			let dot_mnt_speed = 23255813953488372;
			// 0.139534883720930233
			let eth_mnt_speed = 139534883720930233;
			// 0.279069767441860465
			let ksm_mnt_speed = 279069767441860465;
			// 0.558139534883720930
			let btc_mnt_speed = 558139534883720930;
			assert_eq!(MntToken::mnt_speeds(BTC), btc_mnt_speed);
			assert_eq!(dot_mnt_speed + eth_mnt_speed + ksm_mnt_speed + btc_mnt_speed, mnt_rate);

			let check_borrow_index = |underlying_id: CurrencyId, pool_mnt_speed: Balance, total_borrow: u128| {
				MntToken::update_mnt_borrow_index(underlying_id).unwrap();
				// 1.5 current borrow_index. I use 15 in this function, thats why I make total_borrow * 10
				let borrow_total_amount = Rate::saturating_from_rational(total_borrow * 10, 15);

				let expected_index = initial_index + Rate::from_inner(pool_mnt_speed) / borrow_total_amount;
				let pool_state = MntToken::mnt_pools_state(underlying_id);
				assert_eq!(pool_state.borrow_state.mnt_distribution_index, expected_index);
			};

			check_borrow_index(DOT, dot_mnt_speed, 10_000);
			check_borrow_index(ETH, eth_mnt_speed, 20_000);
			check_borrow_index(KSM, ksm_mnt_speed, 30_000);
			check_borrow_index(BTC, btc_mnt_speed, 40_000);
		});
}

#[test]
fn test_update_mnt_borrow_index_simple() {
	ExtBuilder::default()
		.enable_minting_for_all_pools()
		// total borrows needs to calculate mnt_speeds
		.pool_total_borrowed(CurrencyId::DOT, 150_000 * DOLLARS)
		.set_mnt_rate(1)
		.build()
		.execute_with(|| {
			//
			// * Minting was enabled when block_number was equal to 0. Here block_number == 1.
			// So block_delta = 1
			//

			//
			// Input parameters: mnt_speed = 1,
			//					 total_borrowed = 150,
			//                   pool_borrow_index = 1.5,
			//                   mnt_acquired = delta_blocks * mnt_speed = 1
			//
			// This is how much currency was borrowed without interest
			// borrow_total_amount = total_borrowed(150000) / pool_borrow_index(1.5)  = 100000
			//
			// How much MNT tokens were earned per block
			// ratio = mnt_acquired / borrow_total_amount = 0.00001
			//
			// mnt_borrow_index = mnt_borrow_index(1 as initial value) + ratio(0.00001) = 1.00001
			//
			// *ratio is amount of MNT tokens for 1 borrowed token
			//

			MntToken::update_mnt_borrow_index(DOT).unwrap();
			let pool_state = MntToken::mnt_pools_state(DOT);
			assert_eq!(
				pool_state.borrow_state.mnt_distribution_index,
				Rate::saturating_from_rational(100001, 100000)
			);
		});
}

#[test]
fn test_distribute_mnt_tokens_to_suppliers() {
	ExtBuilder::default()
		.enable_minting_for_all_pools()
		.mnt_account_balance(MNT_PALLET_START_BALANCE)
		.set_mnt_claim_treshold(0)
		// total borrows needs to calculate mnt_speeds
		.pool_total_borrowed(CurrencyId::DOT, 50 * DOLLARS)
		.set_mnt_rate(10)
		.build()
		.execute_with(|| {
			//
			// * Minting was enabled when block_number was equal to 0. Here block_number == 1.
			// So block_delta = 1
			//

			//
			// Input parameters: 10 mnt for suppliers per block.
			//
			// There is only one pool included in minting process. So 10 mnt for this pool.
			// Total issuance is 100. Alice has 20 MDOT and BOB 80 MDOT
			//
			// This is part from whole circulated wrapped currency holded by Alice.
			// 20 / 100 = 0.2.
			//
			// 10(mnt per block) * 0.2(alice part) = 2.
			// This is how many Alice shoud aqcuire MNT tokens per block as supplier
			//
			// For Bob: 80 / 100 = 0.8; 0.8 * 10 = 8
			//
			let alice_balance = 20 * DOLLARS;
			let bob_balance = 80 * DOLLARS;
			let alice_award_per_block = 2 * DOLLARS;
			let bob_award_per_block = 8 * DOLLARS;

			// set total issuances
			<Currencies as MultiCurrency<AccountId>>::deposit(CurrencyId::MDOT, &ALICE, alice_balance).unwrap();
			<Currencies as MultiCurrency<AccountId>>::deposit(CurrencyId::MDOT, &BOB, bob_balance).unwrap();

			let move_flywheel = || {
				MntToken::update_mnt_supply_index(DOT).unwrap();
				MntToken::distribute_supplier_mnt(DOT, &ALICE).unwrap();
				MntToken::distribute_supplier_mnt(DOT, &BOB).unwrap();
			};

			let check_supplier_award =
				|supplier_id: AccountId, distributed_amount: Balance, expected_user_mnt_balance: Balance| {
					let pool_state = MntToken::mnt_pools_state(DOT);
					let supplier_index = MntToken::mnt_supplier_index(DOT, supplier_id).unwrap();
					assert_eq!(supplier_index, pool_state.supply_state.mnt_distribution_index);
					assert_eq!(get_mnt_account_balance(supplier_id), expected_user_mnt_balance);
					// it should be 0 because treshold is 0
					assert_eq!(MntToken::mnt_accrued(supplier_id), 0);

					let supplier_index = MntToken::mnt_supplier_index(DOT, supplier_id).unwrap();
					let event = Event::mnt_token(crate::Event::MntDistributedToSupplier(
						CurrencyId::DOT,
						supplier_id,
						distributed_amount,
						supplier_index,
					));
					assert!(System::events().iter().any(|record| record.event == event));
				};

			/* -------TEST SCENARIO------- */
			move_flywheel();
			check_supplier_award(ALICE, alice_award_per_block, alice_award_per_block);
			check_supplier_award(BOB, bob_award_per_block, bob_award_per_block);

			// Go from first block to third
			System::set_block_number(3);
			let current_block = 3;
			let block_delta = 2;
			move_flywheel();
			check_supplier_award(
				BOB,
				bob_award_per_block * block_delta,
				bob_award_per_block * current_block,
			);
			check_supplier_award(
				BOB,
				bob_award_per_block * block_delta,
				bob_award_per_block * current_block,
			);
			assert_eq!(
				MNT_PALLET_START_BALANCE - get_mnt_account_balance(ALICE) - get_mnt_account_balance(BOB),
				get_mnt_account_balance(MntToken::get_account_id())
			)
		});
}

#[test]
fn test_update_mnt_supply_index() {
	ExtBuilder::default()
		.enable_minting_for_all_pools()
		// total borrows needs to calculate mnt_speeds
		.pool_total_borrowed(CurrencyId::DOT, 50 * DOLLARS)
		.pool_total_borrowed(CurrencyId::ETH, 50 * DOLLARS)
		.pool_total_borrowed(CurrencyId::KSM, 50 * DOLLARS)
		.pool_total_borrowed(CurrencyId::BTC, 50 * DOLLARS)
		.set_mnt_rate(10)
		.build()
		.execute_with(|| {
			//
			// * Minting was enabled when block_number was equal to 0. Here block_number == 1.
			// So block_delta = 1
			//

			// set total issuances
			let mdot_total_issuance = 10 * DOLLARS;
			let meth_total_issuance = 20 * DOLLARS;
			let mksm_total_issuance = 30 * DOLLARS;
			let mbtc_total_issuance = 40 * DOLLARS;
			<Currencies as MultiCurrency<AccountId>>::deposit(CurrencyId::MDOT, &ALICE, mdot_total_issuance).unwrap();
			<Currencies as MultiCurrency<AccountId>>::deposit(CurrencyId::METH, &ALICE, meth_total_issuance).unwrap();
			<Currencies as MultiCurrency<AccountId>>::deposit(CurrencyId::MKSM, &ALICE, mksm_total_issuance).unwrap();
			<Currencies as MultiCurrency<AccountId>>::deposit(CurrencyId::MBTC, &ALICE, mbtc_total_issuance).unwrap();

			let dot_mnt_speed = 714285714285714280;
			assert_eq!(MntToken::mnt_speeds(DOT), dot_mnt_speed);
			let ksm_mnt_speed = 2857142857142857140;
			assert_eq!(MntToken::mnt_speeds(KSM), ksm_mnt_speed);
			let eth_mnt_speed = 2142857142857142850;
			assert_eq!(MntToken::mnt_speeds(ETH), eth_mnt_speed);
			let btc_mnt_speed = 4285714285714285710;
			assert_eq!(MntToken::mnt_speeds(BTC), btc_mnt_speed);

			let check_supply_index = |underlying_id: CurrencyId, mnt_speed: Balance, total_issuance: u128| {
				MntToken::update_mnt_supply_index(underlying_id).unwrap();
				let pool_state = MntToken::mnt_pools_state(underlying_id);
				assert_eq!(
					pool_state.supply_state.mnt_distribution_index,
					Rate::one() + Rate::from_inner(mnt_speed) / Rate::from_inner(total_issuance)
				);
				assert_eq!(pool_state.supply_state.index_updated_at_block, 1);
			};
			check_supply_index(DOT, dot_mnt_speed, mdot_total_issuance);
			check_supply_index(KSM, ksm_mnt_speed, mksm_total_issuance);
			check_supply_index(ETH, eth_mnt_speed, meth_total_issuance);
			check_supply_index(BTC, btc_mnt_speed, mbtc_total_issuance);
		});
}

#[test]
fn test_update_mnt_supply_index_simple() {
	ExtBuilder::default()
		// total_borrow shouldn't be zero at least for one market to calculate mnt speeds
		.pool_total_borrowed(CurrencyId::ETH, 150_000 * DOLLARS)
		.build()
		.execute_with(|| {
			// Input parameters:
			// supply_state.block_number = 1, supply_state.index = 1,
			// mnt_speed = 10, total_supply = 20
			// *mnt_speed = mnt_rate because the only one pool is included

			// set total_issuance to 20
			<Currencies as MultiCurrency<AccountId>>::deposit(CurrencyId::METH, &ALICE, 20 * DOLLARS).unwrap();
			let mnt_rate = 10 * DOLLARS;
			assert_ok!(MntToken::set_mnt_rate(admin(), mnt_rate));
			assert_ok!(MntToken::enable_mnt_minting(admin(), ETH));

			System::set_block_number(2);
			MntToken::update_mnt_supply_index(ETH).unwrap();
			let pool_state = MntToken::mnt_pools_state(ETH);
			// block_delta = current_block(2) - supply_state.block_number(1) = 1
			// mnt_accrued = block_delta(1) * mnt_speed(10) = 10
			// ratio = mnt_accrued(10) / total_supply(20) = 0.5
			// supply_state.index = supply_state.index(1) + ratio(0.5) = 1.5
			// supply_state.block_number = current_block = 2
			assert_eq!(
				pool_state.supply_state.mnt_distribution_index,
				Rate::saturating_from_rational(15, 10)
			);
			assert_eq!(pool_state.supply_state.index_updated_at_block, 2);
		});
}

=======
>>>>>>> b94d10c3
#[test]
fn test_mnt_speed_calculation() {
	ExtBuilder::default()
		.enable_minting_for_all_pools()
		.pool_total_borrowed(DOT, 50 * DOLLARS)
		.pool_total_borrowed(ETH, 50 * DOLLARS)
		.pool_total_borrowed(KSM, 50 * DOLLARS)
		.pool_total_borrowed(BTC, 50 * DOLLARS)
		.build()
		.execute_with(|| {
			let mnt_rate = 10 * DOLLARS;
			assert_ok!(MntToken::set_mnt_rate(admin(), mnt_rate));

			// Formula:
			// asset_price = oracle.get_underlying_price(mtoken)});
			// utility = m_tokens_total_borrows * asset_price
			// utility_fraction = utility / sum_of_all_pools_utilities
			// pool_mnt_speed = mnt_rate * utility_fraction

			// Input parameters:
			// mnt_rate: 10
			// Amount total borrowed tokens: 50 for each pool
			// Prices: DOT[0] = 0.5 USD, ETH[1] = 1.5 USD, KSM[2] = 2 USD, BTC[3] = 3 USD
			// utilities: DOT = 25, ETH = 75, KSM = 100, BTC = 150
			// sum_of_all_pools_utilities = 350

			// DOT
			// utility_fraction = 25 / 350 = 0.071428571428571428
			// mnt_speed = utility_fraction * mnt_rate = 0.714285714285714280
			let expected_dot_mnt_speed = 714285714285714280;
			assert_eq!(MntToken::mnt_speeds(DOT), expected_dot_mnt_speed);

			// KSM
			// utility_ftaction = 100 / 350 = 0.285714285714285714
			// mnt_speed = utility_fraction * mnt_rate = 2.85714285714285714
			let expected_ksm_mnt_speed = 2857142857142857140;
			assert_eq!(MntToken::mnt_speeds(KSM), expected_ksm_mnt_speed);

			// ETH
			// utility_ftaction = 75 / 350 = 0.214285714285714285
			// mnt_speed = utility_fraction * mnt_rate = 2.14285714285714285
			let expected_eth_mnt_speed = 2142857142857142850;
			assert_eq!(MntToken::mnt_speeds(ETH), expected_eth_mnt_speed);

			// BTC
			// utility_ftaction = 150 / 350 = 0.428571428571428571
			// mnt_speed = utility_fraction * mnt_rate = 4.28571428571428571
			let expected_btc_mnt_speed = 4285714285714285710;
			assert_eq!(MntToken::mnt_speeds(BTC), expected_btc_mnt_speed);

			// Sum of all mnt_speeds is equal to mnt_rate
			let sum = expected_dot_mnt_speed + expected_btc_mnt_speed + expected_eth_mnt_speed + expected_ksm_mnt_speed;
			assert_eq!(Rate::from_inner(sum).round().into_inner(), mnt_rate);

			// Multiply mnt rate in twice. Expected mnt speeds should double up
			let mnt_rate = mnt_rate * 2;
			assert_ok!(MntToken::set_mnt_rate(admin(), mnt_rate));
			assert_eq!(MntToken::mnt_speeds(DOT), expected_dot_mnt_speed * 2);
			assert_eq!(MntToken::mnt_speeds(KSM), expected_ksm_mnt_speed * 2);
			assert_eq!(MntToken::mnt_speeds(ETH), expected_eth_mnt_speed * 2);
			assert_eq!(MntToken::mnt_speeds(BTC), expected_btc_mnt_speed * 2);
		});
}

#[test]
fn test_mnt_speed_calculaction_with_zero_borrowed() {
	ExtBuilder::default()
		.enable_minting_for_all_pools()
<<<<<<< HEAD
		.pool_total_borrowed(CurrencyId::DOT, 50 * DOLLARS)
		.pool_total_borrowed(CurrencyId::ETH, 0 * DOLLARS)
		.pool_total_borrowed(CurrencyId::KSM, 50 * DOLLARS)
		.pool_total_borrowed(CurrencyId::BTC, 50 * DOLLARS)
		.set_mnt_rate(10)
=======
		.pool_total_borrowed(DOT, 50 * DOLLARS)
		.pool_total_borrowed(ETH, 0 * DOLLARS)
		.pool_total_borrowed(KSM, 50 * DOLLARS)
		.pool_total_borrowed(BTC, 50 * DOLLARS)
>>>>>>> b94d10c3
		.build()
		.execute_with(|| {
			// Input parameters:
			// mnt_rate: 10
			// Prices: DOT[0] = 0.5 USD, ETH[1] = 1.5 USD, KSM[2] = 2 USD, BTC[3] = 3 USD
			// utilities: DOT = 25, ETH = 0, KSM = 100, BTC = 150
			// sum_of_all_pools_utilities = 275
			let (currency_utilities, total_utility) = MntToken::calculate_enabled_pools_utilities().unwrap();
			assert!(currency_utilities.contains(&(DOT, 25 * DOLLARS)));
			assert!(currency_utilities.contains(&(ETH, 0 * DOLLARS)));
			assert!(currency_utilities.contains(&(KSM, 100 * DOLLARS)));
			assert!(currency_utilities.contains(&(BTC, 150 * DOLLARS)));
			assert_eq!(total_utility, 275 * DOLLARS);

			// MntSpeed for ETH is 0 because total_borrowed is 0
			assert_eq!(MntToken::mnt_speeds(ETH), Balance::zero());

			// DOT
			// utility_fraction = 25 / 275 = 0.071428571428571428
			// mnt_speed = utility_fraction * mnt_rate = 0.909090909090909090
			assert_eq!(MntToken::mnt_speeds(DOT), 909090909090909090);

			// KSM
			// utility_ftaction = 100 / 275 = 0.363636363636363636
			// mnt_speed = utility_fraction * mnt_rate = 3.636363636363636360
			assert_eq!(MntToken::mnt_speeds(KSM), 3636363636363636360);

			// BTC
			// utility_ftaction = 150 / 275 = 0.545454545454545454
			// mnt_speed = utility_fraction * mnt_rate = 5.454545454545454540
			assert_eq!(MntToken::mnt_speeds(BTC), 5454545454545454540);
		});
}

#[test]
fn test_disable_mnt_minting() {
	// 1. Disable MNT minting for one pool and check mnt speeds recalculation
	// 2. Enable MNT minting for disabled pool
	ExtBuilder::default()
		.enable_minting_for_all_pools()
<<<<<<< HEAD
		.pool_total_borrowed(CurrencyId::DOT, 50 * DOLLARS)
		.pool_total_borrowed(CurrencyId::ETH, 50 * DOLLARS)
		.pool_total_borrowed(CurrencyId::KSM, 50 * DOLLARS)
		.pool_total_borrowed(CurrencyId::BTC, 50 * DOLLARS)
		.set_mnt_rate(10)
=======
		.pool_total_borrowed(DOT, 50 * DOLLARS)
		.pool_total_borrowed(ETH, 50 * DOLLARS)
		.pool_total_borrowed(KSM, 50 * DOLLARS)
		.pool_total_borrowed(BTC, 50 * DOLLARS)
>>>>>>> b94d10c3
		.build()
		.execute_with(|| {
			// Make sure that speeds were precalculated
			assert_eq!(MntToken::mnt_speeds(DOT), 714285714285714280);

			// Disable MNT minting for BTC
			assert_ok!(MntToken::disable_mnt_minting(admin(), BTC));
			assert_eq!(MntToken::mnt_speeds(BTC), Balance::zero());
			// Now utilities: DOT = 25, ETH = 75, KSM = 100
			// sum_of_all_pools_utilities = 200

			// DOT mnt_speed = 25 / 200 * 10 = 1.25
			let expected_dot_mnt_speed = Rate::saturating_from_rational(125, 100).into_inner();
			assert_eq!(MntToken::mnt_speeds(DOT), expected_dot_mnt_speed);

			// ETH mnt_speed 75 / 200 * 10 = 3.75
			let expected_eth_mnt_speed = Rate::saturating_from_rational(375, 100).into_inner();
			assert_eq!(MntToken::mnt_speeds(ETH), expected_eth_mnt_speed);

			// KSM mnt_speed = 100 / 200 * 10 = 5
			assert_eq!(MntToken::mnt_speeds(KSM), 5 * DOLLARS);

			// Enable MNT minting for BTC.
			// MNT speeds should be recalculated again
			assert_ok!(MntToken::enable_mnt_minting(admin(), BTC));
			assert_eq!(MntToken::mnt_speeds(DOT), 714285714285714280);
			assert_eq!(MntToken::mnt_speeds(KSM), 2857142857142857140);
			assert_eq!(MntToken::mnt_speeds(ETH), 2142857142857142850);
			assert_eq!(MntToken::mnt_speeds(BTC), 4285714285714285710);
		});
}

#[test]
fn test_disable_generating_all_mnt_tokens() {
	ExtBuilder::default()
		.enable_minting_for_all_pools()
		.pool_total_borrowed(DOT, 50 * DOLLARS)
		.pool_total_borrowed(ETH, 50 * DOLLARS)
		.pool_total_borrowed(KSM, 50 * DOLLARS)
		.pool_total_borrowed(BTC, 50 * DOLLARS)
		.build()
		.execute_with(|| {
			assert_ok!(MntToken::set_mnt_rate(admin(), Balance::zero()));
			let zero = Balance::zero();
			assert_eq!(MntToken::mnt_speeds(DOT), zero);
			assert_eq!(MntToken::mnt_speeds(KSM), zero);
			assert_eq!(MntToken::mnt_speeds(ETH), zero);
			assert_eq!(MntToken::mnt_speeds(BTC), zero);
		});
}

#[test]
fn test_set_mnt_rate() {
	ExtBuilder::default()
		.enable_minting_for_all_pools()
		.pool_total_borrowed(DOT, 50 * DOLLARS)
		.pool_total_borrowed(ETH, 50 * DOLLARS)
		.pool_total_borrowed(KSM, 50 * DOLLARS)
		.pool_total_borrowed(BTC, 50 * DOLLARS)
		.build()
		.execute_with(|| {
			let test = |new_rate: Balance| {
				let old_rate = MntToken::mnt_rate();
				assert_eq!(MntToken::mnt_rate(), old_rate);
				assert_ok!(MntToken::set_mnt_rate(admin(), new_rate));
				assert_eq!(MntToken::mnt_rate(), new_rate);
				let new_mnt_rate_event = Event::mnt_token(crate::Event::NewMntRate(old_rate, new_rate));
				assert!(System::events().iter().any(|record| record.event == new_mnt_rate_event));
			};

			test(10 * DOLLARS);
			test(15 * DOLLARS);
		});
}

#[test]
fn test_minting_enable_disable() {
	ExtBuilder::default()
<<<<<<< HEAD
		.pool_total_borrowed(CurrencyId::DOT, 50 * DOLLARS)
		.pool_total_borrowed(CurrencyId::ETH, 50 * DOLLARS)
		.pool_total_borrowed(CurrencyId::KSM, 50 * DOLLARS)
		.pool_total_borrowed(CurrencyId::BTC, 50 * DOLLARS)
		.set_mnt_rate(10)
=======
		.pool_total_borrowed(DOT, 50 * DOLLARS)
		.pool_total_borrowed(ETH, 50 * DOLLARS)
		.pool_total_borrowed(KSM, 50 * DOLLARS)
		.pool_total_borrowed(BTC, 50 * DOLLARS)
>>>>>>> b94d10c3
		.build()
		.execute_with(|| {
			// Add new mnt minting
			assert_ok!(MntToken::enable_mnt_minting(admin(), DOT));
			let new_minting_event = Event::mnt_token(crate::Event::MntMintingEnabled(DOT));
			assert!(System::events().iter().any(|record| record.event == new_minting_event));
			assert_ne!(MntToken::mnt_speeds(DOT), Balance::zero());
			// Try to add the same pool
			assert_noop!(
				MntToken::enable_mnt_minting(admin(), DOT),
				Error::<Runtime>::MntMintingAlreadyEnabled
			);

			// Add minting for another one pool
			assert_ok!(MntToken::enable_mnt_minting(admin(), KSM));
			let new_minting_event = Event::mnt_token(crate::Event::MntMintingEnabled(KSM));
			assert!(System::events().iter().any(|record| record.event == new_minting_event));
			assert_ne!(MntToken::mnt_speeds(KSM), Balance::zero());

			// Disable MNT minting for DOT
			assert_ok!(MntToken::disable_mnt_minting(admin(), DOT));
			let disable_mnt_minting_event = Event::mnt_token(crate::Event::MntMintingDisabled(DOT));
			assert!(System::events()
				.iter()
				.any(|record| record.event == disable_mnt_minting_event));
			assert_eq!(MntToken::mnt_speeds(DOT), Balance::zero());

			// Try to disable minting that wasn't enabled
			assert_noop!(
				MntToken::disable_mnt_minting(admin(), DOT),
				Error::<Runtime>::MntMintingNotEnabled,
			);
		});
}

#[test]
fn test_calculate_enabled_pools_utilities() {
	ExtBuilder::default()
		.enable_minting_for_all_pools()
		.pool_total_borrowed(DOT, 50 * DOLLARS)
		.pool_total_borrowed(ETH, 50 * DOLLARS)
		.pool_total_borrowed(KSM, 50 * DOLLARS)
		.pool_total_borrowed(BTC, 50 * DOLLARS)
		.build()
		.execute_with(|| {
			// Amount tokens: 50 for each currency
			// Prices: DOT[0] = 0.5 USD, ETH[1] = 1.5 USD, KSM[2] = 2 USD, BTC[3] = 3 USD
			// Expected utilities results: DOT = 25, ETH = 75, KSM = 100, BTC = 150
			let (currency_utilities, total_utility) = MntToken::calculate_enabled_pools_utilities().unwrap();
			assert!(currency_utilities.contains(&(DOT, 25 * DOLLARS)));
			assert!(currency_utilities.contains(&(ETH, 75 * DOLLARS)));
			assert!(currency_utilities.contains(&(KSM, 100 * DOLLARS)));
			assert!(currency_utilities.contains(&(BTC, 150 * DOLLARS)));
			assert_eq!(total_utility, 350 * DOLLARS);
		});
}

#[test]
fn test_calculate_enabled_pools_utilities_fail() {
	ExtBuilder::default().build().execute_with(|| {
		let non_existent_liquidity_pool = MNT;
		assert_noop!(
			MntToken::enable_mnt_minting(admin(), non_existent_liquidity_pool),
			Error::<Runtime>::NotValidUnderlyingAssetId
		);
	});
}<|MERGE_RESOLUTION|>--- conflicted
+++ resolved
@@ -3,25 +3,15 @@
 use super::Error;
 use crate::mock::*;
 use frame_support::{assert_noop, assert_ok};
-<<<<<<< HEAD
 use minterest_primitives::{Balance, CurrencyId, Rate};
 use orml_traits::MultiCurrency;
-=======
-use minterest_primitives::Rate;
->>>>>>> b94d10c3
 use sp_arithmetic::FixedPointNumber;
 use sp_runtime::traits::Zero;
 
-<<<<<<< HEAD
-const KSM: CurrencyId = CurrencyId::KSM;
-const DOT: CurrencyId = CurrencyId::DOT;
-const ETH: CurrencyId = CurrencyId::ETH;
-const BTC: CurrencyId = CurrencyId::BTC;
-
 const MNT_PALLET_START_BALANCE: Balance = 1000000 * DOLLARS;
 
 fn get_mnt_account_balance(user: AccountId) -> Balance {
-	<Currencies as MultiCurrency<AccountId>>::total_balance(CurrencyId::MNT, &user)
+	<Currencies as MultiCurrency<AccountId>>::total_balance(MNT, &user)
 }
 
 /// Move flywheel and check borrower balance
@@ -59,11 +49,11 @@
 fn distribute_mnt_to_borrower_with_treshold() {
 	ExtBuilder::default()
 		.enable_minting_for_all_pools()
-		.pool_total_borrowed(CurrencyId::DOT, 150_000 * DOLLARS)
+		.pool_total_borrowed(DOT, 150_000 * DOLLARS)
 		.mnt_account_balance(MNT_PALLET_START_BALANCE)
 		.set_mnt_claim_treshold(20)
 		.pool_user_data(
-			CurrencyId::DOT,
+			DOT,
 			ALICE,
 			150_000 * DOLLARS,
 			Rate::saturating_from_rational(15, 10), // because pool borrow index is hardcoded to 1.5 too
@@ -113,7 +103,7 @@
 		.enable_minting_for_all_pools()
 		.mnt_account_balance(MNT_PALLET_START_BALANCE)
 		.set_mnt_claim_treshold(20)
-		.pool_total_borrowed(CurrencyId::DOT, 100 * DOLLARS)
+		.pool_total_borrowed(DOT, 100 * DOLLARS)
 		.set_mnt_rate(10)
 		.build()
 		.execute_with(|| {
@@ -122,7 +112,7 @@
 			// At the second it should be transferred to ALICE and so on.
 
 			// set total issuances
-			<Currencies as MultiCurrency<AccountId>>::deposit(CurrencyId::MDOT, &ALICE, 100 * DOLLARS).unwrap();
+			<Currencies as MultiCurrency<AccountId>>::deposit(MDOT, &ALICE, 100 * DOLLARS).unwrap();
 
 			check_supplier_accrued(DOT, ALICE, 0, 10 * DOLLARS);
 			System::set_block_number(2);
@@ -144,8 +134,8 @@
 		.enable_minting_for_all_pools()
 		.mnt_account_balance(MNT_PALLET_START_BALANCE)
 		.set_mnt_claim_treshold(0)
-		.pool_total_borrowed(CurrencyId::DOT, 100 * DOLLARS)
-		.pool_total_borrowed(CurrencyId::KSM, 100 * DOLLARS)
+		.pool_total_borrowed(DOT, 100 * DOLLARS)
+		.pool_total_borrowed(KSM, 100 * DOLLARS)
 		.set_mnt_rate(10)
 		.build()
 		.execute_with(|| {
@@ -156,8 +146,8 @@
 			assert_eq!(MntToken::mnt_speeds(KSM), ksm_mnt_speed);
 
 			// set total issuances
-			<Currencies as MultiCurrency<AccountId>>::deposit(CurrencyId::MDOT, &ALICE, 100 * DOLLARS).unwrap();
-			<Currencies as MultiCurrency<AccountId>>::deposit(CurrencyId::MKSM, &ALICE, 100 * DOLLARS).unwrap();
+			<Currencies as MultiCurrency<AccountId>>::deposit(MDOT, &ALICE, 100 * DOLLARS).unwrap();
+			<Currencies as MultiCurrency<AccountId>>::deposit(MKSM, &ALICE, 100 * DOLLARS).unwrap();
 
 			check_supplier_accrued(KSM, ALICE, ksm_mnt_speed, 0);
 			check_supplier_accrued(DOT, ALICE, ksm_mnt_speed + dot_mnt_speed, 0);
@@ -175,12 +165,12 @@
 fn distribute_mnt_to_borrower_from_different_pools() {
 	ExtBuilder::default()
 		.enable_minting_for_all_pools()
-		.pool_total_borrowed(CurrencyId::DOT, 150_000 * DOLLARS)
-		.pool_total_borrowed(CurrencyId::KSM, 150_000 * DOLLARS)
+		.pool_total_borrowed(DOT, 150_000 * DOLLARS)
+		.pool_total_borrowed(KSM, 150_000 * DOLLARS)
 		.mnt_account_balance(MNT_PALLET_START_BALANCE)
 		.set_mnt_claim_treshold(0)
 		.pool_user_data(
-			CurrencyId::DOT,
+			DOT,
 			ALICE,
 			150_000 * DOLLARS,
 			Rate::saturating_from_rational(15, 10), // because pool borrow index is hardcoded to 1.5
@@ -188,7 +178,7 @@
 			0,
 		)
 		.pool_user_data(
-			CurrencyId::KSM,
+			KSM,
 			ALICE,
 			150_000 * DOLLARS,
 			Rate::saturating_from_rational(15, 10), // because pool borrow index is hardcoded to 1.5
@@ -223,7 +213,7 @@
 			// Check event about distributing mnt tokens by DOT pool
 			let borrower_index = MntToken::mnt_borrower_index(DOT, ALICE);
 			let event = Event::mnt_token(crate::Event::MntDistributedToBorrower(
-				CurrencyId::DOT,
+				DOT,
 				ALICE,
 				dot_mnt_speed,
 				borrower_index,
@@ -243,9 +233,9 @@
 		.enable_minting_for_all_pools()
 		.mnt_account_balance(MNT_PALLET_START_BALANCE)
 		.set_mnt_claim_treshold(0)
-		.pool_total_borrowed(CurrencyId::DOT, 150_000 * DOLLARS)
+		.pool_total_borrowed(DOT, 150_000 * DOLLARS)
 		.pool_user_data(
-			CurrencyId::DOT,
+			DOT,
 			ALICE,
 			30_000 * DOLLARS,
 			Rate::saturating_from_rational(15, 10), // because pool borrow index is hardcoded to 1.5
@@ -253,7 +243,7 @@
 			0,
 		)
 		.pool_user_data(
-			CurrencyId::DOT,
+			DOT,
 			BOB,
 			120_000 * DOLLARS,
 			Rate::saturating_from_rational(15, 10), // because pool borrow index is hardcoded to 1.5
@@ -296,11 +286,11 @@
 fn distribute_borrower_mnt() {
 	ExtBuilder::default()
 		.enable_minting_for_all_pools()
-		.pool_total_borrowed(CurrencyId::DOT, 150_000 * DOLLARS)
+		.pool_total_borrowed(DOT, 150_000 * DOLLARS)
 		.mnt_account_balance(MNT_PALLET_START_BALANCE)
 		.set_mnt_claim_treshold(0)
 		.pool_user_data(
-			CurrencyId::DOT,
+			DOT,
 			ALICE,
 			150_000 * DOLLARS,
 			Rate::saturating_from_rational(15, 10), // because pool borrow index is hardcoded to 1.5 too
@@ -337,10 +327,10 @@
 fn test_update_mnt_borrow_index() {
 	ExtBuilder::default()
 		.enable_minting_for_all_pools()
-		.pool_total_borrowed(CurrencyId::DOT, 10_000 * DOLLARS)
-		.pool_total_borrowed(CurrencyId::ETH, 20_000 * DOLLARS)
-		.pool_total_borrowed(CurrencyId::KSM, 30_000 * DOLLARS)
-		.pool_total_borrowed(CurrencyId::BTC, 40_000 * DOLLARS)
+		.pool_total_borrowed(DOT, 10_000 * DOLLARS)
+		.pool_total_borrowed(ETH, 20_000 * DOLLARS)
+		.pool_total_borrowed(KSM, 30_000 * DOLLARS)
+		.pool_total_borrowed(BTC, 40_000 * DOLLARS)
 		.build()
 		.execute_with(|| {
 			let initial_index = Rate::saturating_from_integer(1);
@@ -393,7 +383,7 @@
 	ExtBuilder::default()
 		.enable_minting_for_all_pools()
 		// total borrows needs to calculate mnt_speeds
-		.pool_total_borrowed(CurrencyId::DOT, 150_000 * DOLLARS)
+		.pool_total_borrowed(DOT, 150_000 * DOLLARS)
 		.set_mnt_rate(1)
 		.build()
 		.execute_with(|| {
@@ -435,7 +425,7 @@
 		.mnt_account_balance(MNT_PALLET_START_BALANCE)
 		.set_mnt_claim_treshold(0)
 		// total borrows needs to calculate mnt_speeds
-		.pool_total_borrowed(CurrencyId::DOT, 50 * DOLLARS)
+		.pool_total_borrowed(DOT, 50 * DOLLARS)
 		.set_mnt_rate(10)
 		.build()
 		.execute_with(|| {
@@ -464,8 +454,8 @@
 			let bob_award_per_block = 8 * DOLLARS;
 
 			// set total issuances
-			<Currencies as MultiCurrency<AccountId>>::deposit(CurrencyId::MDOT, &ALICE, alice_balance).unwrap();
-			<Currencies as MultiCurrency<AccountId>>::deposit(CurrencyId::MDOT, &BOB, bob_balance).unwrap();
+			<Currencies as MultiCurrency<AccountId>>::deposit(MDOT, &ALICE, alice_balance).unwrap();
+			<Currencies as MultiCurrency<AccountId>>::deposit(MDOT, &BOB, bob_balance).unwrap();
 
 			let move_flywheel = || {
 				MntToken::update_mnt_supply_index(DOT).unwrap();
@@ -484,7 +474,7 @@
 
 					let supplier_index = MntToken::mnt_supplier_index(DOT, supplier_id).unwrap();
 					let event = Event::mnt_token(crate::Event::MntDistributedToSupplier(
-						CurrencyId::DOT,
+						DOT,
 						supplier_id,
 						distributed_amount,
 						supplier_index,
@@ -524,10 +514,10 @@
 	ExtBuilder::default()
 		.enable_minting_for_all_pools()
 		// total borrows needs to calculate mnt_speeds
-		.pool_total_borrowed(CurrencyId::DOT, 50 * DOLLARS)
-		.pool_total_borrowed(CurrencyId::ETH, 50 * DOLLARS)
-		.pool_total_borrowed(CurrencyId::KSM, 50 * DOLLARS)
-		.pool_total_borrowed(CurrencyId::BTC, 50 * DOLLARS)
+		.pool_total_borrowed(DOT, 50 * DOLLARS)
+		.pool_total_borrowed(ETH, 50 * DOLLARS)
+		.pool_total_borrowed(KSM, 50 * DOLLARS)
+		.pool_total_borrowed(BTC, 50 * DOLLARS)
 		.set_mnt_rate(10)
 		.build()
 		.execute_with(|| {
@@ -541,10 +531,10 @@
 			let meth_total_issuance = 20 * DOLLARS;
 			let mksm_total_issuance = 30 * DOLLARS;
 			let mbtc_total_issuance = 40 * DOLLARS;
-			<Currencies as MultiCurrency<AccountId>>::deposit(CurrencyId::MDOT, &ALICE, mdot_total_issuance).unwrap();
-			<Currencies as MultiCurrency<AccountId>>::deposit(CurrencyId::METH, &ALICE, meth_total_issuance).unwrap();
-			<Currencies as MultiCurrency<AccountId>>::deposit(CurrencyId::MKSM, &ALICE, mksm_total_issuance).unwrap();
-			<Currencies as MultiCurrency<AccountId>>::deposit(CurrencyId::MBTC, &ALICE, mbtc_total_issuance).unwrap();
+			<Currencies as MultiCurrency<AccountId>>::deposit(MDOT, &ALICE, mdot_total_issuance).unwrap();
+			<Currencies as MultiCurrency<AccountId>>::deposit(METH, &ALICE, meth_total_issuance).unwrap();
+			<Currencies as MultiCurrency<AccountId>>::deposit(MKSM, &ALICE, mksm_total_issuance).unwrap();
+			<Currencies as MultiCurrency<AccountId>>::deposit(MBTC, &ALICE, mbtc_total_issuance).unwrap();
 
 			let dot_mnt_speed = 714285714285714280;
 			assert_eq!(MntToken::mnt_speeds(DOT), dot_mnt_speed);
@@ -575,7 +565,7 @@
 fn test_update_mnt_supply_index_simple() {
 	ExtBuilder::default()
 		// total_borrow shouldn't be zero at least for one market to calculate mnt speeds
-		.pool_total_borrowed(CurrencyId::ETH, 150_000 * DOLLARS)
+		.pool_total_borrowed(ETH, 150_000 * DOLLARS)
 		.build()
 		.execute_with(|| {
 			// Input parameters:
@@ -584,7 +574,7 @@
 			// *mnt_speed = mnt_rate because the only one pool is included
 
 			// set total_issuance to 20
-			<Currencies as MultiCurrency<AccountId>>::deposit(CurrencyId::METH, &ALICE, 20 * DOLLARS).unwrap();
+			<Currencies as MultiCurrency<AccountId>>::deposit(METH, &ALICE, 20 * DOLLARS).unwrap();
 			let mnt_rate = 10 * DOLLARS;
 			assert_ok!(MntToken::set_mnt_rate(admin(), mnt_rate));
 			assert_ok!(MntToken::enable_mnt_minting(admin(), ETH));
@@ -605,8 +595,6 @@
 		});
 }
 
-=======
->>>>>>> b94d10c3
 #[test]
 fn test_mnt_speed_calculation() {
 	ExtBuilder::default()
@@ -675,18 +663,11 @@
 fn test_mnt_speed_calculaction_with_zero_borrowed() {
 	ExtBuilder::default()
 		.enable_minting_for_all_pools()
-<<<<<<< HEAD
-		.pool_total_borrowed(CurrencyId::DOT, 50 * DOLLARS)
-		.pool_total_borrowed(CurrencyId::ETH, 0 * DOLLARS)
-		.pool_total_borrowed(CurrencyId::KSM, 50 * DOLLARS)
-		.pool_total_borrowed(CurrencyId::BTC, 50 * DOLLARS)
-		.set_mnt_rate(10)
-=======
 		.pool_total_borrowed(DOT, 50 * DOLLARS)
 		.pool_total_borrowed(ETH, 0 * DOLLARS)
 		.pool_total_borrowed(KSM, 50 * DOLLARS)
 		.pool_total_borrowed(BTC, 50 * DOLLARS)
->>>>>>> b94d10c3
+		.set_mnt_rate(10)
 		.build()
 		.execute_with(|| {
 			// Input parameters:
@@ -727,18 +708,11 @@
 	// 2. Enable MNT minting for disabled pool
 	ExtBuilder::default()
 		.enable_minting_for_all_pools()
-<<<<<<< HEAD
-		.pool_total_borrowed(CurrencyId::DOT, 50 * DOLLARS)
-		.pool_total_borrowed(CurrencyId::ETH, 50 * DOLLARS)
-		.pool_total_borrowed(CurrencyId::KSM, 50 * DOLLARS)
-		.pool_total_borrowed(CurrencyId::BTC, 50 * DOLLARS)
-		.set_mnt_rate(10)
-=======
 		.pool_total_borrowed(DOT, 50 * DOLLARS)
 		.pool_total_borrowed(ETH, 50 * DOLLARS)
 		.pool_total_borrowed(KSM, 50 * DOLLARS)
 		.pool_total_borrowed(BTC, 50 * DOLLARS)
->>>>>>> b94d10c3
+		.set_mnt_rate(10)
 		.build()
 		.execute_with(|| {
 			// Make sure that speeds were precalculated
@@ -817,18 +791,11 @@
 #[test]
 fn test_minting_enable_disable() {
 	ExtBuilder::default()
-<<<<<<< HEAD
-		.pool_total_borrowed(CurrencyId::DOT, 50 * DOLLARS)
-		.pool_total_borrowed(CurrencyId::ETH, 50 * DOLLARS)
-		.pool_total_borrowed(CurrencyId::KSM, 50 * DOLLARS)
-		.pool_total_borrowed(CurrencyId::BTC, 50 * DOLLARS)
-		.set_mnt_rate(10)
-=======
 		.pool_total_borrowed(DOT, 50 * DOLLARS)
 		.pool_total_borrowed(ETH, 50 * DOLLARS)
 		.pool_total_borrowed(KSM, 50 * DOLLARS)
 		.pool_total_borrowed(BTC, 50 * DOLLARS)
->>>>>>> b94d10c3
+		.set_mnt_rate(10)
 		.build()
 		.execute_with(|| {
 			// Add new mnt minting
