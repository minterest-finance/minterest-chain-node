//! Mocks for the minterest-protocol module.

use frame_support::{impl_outer_event, impl_outer_origin, parameter_types};
use liquidity_pools::{Pool, PoolUserData};
use minterest_primitives::{Balance, CurrencyId, Rate};
use orml_currencies::Currency;
use sp_core::H256;
use sp_runtime::{
	testing::Header,
	traits::{IdentityLookup, Zero},
	FixedPointNumber, ModuleId, Perbill,
};

use super::*;
use controller::{ControllerData, PauseKeeper};

mod minterest_protocol {
	pub use crate::Event;
}

impl_outer_event! {
	pub enum TestEvent for Test {
		frame_system<T>,
		orml_tokens<T>,
		orml_currencies<T>,
		liquidity_pools,
		minterest_protocol<T>,
		controller,
		oracle,
		accounts<T>,
	}
}

impl_outer_origin! {
	pub enum Origin for Test where system = frame_system {}
}

#[derive(Clone, PartialEq, Eq)]
pub struct Test;
parameter_types! {
	pub const BlockHashCount: u64 = 250;
	pub const MaximumBlockWeight: u32 = 1024;
	pub const MaximumBlockLength: u32 = 2 * 1024;
	pub const AvailableBlockRatio: Perbill = Perbill::one();
}

pub type AccountId = u32;
impl frame_system::Trait for Test {
	type Origin = Origin;
	type Call = ();
	type Index = u64;
	type BlockNumber = u64;
	type Hash = H256;
	type Hashing = ::sp_runtime::traits::BlakeTwo256;
	type AccountId = AccountId;
	type Lookup = IdentityLookup<Self::AccountId>;
	type Header = Header;
	type Event = TestEvent;
	type BlockHashCount = BlockHashCount;
	type MaximumExtrinsicWeight = MaximumBlockWeight;
	type MaximumBlockWeight = MaximumBlockWeight;
	type DbWeight = ();
	type BlockExecutionWeight = ();
	type ExtrinsicBaseWeight = ();
	type MaximumBlockLength = MaximumBlockLength;
	type AvailableBlockRatio = AvailableBlockRatio;
	type Version = ();
	type PalletInfo = ();
	type OnNewAccount = ();
	type OnKilledAccount = ();
	type AccountData = ();
	type BaseCallFilter = ();
	type SystemWeightInfo = ();
}

parameter_types! {
	pub const ExistentialDeposit: u64 = 1;
}

impl orml_tokens::Trait for Test {
	type Event = TestEvent;
	type Balance = Balance;
	type Amount = Amount;
	type CurrencyId = CurrencyId;
	type OnReceived = ();
	type WeightInfo = ();
}

parameter_types! {
	pub const GetNativeCurrencyId: CurrencyId = CurrencyId::MINT;
}

type NativeCurrency = Currency<Test, GetNativeCurrencyId>;

impl orml_currencies::Trait for Test {
	type Event = TestEvent;
	type MultiCurrency = orml_tokens::Module<Test>;
	type NativeCurrency = NativeCurrency;
	type GetNativeCurrencyId = GetNativeCurrencyId;
	type WeightInfo = ();
}

parameter_types! {
	pub const LiquidityPoolsModuleId: ModuleId = ModuleId(*b"min/pool");
}

impl liquidity_pools::Trait for Test {
	type Event = TestEvent;
	type MultiCurrency = orml_tokens::Module<Test>;
	type ModuleId = LiquidityPoolsModuleId;
}

parameter_types! {
	pub const InitialExchangeRate: Rate = Rate::from_inner(1_000_000_000_000_000_000);
	pub const BlocksPerYear: u128 = 5256000;
	pub MTokensId: Vec<CurrencyId> = vec![
		CurrencyId::MDOT,
		CurrencyId::MKSM,
		CurrencyId::MBTC,
		CurrencyId::METH,
	];
	pub UnderlyingAssetId: Vec<CurrencyId> = vec![
		CurrencyId::DOT,
		CurrencyId::KSM,
		CurrencyId::BTC,
		CurrencyId::ETH,
	];
}

impl controller::Trait for Test {
	type Event = TestEvent;
	type InitialExchangeRate = InitialExchangeRate;
	type BlocksPerYear = BlocksPerYear;
	type UnderlyingAssetId = UnderlyingAssetId;
	type MTokensId = MTokensId;
}

impl oracle::Trait for Test {
	type Event = TestEvent;
}

parameter_types! {
	pub const MaxMembers: u32 = MAX_MEMBERS;
}

impl accounts::Trait for Test {
	type Event = TestEvent;
	type MaxMembers = MaxMembers;
}

impl Trait for Test {
	type Event = TestEvent;
	type Borrowing = MockBorrowing;
}

pub struct MockBorrowing;
impl Borrowing<AccountId> for MockBorrowing {
	fn update_state_on_borrow(
		_who: &AccountId,
		_underlying_asset_id: CurrencyId,
		_amount_borrowed: Balance,
		_account_borrows: Balance,
	) -> DispatchResult {
		Ok(())
	}

	fn update_state_on_repay(
		_who: &AccountId,
		_underlying_asset_id: CurrencyId,
		_amount_borrowed: Balance,
		_account_borrows: Balance,
	) -> DispatchResult {
		Ok(())
	}
}

type Amount = i128;

pub const ALICE: AccountId = 1;
pub fn alice() -> Origin {
	Origin::signed(ALICE)
}
pub const BOB: AccountId = 2;
pub fn bob() -> Origin {
	Origin::signed(BOB)
}
pub const DOLLARS: Balance = 1_000_000_000_000_000_000;
pub const ONE_MILL_DOLLARS: Balance = 1_000_000 * DOLLARS;
pub const ONE_HUNDRED_DOLLARS: Balance = 100 * DOLLARS;
pub const TEN_THOUSAND_DOLLARS: Balance = 10_000 * DOLLARS;
pub const MAX_MEMBERS: u32 = 16;
pub type TestProtocol = Module<Test>;
pub type TestPools = liquidity_pools::Module<Test>;
pub type Currencies = orml_currencies::Module<Test>;
pub type System = frame_system::Module<Test>;

<<<<<<< HEAD
pub struct ExtBuilder {
	endowed_accounts: Vec<(AccountId, CurrencyId, Balance)>,
}

impl Default for ExtBuilder {
	fn default() -> Self {
		Self {
			endowed_accounts: vec![
				// seed: initial DOTs. Initial MINT to pay for gas.
				(ALICE, CurrencyId::MINT, ONE_MILL_DOLLARS),
				(ALICE, CurrencyId::DOT, ONE_HUNDRED_DOLLARS),
				(BOB, CurrencyId::MINT, ONE_MILL_DOLLARS),
				(BOB, CurrencyId::DOT, ONE_HUNDRED_DOLLARS),
				// seed: initial insurance, equal 10_000$
				(TestPools::pools_account_id(), CurrencyId::ETH, TEN_THOUSAND_DOLLARS),
				(TestPools::pools_account_id(), CurrencyId::DOT, TEN_THOUSAND_DOLLARS),
				(TestPools::pools_account_id(), CurrencyId::KSM, TEN_THOUSAND_DOLLARS),
			],
		}
=======
pub(crate) fn new_test_ext() -> sp_io::TestExternalities {
	let mut t = frame_system::GenesisConfig::default().build_storage::<Test>().unwrap();

	orml_tokens::GenesisConfig::<Test> {
		endowed_accounts: vec![
			(ALICE, CurrencyId::MINT, ONE_MILL),
			(ALICE, CurrencyId::DOT, ONE_HUNDRED),
			(ALICE, CurrencyId::ETH, ONE_HUNDRED),
			(BOB, CurrencyId::MINT, ONE_MILL),
			(BOB, CurrencyId::DOT, ONE_HUNDRED),
			(ADMIN, CurrencyId::MINT, ONE_MILL),
			(ADMIN, CurrencyId::DOT, ONE_HUNDRED),
		],
	}
	.assimilate_storage(&mut t)
	.unwrap();

	liquidity_pools::GenesisConfig::<Test> {
		pools: vec![
			(
				CurrencyId::ETH,
				Pool {
					current_interest_rate: Rate::from_inner(0),
					total_borrowed: Balance::zero(),
					borrow_index: Rate::saturating_from_rational(1, 1),
					current_exchange_rate: Rate::from_inner(1),
					total_insurance: Balance::zero(),
				},
			),
			(
				CurrencyId::DOT,
				Pool {
					current_interest_rate: Rate::from_inner(0),
					total_borrowed: Balance::zero(),
					borrow_index: Rate::saturating_from_rational(1, 1),
					current_exchange_rate: Rate::from_inner(1),
					total_insurance: Balance::zero(),
				},
			),
			(
				CurrencyId::KSM,
				Pool {
					current_interest_rate: Rate::from_inner(0),
					total_borrowed: Balance::zero(),
					borrow_index: Rate::saturating_from_rational(1, 1),
					current_exchange_rate: Rate::from_inner(1),
					total_insurance: Balance::zero(),
				},
			),
			(
				CurrencyId::BTC,
				Pool {
					current_interest_rate: Rate::from_inner(0),
					total_borrowed: Balance::zero(),
					borrow_index: Rate::saturating_from_rational(1, 1),
					current_exchange_rate: Rate::from_inner(1),
					total_insurance: Balance::zero(),
				},
			),
		],
		pool_user_data: vec![
			(
				ALICE,
				CurrencyId::DOT,
				PoolUserData {
					total_borrowed: 0,
					interest_index: Rate::saturating_from_rational(1, 1),
					collateral: true,
				},
			),
			(
				ALICE,
				CurrencyId::ETH,
				PoolUserData {
					total_borrowed: 0,
					interest_index: Rate::saturating_from_rational(1, 1),
					collateral: false,
				},
			),
			(
				ALICE,
				CurrencyId::KSM,
				PoolUserData {
					total_borrowed: 0,
					interest_index: Rate::saturating_from_rational(1, 1),
					collateral: true,
				},
			),
			(
				ALICE,
				CurrencyId::BTC,
				PoolUserData {
					total_borrowed: 0,
					interest_index: Rate::saturating_from_rational(1, 1),
					collateral: true,
				},
			),
			(
				BOB,
				CurrencyId::DOT,
				PoolUserData {
					total_borrowed: 0,
					interest_index: Rate::saturating_from_rational(1, 1),
					collateral: true,
				},
			),
		],
>>>>>>> 63189a1d
	}
}
impl ExtBuilder {
	pub fn user_balance(mut self, user: AccountId, currency_id: CurrencyId, balance: Balance) -> Self {
		self.endowed_accounts.push((user, currency_id, balance));
		self
	}

	pub fn build(self) -> sp_io::TestExternalities {
		let mut t = frame_system::GenesisConfig::default().build_storage::<Test>().unwrap();

		orml_tokens::GenesisConfig::<Test> {
			endowed_accounts: self.endowed_accounts,
		}
		.assimilate_storage(&mut t)
		.unwrap();

		liquidity_pools::GenesisConfig::<Test> {
			pools: vec![
				(
					CurrencyId::ETH,
					Pool {
						current_interest_rate: Rate::from_inner(0),
						total_borrowed: Balance::zero(),
						borrow_index: Rate::saturating_from_rational(1, 1),
						current_exchange_rate: Rate::from_inner(1),
						total_insurance: TEN_THOUSAND_DOLLARS,
					},
				),
				(
					CurrencyId::DOT,
					Pool {
						current_interest_rate: Rate::from_inner(0),
						total_borrowed: Balance::zero(),
						borrow_index: Rate::saturating_from_rational(1, 1),
						current_exchange_rate: Rate::from_inner(1),
						total_insurance: TEN_THOUSAND_DOLLARS,
					},
				),
				(
					CurrencyId::KSM,
					Pool {
						current_interest_rate: Rate::from_inner(0),
						total_borrowed: Balance::zero(),
						borrow_index: Rate::saturating_from_rational(1, 1),
						current_exchange_rate: Rate::from_inner(1),
						total_insurance: TEN_THOUSAND_DOLLARS,
					},
				),
			],
			pool_user_data: vec![
				(
					ALICE,
					CurrencyId::DOT,
					PoolUserData {
						total_borrowed: 0,
						interest_index: Rate::from_inner(0),
						collateral: true,
					},
				),
				(
					ALICE,
					CurrencyId::ETH,
					PoolUserData {
						total_borrowed: 0,
						interest_index: Rate::from_inner(0),
						collateral: true,
					},
				),
				(
					ALICE,
					CurrencyId::KSM,
					PoolUserData {
						total_borrowed: 0,
						interest_index: Rate::from_inner(0),
						collateral: true,
					},
				),
				(
					ALICE,
					CurrencyId::BTC,
					PoolUserData {
						total_borrowed: 0,
						interest_index: Rate::from_inner(0),
						collateral: true,
					},
				),
				(
					BOB,
					CurrencyId::DOT,
					PoolUserData {
						total_borrowed: 0,
						interest_index: Rate::from_inner(0),
						collateral: true,
					},
				),
				(
					BOB,
					CurrencyId::BTC,
					PoolUserData {
						total_borrowed: 0,
						interest_index: Rate::from_inner(0),
						collateral: true,
					},
				),
			],
		}
		.assimilate_storage(&mut t)
		.unwrap();

		controller::GenesisConfig::<Test> {
			controller_dates: vec![
				(
					CurrencyId::ETH,
					ControllerData {
						timestamp: 0,
						borrow_rate: Rate::from_inner(0),
						insurance_factor: Rate::saturating_from_rational(1, 10),  // 10%
						max_borrow_rate: Rate::saturating_from_rational(5, 1000), // 0.5%
						kink: Rate::saturating_from_rational(8, 10),              // 80%
						base_rate_per_block: Rate::from_inner(0),
						multiplier_per_block: Rate::saturating_from_rational(9, 1_000_000_000), // 0.047304 PerYear
						jump_multiplier_per_block: Rate::saturating_from_rational(207, 1_000_000_000), // 1.09 PerYear
						collateral_factor: Rate::saturating_from_rational(9, 10),               // 90%
					},
				),
				(
					CurrencyId::DOT,
					ControllerData {
						timestamp: 0,
						borrow_rate: Rate::from_inner(0),
						insurance_factor: Rate::saturating_from_rational(1, 10),  // 10%
						max_borrow_rate: Rate::saturating_from_rational(5, 1000), // 0.5%
						kink: Rate::saturating_from_rational(8, 10),              // 80%
						base_rate_per_block: Rate::from_inner(0),
						multiplier_per_block: Rate::saturating_from_rational(9, 1_000_000_000), // 0.047304 PerYear
						jump_multiplier_per_block: Rate::saturating_from_rational(207, 1_000_000_000), // 1.09 PerYear
						collateral_factor: Rate::saturating_from_rational(9, 10),               // 90%
					},
				),
				(
					CurrencyId::KSM,
					ControllerData {
						timestamp: 0,
						borrow_rate: Rate::from_inner(0),
						insurance_factor: Rate::saturating_from_rational(1, 10),  // 10%
						max_borrow_rate: Rate::saturating_from_rational(5, 1000), // 0.5%
						kink: Rate::saturating_from_rational(8, 10),              // 80%
						base_rate_per_block: Rate::from_inner(0),
						multiplier_per_block: Rate::saturating_from_rational(9, 1_000_000_000), // 0.047304 PerYear
						jump_multiplier_per_block: Rate::saturating_from_rational(207, 1_000_000_000), // 1.09 PerYear
						collateral_factor: Rate::saturating_from_rational(9, 10),               // 90%
					},
				),
				(
					CurrencyId::BTC,
					ControllerData {
						timestamp: 0,
						borrow_rate: Rate::from_inner(0),
						insurance_factor: Rate::saturating_from_rational(1, 10),  // 10%
						max_borrow_rate: Rate::saturating_from_rational(5, 1000), // 0.5%
						kink: Rate::saturating_from_rational(8, 10),              // 80%
						base_rate_per_block: Rate::from_inner(0),
						multiplier_per_block: Rate::saturating_from_rational(9, 1_000_000_000), // 0.047304 PerYear
						jump_multiplier_per_block: Rate::saturating_from_rational(207, 1_000_000_000), // 1.09 PerYear
						collateral_factor: Rate::saturating_from_rational(9, 10),               // 90%
					},
				),
			],
			pause_keepers: vec![
				(
					CurrencyId::ETH,
					PauseKeeper {
						deposit_paused: false,
						redeem_paused: false,
						borrow_paused: false,
						repay_paused: false,
					},
				),
				(
					CurrencyId::DOT,
					PauseKeeper {
						deposit_paused: false,
						redeem_paused: false,
						borrow_paused: false,
						repay_paused: false,
					},
				),
				(
					CurrencyId::KSM,
					PauseKeeper {
						deposit_paused: false,
						redeem_paused: false,
						borrow_paused: false,
						repay_paused: false,
					},
				),
				(
					CurrencyId::BTC,
					PauseKeeper {
						deposit_paused: false,
						redeem_paused: false,
						borrow_paused: false,
						repay_paused: false,
					},
				),
			],
		}
		.assimilate_storage(&mut t)
		.unwrap();

		accounts::GenesisConfig::<Test> {
			allowed_accounts: vec![(ALICE, ())],
		}
		.assimilate_storage(&mut t)
		.unwrap();

		let mut ext: sp_io::TestExternalities = t.into();
		ext.execute_with(|| System::set_block_number(1));
		ext
	}
}<|MERGE_RESOLUTION|>--- conflicted
+++ resolved
@@ -194,7 +194,6 @@
 pub type Currencies = orml_currencies::Module<Test>;
 pub type System = frame_system::Module<Test>;
 
-<<<<<<< HEAD
 pub struct ExtBuilder {
 	endowed_accounts: Vec<(AccountId, CurrencyId, Balance)>,
 }
@@ -206,6 +205,7 @@
 				// seed: initial DOTs. Initial MINT to pay for gas.
 				(ALICE, CurrencyId::MINT, ONE_MILL_DOLLARS),
 				(ALICE, CurrencyId::DOT, ONE_HUNDRED_DOLLARS),
+				(ALICE, CurrencyId::ETH, ONE_HUNDRED),
 				(BOB, CurrencyId::MINT, ONE_MILL_DOLLARS),
 				(BOB, CurrencyId::DOT, ONE_HUNDRED_DOLLARS),
 				// seed: initial insurance, equal 10_000$
@@ -214,115 +214,6 @@
 				(TestPools::pools_account_id(), CurrencyId::KSM, TEN_THOUSAND_DOLLARS),
 			],
 		}
-=======
-pub(crate) fn new_test_ext() -> sp_io::TestExternalities {
-	let mut t = frame_system::GenesisConfig::default().build_storage::<Test>().unwrap();
-
-	orml_tokens::GenesisConfig::<Test> {
-		endowed_accounts: vec![
-			(ALICE, CurrencyId::MINT, ONE_MILL),
-			(ALICE, CurrencyId::DOT, ONE_HUNDRED),
-			(ALICE, CurrencyId::ETH, ONE_HUNDRED),
-			(BOB, CurrencyId::MINT, ONE_MILL),
-			(BOB, CurrencyId::DOT, ONE_HUNDRED),
-			(ADMIN, CurrencyId::MINT, ONE_MILL),
-			(ADMIN, CurrencyId::DOT, ONE_HUNDRED),
-		],
-	}
-	.assimilate_storage(&mut t)
-	.unwrap();
-
-	liquidity_pools::GenesisConfig::<Test> {
-		pools: vec![
-			(
-				CurrencyId::ETH,
-				Pool {
-					current_interest_rate: Rate::from_inner(0),
-					total_borrowed: Balance::zero(),
-					borrow_index: Rate::saturating_from_rational(1, 1),
-					current_exchange_rate: Rate::from_inner(1),
-					total_insurance: Balance::zero(),
-				},
-			),
-			(
-				CurrencyId::DOT,
-				Pool {
-					current_interest_rate: Rate::from_inner(0),
-					total_borrowed: Balance::zero(),
-					borrow_index: Rate::saturating_from_rational(1, 1),
-					current_exchange_rate: Rate::from_inner(1),
-					total_insurance: Balance::zero(),
-				},
-			),
-			(
-				CurrencyId::KSM,
-				Pool {
-					current_interest_rate: Rate::from_inner(0),
-					total_borrowed: Balance::zero(),
-					borrow_index: Rate::saturating_from_rational(1, 1),
-					current_exchange_rate: Rate::from_inner(1),
-					total_insurance: Balance::zero(),
-				},
-			),
-			(
-				CurrencyId::BTC,
-				Pool {
-					current_interest_rate: Rate::from_inner(0),
-					total_borrowed: Balance::zero(),
-					borrow_index: Rate::saturating_from_rational(1, 1),
-					current_exchange_rate: Rate::from_inner(1),
-					total_insurance: Balance::zero(),
-				},
-			),
-		],
-		pool_user_data: vec![
-			(
-				ALICE,
-				CurrencyId::DOT,
-				PoolUserData {
-					total_borrowed: 0,
-					interest_index: Rate::saturating_from_rational(1, 1),
-					collateral: true,
-				},
-			),
-			(
-				ALICE,
-				CurrencyId::ETH,
-				PoolUserData {
-					total_borrowed: 0,
-					interest_index: Rate::saturating_from_rational(1, 1),
-					collateral: false,
-				},
-			),
-			(
-				ALICE,
-				CurrencyId::KSM,
-				PoolUserData {
-					total_borrowed: 0,
-					interest_index: Rate::saturating_from_rational(1, 1),
-					collateral: true,
-				},
-			),
-			(
-				ALICE,
-				CurrencyId::BTC,
-				PoolUserData {
-					total_borrowed: 0,
-					interest_index: Rate::saturating_from_rational(1, 1),
-					collateral: true,
-				},
-			),
-			(
-				BOB,
-				CurrencyId::DOT,
-				PoolUserData {
-					total_borrowed: 0,
-					interest_index: Rate::saturating_from_rational(1, 1),
-					collateral: true,
-				},
-			),
-		],
->>>>>>> 63189a1d
 	}
 }
 impl ExtBuilder {
@@ -389,7 +280,7 @@
 					PoolUserData {
 						total_borrowed: 0,
 						interest_index: Rate::from_inner(0),
-						collateral: true,
+						collateral: false,
 					},
 				),
 				(
