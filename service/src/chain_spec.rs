use controller::{ControllerData, PauseKeeper};
use hex_literal::hex;
use liquidation_pools::LiquidationPoolData;
use liquidity_pools::Pool;
use minterest_model::MinterestModelData;
use minterest_primitives::currency::GetDecimals;
use minterest_primitives::{VestingBucket, VestingScheduleJson};
use node_minterest_runtime::{
	get_all_modules_accounts, AccountId, AuraConfig, Balance, BalancesConfig, ControllerConfig, ExistentialDeposit,
	GenesisConfig, GrandpaConfig, LiquidationPoolsConfig, LiquidityPoolsConfig, MinterestCouncilMembershipConfig,
<<<<<<< HEAD
	MinterestModelConfig, MntTokenConfig, MntTokenPalletId, OperatorMembershipMinterestConfig, PricesConfig,
	RiskManagerConfig, Signature, SudoConfig, SystemConfig, TokensConfig, VestingConfig,
	WhitelistCouncilMembershipConfig, BTC, DOLLARS, DOT, ETH, KSM, MNT, PROTOCOL_INTEREST_TRANSFER_THRESHOLD,
	TOTAL_ALLOCATION, WASM_BINARY,
=======
	MinterestModelConfig, MinterestOracleConfig, MntTokenConfig, MntTokenModuleId, OperatorMembershipMinterestConfig,
	PricesConfig, RiskManagerConfig, Signature, SudoConfig, SystemConfig, TokensConfig, VestingConfig, WhitelistConfig,
	BTC, DOLLARS, DOT, ETH, KSM, MNT, PROTOCOL_INTEREST_TRANSFER_THRESHOLD, TOTAL_ALLOCATION, WASM_BINARY,
>>>>>>> 7daeae82
};
use risk_manager::RiskManagerData;
use sc_service::ChainType;
use sc_telemetry::TelemetryEndpoints;
use serde_json::map::Map;
use sp_consensus_aura::sr25519::AuthorityId as AuraId;
use sp_core::{sr25519, Pair, Public};
use sp_finality_grandpa::AuthorityId as GrandpaId;
use sp_runtime::{
	traits::{AccountIdConversion, IdentifyAccount, One, Verify, Zero},
	FixedPointNumber, FixedU128,
};
use sp_std::collections::btree_map::BTreeMap;
use std::collections::{HashMap, HashSet};

// The URL for the telemetry server.
// const STAGING_TELEMETRY_URL: &str = "wss://telemetry.polkadot.io/submit/";

const INITIAL_BALANCE: u128 = 100_000 * DOLLARS;
const INITIAL_TREASURY: u128 = 5_000_000 * DOLLARS;

// The URL for the telemetry server.
const STAGING_TELEMETRY_URL: &str = "wss://telemetry.polkadot.io/submit/";

/// Specialized `ChainSpec`. This is a specialization of the general Substrate ChainSpec type.
pub type ChainSpec = sc_service::GenericChainSpec<GenesisConfig>;

/// Generate a crypto pair from seed.
pub fn get_from_seed<TPublic: Public>(seed: &str) -> <TPublic::Pair as Pair>::Public {
	TPublic::Pair::from_string(&format!("//{}", seed), None)
		.expect("static values are valid; qed")
		.public()
}

type AccountPublic = <Signature as Verify>::Signer;

/// Generate an account ID from seed.
pub fn get_account_id_from_seed<TPublic: Public>(seed: &str) -> AccountId
where
	AccountPublic: From<<TPublic::Pair as Pair>::Public>,
{
	AccountPublic::from(get_from_seed::<TPublic>(seed)).into_account()
}

/// Generate an Aura authority key.
pub fn authority_keys_from_seed(seed: &str) -> (AuraId, GrandpaId) {
	(get_from_seed::<AuraId>(seed), get_from_seed::<GrandpaId>(seed))
}

pub fn development_config() -> Result<ChainSpec, String> {
	let mut properties = Map::new();
	properties.insert("tokenDecimals".into(), 18.into());

	let wasm_binary = WASM_BINARY.ok_or_else(|| "Development wasm binary not available".to_string())?;

	Ok(ChainSpec::from_genesis(
		// Name
		"Development",
		// ID
		"dev",
		ChainType::Development,
		move || {
			testnet_genesis(
				wasm_binary,
				// Initial PoA authorities
				vec![authority_keys_from_seed("Alice")],
				// Sudo account
				get_account_id_from_seed::<sr25519::Public>("Alice"),
				// Pre-funded accounts
				vec![
					get_account_id_from_seed::<sr25519::Public>("Alice"),
					get_account_id_from_seed::<sr25519::Public>("Bob"),
					get_account_id_from_seed::<sr25519::Public>("Alice//stash"),
					get_account_id_from_seed::<sr25519::Public>("Bob//stash"),
					get_account_id_from_seed::<sr25519::Public>("Charlie"),
					get_account_id_from_seed::<sr25519::Public>("Dave"),
					get_account_id_from_seed::<sr25519::Public>("Eve"),
					get_account_id_from_seed::<sr25519::Public>("Ferdie"),
					// Eugene
					hex!["680ee3a95d0b19619d9483fdee34f5d0016fbadd7145d016464f6bfbb993b46b"].into(),
					// Marina
					hex!["ec1686827c6d2bf042501bccaebd8383c6a9ca892c8e63faaa620e549696eb01"].into(),
					// Julia
					hex!["cedd4c175ec803c5d3f5b2d3e9e63c8ec73aff05414acd0981f60ae24079bc44"].into(),
					// Polina
					hex!["2e314191e6f8a49b0fdd374dd243b20cc8b1f32a44ba512692ad5e8c5d251c7f"].into(),
					hex!["6ae90e9d3f0b4f1161a12024b46c7b44030bedbc4772260f1836262b37806d15"].into(),
					hex!["38099e3930713a1fdae1419be266ea78ff353752a83033acbe215e190cb0cf2b"].into(),
					hex!["267e9faef0221b88501b0b943222b3d9f052e8308de28bc86f10780e8f9c5b0a"].into(),
				],
				true,
			)
		},
		// Bootnodes
		vec![],
		// Telemetry
		None,
		// Protocol ID
		None,
		// Properties
		Some(properties),
		// Extensions
		None,
	))
}

pub fn local_testnet_config() -> Result<ChainSpec, String> {
	let mut properties = Map::new();
	properties.insert("tokenDecimals".into(), 18.into());

	let wasm_binary = WASM_BINARY.ok_or_else(|| "Development wasm binary not available".to_string())?;

	Ok(ChainSpec::from_genesis(
		// Name
		"Local Testnet",
		// ID
		"local_testnet",
		ChainType::Local,
		move || {
			minterest_genesis(
				wasm_binary,
				// Initial PoA authorities
				vec![authority_keys_from_seed("Alice"), authority_keys_from_seed("Bob")],
				// Sudo account
				get_account_id_from_seed::<sr25519::Public>("Alice"),
				// Pre-funded accounts
				vec![get_account_id_from_seed::<sr25519::Public>("Alice")],
				true,
			)
		},
		// Bootnodes
		vec![],
		// Telemetry
		None,
		// Protocol ID
		None,
		// Properties
		Some(properties),
		// Extensions
		None,
	))
}

pub fn minterest_turbo_testnet_config() -> Result<ChainSpec, String> {
	let mut properties = Map::new();
	properties.insert("tokenDecimals".into(), 18.into());

	let wasm_binary = WASM_BINARY.ok_or_else(|| "Development wasm binary not available".to_string())?;

	Ok(ChainSpec::from_genesis(
		"Minterest Turbo",
		"turbo-latest",
		ChainType::Live,
		move || {
			minterest_genesis(
				wasm_binary,
				// Initial PoA authorities
				vec![authority_keys_from_seed("Alice")],
				// Sudo account
				// 5ER9G3d2V4EEq8VjEbjkGbMdgprvtCntTYu9itCRJNHTkWYX
				hex!["680ee3a95d0b19619d9483fdee34f5d0016fbadd7145d016464f6bfbb993b46b"].into(),
				// Pre-funded accounts
				vec![
					hex!["680ee3a95d0b19619d9483fdee34f5d0016fbadd7145d016464f6bfbb993b46b"].into(),
					get_account_id_from_seed::<sr25519::Public>("Alice"),
					get_account_id_from_seed::<sr25519::Public>("Bob"),
					get_account_id_from_seed::<sr25519::Public>("Alice//stash"),
					get_account_id_from_seed::<sr25519::Public>("Bob//stash"),
				],
				true,
			)
		},
		// Bootnodes
		vec![],
		// Telemetry
		Some(
			TelemetryEndpoints::new(vec![(STAGING_TELEMETRY_URL.to_string(), 0)])
				.expect("Staging telemetry url is valid; qed"),
		),
		// Protocol ID
		Some("turbo-latest"),
		// Properties
		Some(properties),
		// Extensions
		Default::default(),
	))
}

/// Configure initial storage state for FRAME pallets.
/// This initial storage state is used in `local_testnet_config` and
/// `minterest_turbo_testnet_config`.
fn minterest_genesis(
	wasm_binary: &[u8],
	initial_authorities: Vec<(AuraId, GrandpaId)>,
	root_key: AccountId,
	endowed_accounts: Vec<AccountId>,
	_enable_println: bool,
) -> GenesisConfig {
	// Reading the initial allocations from the file.
	let allocated_accounts_json = &include_bytes!("../../resources/dev-minterest-allocation-MNT.json")[..];
	let allocated_list_parsed: HashMap<VestingBucket, Vec<VestingScheduleJson<AccountId, Balance>>> =
		serde_json::from_slice(allocated_accounts_json).unwrap();

	let allocated_list = allocated_list_parsed
		.iter()
		.flat_map(|(_bucket, schedules)| {
			schedules
				.iter()
				.map(|schedule| (schedule.account.clone(), schedule.amount))
		})
		.collect::<Vec<(AccountId, Balance)>>();

	// Initial allocation calculation
	let initial_allocations = calculate_initial_allocations(endowed_accounts, allocated_list);
	// Vesting calculation
	let vesting_list = calculate_vesting_list(allocated_list_parsed);

	// Reading whitelist members from the file.
	let white_list_members_json = &include_bytes!("../../resources/whitelist-members.json")[..];
	let whitelist_members: Vec<AccountId> = serde_json::from_slice(white_list_members_json).unwrap();

	GenesisConfig {
		system: SystemConfig {
			// Add Wasm runtime to storage.
			code: wasm_binary.to_vec(),
			changes_trie_config: Default::default(),
		},
		balances: BalancesConfig {
			balances: initial_allocations,
		},
		aura: AuraConfig {
			authorities: initial_authorities.iter().map(|x| (x.0.clone())).collect(),
		},
		grandpa: GrandpaConfig {
			authorities: initial_authorities.iter().map(|x| (x.1.clone(), 1)).collect(),
		},
		sudo: SudoConfig {
			// Assign network admin rights.
			key: root_key.clone(),
		},
		tokens: TokensConfig { balances: vec![] },
		liquidity_pools: LiquidityPoolsConfig {
			pools: vec![
				(
					ETH,
					Pool {
						total_borrowed: Balance::zero(),
						borrow_index: FixedU128::one(),
						total_protocol_interest: Balance::zero(),
					},
				),
				(
					DOT,
					Pool {
						total_borrowed: Balance::zero(),
						borrow_index: FixedU128::one(),
						total_protocol_interest: Balance::zero(),
					},
				),
				(
					KSM,
					Pool {
						total_borrowed: Balance::zero(),
						borrow_index: FixedU128::one(),
						total_protocol_interest: Balance::zero(),
					},
				),
				(
					BTC,
					Pool {
						total_borrowed: Balance::zero(),
						borrow_index: FixedU128::one(),
						total_protocol_interest: Balance::zero(),
					},
				),
			],
			pool_user_data: vec![],
		},
		controller: ControllerConfig {
			controller_dates: vec![
				(
					ETH,
					ControllerData {
						last_interest_accrued_block: 0,
						protocol_interest_factor: FixedU128::saturating_from_rational(1, 10),
						max_borrow_rate: FixedU128::saturating_from_rational(5, 1000),
						collateral_factor: FixedU128::saturating_from_rational(9, 10), // 90%
						borrow_cap: None,
						protocol_interest_threshold: PROTOCOL_INTEREST_TRANSFER_THRESHOLD,
					},
				),
				(
					DOT,
					ControllerData {
						last_interest_accrued_block: 0,
						protocol_interest_factor: FixedU128::saturating_from_rational(1, 10),
						max_borrow_rate: FixedU128::saturating_from_rational(5, 1000),
						collateral_factor: FixedU128::saturating_from_rational(9, 10), // 90%
						borrow_cap: None,
						protocol_interest_threshold: PROTOCOL_INTEREST_TRANSFER_THRESHOLD,
					},
				),
				(
					KSM,
					ControllerData {
						last_interest_accrued_block: 0,
						protocol_interest_factor: FixedU128::saturating_from_rational(1, 10),
						max_borrow_rate: FixedU128::saturating_from_rational(5, 1000),
						collateral_factor: FixedU128::saturating_from_rational(9, 10), // 90%
						borrow_cap: None,
						protocol_interest_threshold: PROTOCOL_INTEREST_TRANSFER_THRESHOLD,
					},
				),
				(
					BTC,
					ControllerData {
						last_interest_accrued_block: 0,
						protocol_interest_factor: FixedU128::saturating_from_rational(1, 10),
						max_borrow_rate: FixedU128::saturating_from_rational(5, 1000),
						collateral_factor: FixedU128::saturating_from_rational(9, 10), // 90%
						borrow_cap: None,
						protocol_interest_threshold: PROTOCOL_INTEREST_TRANSFER_THRESHOLD,
					},
				),
			],
			pause_keepers: vec![
				(ETH, PauseKeeper::all_unpaused()),
				(DOT, PauseKeeper::all_unpaused()),
				(KSM, PauseKeeper::all_unpaused()),
				(BTC, PauseKeeper::all_unpaused()),
			],
<<<<<<< HEAD
			whitelist_mode: false,
		},
		minterest_model: MinterestModelConfig {
=======
		}),
		minterest_model: Some(MinterestModelConfig {
>>>>>>> 7daeae82
			minterest_model_params: vec![
				(
					ETH,
					MinterestModelData {
						kink: FixedU128::saturating_from_rational(8, 10), // 0.8 = 80 %
						base_rate_per_block: FixedU128::zero(),
						multiplier_per_block: FixedU128::saturating_from_rational(9, 1_000_000_000), // 0.047304 PerYear
						jump_multiplier_per_block: FixedU128::saturating_from_rational(207, 1_000_000_000), // 1.09 PerYear
					},
				),
				(
					DOT,
					MinterestModelData {
						kink: FixedU128::saturating_from_rational(8, 10), // 0.8 = 80 %
						base_rate_per_block: FixedU128::zero(),
						multiplier_per_block: FixedU128::saturating_from_rational(9, 1_000_000_000), // 0.047304 PerYear
						jump_multiplier_per_block: FixedU128::saturating_from_rational(207, 1_000_000_000), // 1.09 PerYear
					},
				),
				(
					KSM,
					MinterestModelData {
						kink: FixedU128::saturating_from_rational(8, 10), // 0.8 = 80 %
						base_rate_per_block: FixedU128::zero(),
						multiplier_per_block: FixedU128::saturating_from_rational(9, 1_000_000_000), // 0.047304 PerYear
						jump_multiplier_per_block: FixedU128::saturating_from_rational(207, 1_000_000_000), // 1.09 PerYear
					},
				),
				(
					BTC,
					MinterestModelData {
						kink: FixedU128::saturating_from_rational(8, 10), // 0.8 = 80 %
						base_rate_per_block: FixedU128::zero(),
						multiplier_per_block: FixedU128::saturating_from_rational(9, 1_000_000_000), // 0.047304 PerYear
						jump_multiplier_per_block: FixedU128::saturating_from_rational(207, 1_000_000_000), // 1.09 PerYear
					},
				),
			],
			_phantom: Default::default(),
		},
		risk_manager: RiskManagerConfig {
			risk_manager_params: vec![
				(
					ETH,
					RiskManagerData {
						max_attempts: 2,
						min_partial_liquidation_sum: 200_000 * DOLLARS, // In USD. FIXME: temporary value.
						threshold: FixedU128::saturating_from_rational(103, 100), // 3%
						liquidation_fee: FixedU128::saturating_from_rational(105, 100), // 5%
					},
				),
				(
					DOT,
					RiskManagerData {
						max_attempts: 2,
						min_partial_liquidation_sum: 100_000 * DOLLARS, // In USD. FIXME: temporary value.
						threshold: FixedU128::saturating_from_rational(103, 100), // 3%
						liquidation_fee: FixedU128::saturating_from_rational(105, 100), // 5%
					},
				),
				(
					KSM,
					RiskManagerData {
						max_attempts: 2,
						min_partial_liquidation_sum: 200_000 * DOLLARS, // In USD. FIXME: temporary value.
						threshold: FixedU128::saturating_from_rational(103, 100), // 3%
						liquidation_fee: FixedU128::saturating_from_rational(105, 100), // 5%
					},
				),
				(
					BTC,
					RiskManagerData {
						max_attempts: 2,
						min_partial_liquidation_sum: 200_000 * DOLLARS, // In USD. FIXME: temporary value.
						threshold: FixedU128::saturating_from_rational(103, 100), // 3%
						liquidation_fee: FixedU128::saturating_from_rational(105, 100), // 5%
					},
				),
			],
			_phantom: Default::default(),
		},
		liquidation_pools: LiquidationPoolsConfig {
			phantom: Default::default(),
			liquidation_pools: vec![
				(
					DOT,
					LiquidationPoolData {
						deviation_threshold: FixedU128::saturating_from_rational(1, 10),
						balance_ratio: FixedU128::saturating_from_rational(2, 10),
						max_ideal_balance: None,
					},
				),
				(
					ETH,
					LiquidationPoolData {
						deviation_threshold: FixedU128::saturating_from_rational(1, 10),
						balance_ratio: FixedU128::saturating_from_rational(2, 10),
						max_ideal_balance: None,
					},
				),
				(
					BTC,
					LiquidationPoolData {
						deviation_threshold: FixedU128::saturating_from_rational(1, 10),
						balance_ratio: FixedU128::saturating_from_rational(2, 10),
						max_ideal_balance: None,
					},
				),
				(
					KSM,
					LiquidationPoolData {
						deviation_threshold: FixedU128::saturating_from_rational(1, 10),
						balance_ratio: FixedU128::saturating_from_rational(2, 10),
						max_ideal_balance: None,
					},
				),
			],
		},
		prices: PricesConfig {
			locked_price: vec![
				(DOT, FixedU128::saturating_from_integer(2)),
				(KSM, FixedU128::saturating_from_integer(2)),
				(ETH, FixedU128::saturating_from_integer(2)),
				(BTC, FixedU128::saturating_from_integer(2)),
				(MNT, FixedU128::saturating_from_integer(2)),
			],
			_phantom: Default::default(),
		},
		minterest_council: Default::default(),
		minterest_council_membership: MinterestCouncilMembershipConfig {
			members: vec![root_key.clone()],
			phantom: Default::default(),
<<<<<<< HEAD
		},
		whitelist_council: Default::default(),
		whitelist_council_membership: WhitelistCouncilMembershipConfig {
			members: vec![root_key.clone()],
			phantom: Default::default(),
		},
		operator_membership_minterest: OperatorMembershipMinterestConfig {
=======
		}),
		pallet_membership_Instance2: Some(OperatorMembershipMinterestConfig {
>>>>>>> 7daeae82
			members: vec![root_key],
			phantom: Default::default(),
		},
		mnt_token: MntTokenConfig {
			mnt_claim_threshold: 0, // disable by default
			minted_pools: vec![
				(DOT, (237977549 * DOLLARS) / 1_000_000_000),
				(ETH, (237977549 * DOLLARS) / 1_000_000_000),
				(KSM, (237977549 * DOLLARS) / 1_000_000_000),
				(BTC, (237977549 * DOLLARS) / 1_000_000_000),
			],
			_phantom: Default::default(),
<<<<<<< HEAD
		},
		vesting: VestingConfig { vesting: vesting_list },
=======
		}),
		module_vesting: Some(VestingConfig { vesting: vesting_list }),
		whitelist_module: Some(WhitelistConfig {
			members: whitelist_members,
			whitelist_mode: false,
		}),
>>>>>>> 7daeae82
	}
}

/// Configure initial storage state for FRAME pallets.
/// This initial storage state is used in `development_config`.
fn testnet_genesis(
	wasm_binary: &[u8],
	initial_authorities: Vec<(AuraId, GrandpaId)>,
	root_key: AccountId,
	endowed_accounts: Vec<AccountId>,
	_enable_println: bool,
) -> GenesisConfig {
	GenesisConfig {
		system: SystemConfig {
			// Add Wasm runtime to storage.
			code: wasm_binary.to_vec(),
			changes_trie_config: Default::default(),
		},
		balances: BalancesConfig {
			// Configure endowed accounts with initial balance of INITIAL_BALANCE.
			balances: endowed_accounts
				.iter()
				.cloned()
				.map(|k| (k, INITIAL_BALANCE))
				.chain(
					get_all_modules_accounts()
						.get(0) // mnt-token module
						.map(|x| (x.clone(), INITIAL_TREASURY)),
				)
				.collect(),
		},
		aura: AuraConfig {
			authorities: initial_authorities.iter().map(|x| (x.0.clone())).collect(),
		},
		grandpa: GrandpaConfig {
			authorities: initial_authorities.iter().map(|x| (x.1.clone(), 1)).collect(),
		},
		sudo: SudoConfig {
			// Assign network admin rights.
			key: root_key.clone(),
		},
		tokens: TokensConfig {
			balances: endowed_accounts
				.iter()
				.chain(get_all_modules_accounts()[1..3].iter()) // liquidation_pools + DEXes
				.flat_map(|x| {
					vec![
						(x.clone(), DOT, INITIAL_BALANCE),
						(x.clone(), ETH, INITIAL_BALANCE),
						(x.clone(), KSM, INITIAL_BALANCE),
						(x.clone(), BTC, INITIAL_BALANCE),
					]
				})
				.collect(),
		},
		liquidity_pools: LiquidityPoolsConfig {
			pools: vec![
				(
					ETH,
					Pool {
						total_borrowed: Balance::zero(),
						borrow_index: FixedU128::one(),
						total_protocol_interest: Balance::zero(),
					},
				),
				(
					DOT,
					Pool {
						total_borrowed: Balance::zero(),
						borrow_index: FixedU128::one(),
						total_protocol_interest: Balance::zero(),
					},
				),
				(
					KSM,
					Pool {
						total_borrowed: Balance::zero(),
						borrow_index: FixedU128::one(),
						total_protocol_interest: Balance::zero(),
					},
				),
				(
					BTC,
					Pool {
						total_borrowed: Balance::zero(),
						borrow_index: FixedU128::one(),
						total_protocol_interest: Balance::zero(),
					},
				),
			],
			pool_user_data: vec![],
		},
		controller: ControllerConfig {
			controller_dates: vec![
				(
					ETH,
					ControllerData {
						last_interest_accrued_block: 0,
						protocol_interest_factor: FixedU128::saturating_from_rational(1, 10),
						max_borrow_rate: FixedU128::saturating_from_rational(5, 1000),
						collateral_factor: FixedU128::saturating_from_rational(9, 10), // 90%
						borrow_cap: None,
						protocol_interest_threshold: PROTOCOL_INTEREST_TRANSFER_THRESHOLD,
					},
				),
				(
					DOT,
					ControllerData {
						last_interest_accrued_block: 0,
						protocol_interest_factor: FixedU128::saturating_from_rational(1, 10),
						max_borrow_rate: FixedU128::saturating_from_rational(5, 1000),
						collateral_factor: FixedU128::saturating_from_rational(9, 10), // 90%
						borrow_cap: None,
						protocol_interest_threshold: PROTOCOL_INTEREST_TRANSFER_THRESHOLD,
					},
				),
				(
					KSM,
					ControllerData {
						last_interest_accrued_block: 0,
						protocol_interest_factor: FixedU128::saturating_from_rational(1, 10),
						max_borrow_rate: FixedU128::saturating_from_rational(5, 1000),
						collateral_factor: FixedU128::saturating_from_rational(9, 10), // 90%
						borrow_cap: None,
						protocol_interest_threshold: PROTOCOL_INTEREST_TRANSFER_THRESHOLD,
					},
				),
				(
					BTC,
					ControllerData {
						last_interest_accrued_block: 0,
						protocol_interest_factor: FixedU128::saturating_from_rational(1, 10),
						max_borrow_rate: FixedU128::saturating_from_rational(5, 1000),
						collateral_factor: FixedU128::saturating_from_rational(9, 10), // 90%
						borrow_cap: None,
						protocol_interest_threshold: PROTOCOL_INTEREST_TRANSFER_THRESHOLD,
					},
				),
			],
			pause_keepers: vec![
				(ETH, PauseKeeper::all_unpaused()),
				(DOT, PauseKeeper::all_unpaused()),
				(KSM, PauseKeeper::all_unpaused()),
				(BTC, PauseKeeper::all_unpaused()),
			],
<<<<<<< HEAD
			whitelist_mode: false,
		},
		minterest_model: MinterestModelConfig {
=======
		}),
		minterest_model: Some(MinterestModelConfig {
>>>>>>> 7daeae82
			minterest_model_params: vec![
				(
					ETH,
					MinterestModelData {
						kink: FixedU128::saturating_from_rational(8, 10), // 0.8 = 80 %
						base_rate_per_block: FixedU128::zero(),
						multiplier_per_block: FixedU128::saturating_from_rational(9, 1_000_000_000), // 0.047304 PerYear
						jump_multiplier_per_block: FixedU128::saturating_from_rational(207, 1_000_000_000), // 1.09 PerYear
					},
				),
				(
					DOT,
					MinterestModelData {
						kink: FixedU128::saturating_from_rational(8, 10), // 0.8 = 80 %
						base_rate_per_block: FixedU128::zero(),
						multiplier_per_block: FixedU128::saturating_from_rational(9, 1_000_000_000), // 0.047304 PerYear
						jump_multiplier_per_block: FixedU128::saturating_from_rational(207, 1_000_000_000), // 1.09 PerYear
					},
				),
				(
					KSM,
					MinterestModelData {
						kink: FixedU128::saturating_from_rational(8, 10), // 0.8 = 80 %
						base_rate_per_block: FixedU128::zero(),
						multiplier_per_block: FixedU128::saturating_from_rational(9, 1_000_000_000), // 0.047304 PerYear
						jump_multiplier_per_block: FixedU128::saturating_from_rational(207, 1_000_000_000), // 1.09 PerYear
					},
				),
				(
					BTC,
					MinterestModelData {
						kink: FixedU128::saturating_from_rational(8, 10), // 0.8 = 80 %
						base_rate_per_block: FixedU128::zero(),
						multiplier_per_block: FixedU128::saturating_from_rational(9, 1_000_000_000), // 0.047304 PerYear
						jump_multiplier_per_block: FixedU128::saturating_from_rational(207, 1_000_000_000), // 1.09 PerYear
					},
				),
			],
			_phantom: Default::default(),
		},
		risk_manager: RiskManagerConfig {
			risk_manager_params: vec![
				(
					ETH,
					RiskManagerData {
						max_attempts: 2,
						min_partial_liquidation_sum: 200_000 * DOLLARS, // In USD. FIXME: temporary value.
						threshold: FixedU128::saturating_from_rational(103, 100), // 3%
						liquidation_fee: FixedU128::saturating_from_rational(105, 100), // 5%
					},
				),
				(
					DOT,
					RiskManagerData {
						max_attempts: 2,
						min_partial_liquidation_sum: 100_000 * DOLLARS, // In USD. FIXME: temporary value.
						threshold: FixedU128::saturating_from_rational(103, 100), // 3%
						liquidation_fee: FixedU128::saturating_from_rational(105, 100), // 5%
					},
				),
				(
					KSM,
					RiskManagerData {
						max_attempts: 2,
						min_partial_liquidation_sum: 200_000 * DOLLARS, // In USD. FIXME: temporary value.
						threshold: FixedU128::saturating_from_rational(103, 100), // 3%
						liquidation_fee: FixedU128::saturating_from_rational(105, 100), // 5%
					},
				),
				(
					BTC,
					RiskManagerData {
						max_attempts: 2,
						min_partial_liquidation_sum: 200_000 * DOLLARS, // In USD. FIXME: temporary value.
						threshold: FixedU128::saturating_from_rational(103, 100), // 3%
						liquidation_fee: FixedU128::saturating_from_rational(105, 100), // 5%
					},
				),
			],
			_phantom: Default::default(),
		},
		liquidation_pools: LiquidationPoolsConfig {
			phantom: Default::default(),
			liquidation_pools: vec![
				(
					DOT,
					LiquidationPoolData {
						deviation_threshold: FixedU128::saturating_from_rational(1, 10),
						balance_ratio: FixedU128::saturating_from_rational(2, 10),
						max_ideal_balance: None,
					},
				),
				(
					ETH,
					LiquidationPoolData {
						deviation_threshold: FixedU128::saturating_from_rational(1, 10),
						balance_ratio: FixedU128::saturating_from_rational(2, 10),
						max_ideal_balance: None,
					},
				),
				(
					BTC,
					LiquidationPoolData {
						deviation_threshold: FixedU128::saturating_from_rational(1, 10),
						balance_ratio: FixedU128::saturating_from_rational(2, 10),
						max_ideal_balance: None,
					},
				),
				(
					KSM,
					LiquidationPoolData {
						deviation_threshold: FixedU128::saturating_from_rational(1, 10),
						balance_ratio: FixedU128::saturating_from_rational(2, 10),
						max_ideal_balance: None,
					},
				),
			],
		},
		prices: PricesConfig {
			locked_price: vec![
				(DOT, FixedU128::saturating_from_integer(2)),
				(KSM, FixedU128::saturating_from_integer(2)),
				(ETH, FixedU128::saturating_from_integer(2)),
				(BTC, FixedU128::saturating_from_integer(2)),
				(MNT, FixedU128::saturating_from_integer(2)),
			],
			_phantom: Default::default(),
<<<<<<< HEAD
		},
		minterest_council: Default::default(),
		minterest_council_membership: MinterestCouncilMembershipConfig {
			members: vec![root_key.clone()],
			phantom: Default::default(),
		},
		whitelist_council: Default::default(),
		whitelist_council_membership: WhitelistCouncilMembershipConfig {
			members: vec![root_key],
			phantom: Default::default(),
		},
		operator_membership_minterest: OperatorMembershipMinterestConfig {
=======
		}),
		pallet_collective_Instance1: Some(Default::default()),
		pallet_membership_Instance1: Some(MinterestCouncilMembershipConfig {
			members: vec![root_key],
			phantom: Default::default(),
		}),
		pallet_membership_Instance2: Some(OperatorMembershipMinterestConfig {
>>>>>>> 7daeae82
			members: endowed_accounts.clone(),
			phantom: Default::default(),
		},
		mnt_token: MntTokenConfig {
			mnt_claim_threshold: 0, // disable by default
			minted_pools: vec![
				(DOT, 2 * DOLLARS),
				(ETH, 2 * DOLLARS),
				(KSM, 2 * DOLLARS),
				(BTC, 2 * DOLLARS),
			],
			_phantom: Default::default(),
<<<<<<< HEAD
		},
		vesting: VestingConfig { vesting: vec![] },
=======
		}),
		module_vesting: Some(VestingConfig { vesting: vec![] }),
		whitelist_module: Some(WhitelistConfig {
			members: endowed_accounts,
			whitelist_mode: false,
		}),
>>>>>>> 7daeae82
	}
}

/// Calculates the total allocation and generates a list of accounts with balance for allocation.
///
/// - `ed_accounts`: accounts to which the existential balance should be deposited
/// - `allocated_list`: vector of accounts with their initial allocations
///
/// Return:
/// `vec[(account_id, allocation)]` - vector of accounts with their initial allocations
pub(crate) fn calculate_initial_allocations(
	ed_accounts: Vec<AccountId>,
	allocated_list: Vec<(AccountId, Balance)>,
) -> Vec<(AccountId, Balance)> {
	// Initial allocation calculation
	let existential_deposit = ExistentialDeposit::get();
	let mut total_allocated = Balance::zero();

	// Calculation existential balance for the pallets accounts and sudo account.
	let existential_balances: Vec<(AccountId, Balance)> = ed_accounts
		.into_iter()
		.map(|account_id| (account_id, existential_deposit))
		.collect();
	let total_existential = existential_balances.iter().map(|(_, x)| x).sum::<u128>();

	// The mnt-token pallet balance: community_bucket_total_amount - total_existential
	let mnt_token_pallet_balance = VestingBucket::Community
		.total_amount()
		.checked_sub(total_existential)
		.expect("overflow in the calculation of the mnt-token pallet balance");

	let initial_allocations = existential_balances
		.into_iter()
		.chain(vec![(MntTokenPalletId::get().into_account(), mnt_token_pallet_balance)])
		.chain(allocated_list)
		.fold(
			BTreeMap::<AccountId, Balance>::new(),
			|mut acc, (account_id, amount)| {
				// merge duplicated accounts
				if let Some(balance) = acc.get_mut(&account_id) {
					*balance = balance
						.checked_add(amount)
						.expect("balance cannot overflow when building genesis");
				} else {
					acc.insert(account_id.clone(), amount);
				}

				total_allocated = total_allocated
					.checked_add(amount)
					.expect("total insurance cannot overflow when building genesis");
				acc
			},
		)
		.into_iter()
		.collect::<Vec<(AccountId, Balance)>>();

	// check total allocated
	assert_eq!(
		total_allocated,
		TOTAL_ALLOCATION,
		"Total allocation must be equal to 100,000,030 MNT tokens, but passed: {} MNT",
		total_allocated / 10_u128.pow(MNT.decimals())
	);
	initial_allocations
}

/// Checks vesting buckets and generates a list of vesting.
///
/// - `allocated_list_parsed`: a HashMap of the following type:
/// "PrivateSale": [
///     {
///       "account": "5GrwvaEF5zXb26Fz9rcQpDWS57CtERHpNehXCPcNoHGKutQY",
///       "amount": 10000000000000000000000000
///     }]
/// Return:
/// `vesting_list` - vector of accounts with their initial vesting.
pub(crate) fn calculate_vesting_list(
	allocated_list_parsed: HashMap<VestingBucket, Vec<VestingScheduleJson<AccountId, Balance>>>,
) -> Vec<(VestingBucket, AccountId, Balance)> {
	let mut vesting_list: Vec<(VestingBucket, AccountId, Balance)> = Vec::new();

	assert_eq!(
		allocated_list_parsed.len(),
		7_usize,
		"The total number of buckets in the allocation json file must be seven, but passed: {}",
		allocated_list_parsed.len()
	);

	for (bucket, schedules) in allocated_list_parsed.iter() {
		let total_bucket_amount: Balance = schedules.iter().map(|schedule| schedule.amount).sum();
		assert_eq!(
			total_bucket_amount,
			bucket.total_amount(),
			"The total amount of distributed tokens must be equal to the number of tokens in the bucket."
		);

		// Calculate vesting schedules.
		for schedule_json in schedules.iter() {
			vesting_list.push((*bucket, schedule_json.account.clone(), schedule_json.amount));
		}
	}

	// ensure no duplicates exist.
	let mut uniq = HashSet::new();
	assert!(
		vesting_list
			.iter()
			.map(|(_, account, _)| account)
			.cloned()
			.all(move |x| uniq.insert(x)),
		"duplicate vesting accounts in genesis."
	);

	vesting_list
}<|MERGE_RESOLUTION|>--- conflicted
+++ resolved
@@ -8,16 +8,9 @@
 use node_minterest_runtime::{
 	get_all_modules_accounts, AccountId, AuraConfig, Balance, BalancesConfig, ControllerConfig, ExistentialDeposit,
 	GenesisConfig, GrandpaConfig, LiquidationPoolsConfig, LiquidityPoolsConfig, MinterestCouncilMembershipConfig,
-<<<<<<< HEAD
 	MinterestModelConfig, MntTokenConfig, MntTokenPalletId, OperatorMembershipMinterestConfig, PricesConfig,
-	RiskManagerConfig, Signature, SudoConfig, SystemConfig, TokensConfig, VestingConfig,
-	WhitelistCouncilMembershipConfig, BTC, DOLLARS, DOT, ETH, KSM, MNT, PROTOCOL_INTEREST_TRANSFER_THRESHOLD,
-	TOTAL_ALLOCATION, WASM_BINARY,
-=======
-	MinterestModelConfig, MinterestOracleConfig, MntTokenConfig, MntTokenModuleId, OperatorMembershipMinterestConfig,
-	PricesConfig, RiskManagerConfig, Signature, SudoConfig, SystemConfig, TokensConfig, VestingConfig, WhitelistConfig,
-	BTC, DOLLARS, DOT, ETH, KSM, MNT, PROTOCOL_INTEREST_TRANSFER_THRESHOLD, TOTAL_ALLOCATION, WASM_BINARY,
->>>>>>> 7daeae82
+	RiskManagerConfig, Signature, SudoConfig, SystemConfig, TokensConfig, VestingConfig, WhitelistConfig, BTC, DOLLARS,
+	DOT, ETH, KSM, MNT, PROTOCOL_INTEREST_TRANSFER_THRESHOLD, TOTAL_ALLOCATION, WASM_BINARY,
 };
 use risk_manager::RiskManagerData;
 use sc_service::ChainType;
@@ -349,14 +342,8 @@
 				(KSM, PauseKeeper::all_unpaused()),
 				(BTC, PauseKeeper::all_unpaused()),
 			],
-<<<<<<< HEAD
-			whitelist_mode: false,
 		},
 		minterest_model: MinterestModelConfig {
-=======
-		}),
-		minterest_model: Some(MinterestModelConfig {
->>>>>>> 7daeae82
 			minterest_model_params: vec![
 				(
 					ETH,
@@ -489,18 +476,8 @@
 		minterest_council_membership: MinterestCouncilMembershipConfig {
 			members: vec![root_key.clone()],
 			phantom: Default::default(),
-<<<<<<< HEAD
-		},
-		whitelist_council: Default::default(),
-		whitelist_council_membership: WhitelistCouncilMembershipConfig {
-			members: vec![root_key.clone()],
-			phantom: Default::default(),
 		},
 		operator_membership_minterest: OperatorMembershipMinterestConfig {
-=======
-		}),
-		pallet_membership_Instance2: Some(OperatorMembershipMinterestConfig {
->>>>>>> 7daeae82
 			members: vec![root_key],
 			phantom: Default::default(),
 		},
@@ -513,17 +490,12 @@
 				(BTC, (237977549 * DOLLARS) / 1_000_000_000),
 			],
 			_phantom: Default::default(),
-<<<<<<< HEAD
 		},
 		vesting: VestingConfig { vesting: vesting_list },
-=======
-		}),
-		module_vesting: Some(VestingConfig { vesting: vesting_list }),
-		whitelist_module: Some(WhitelistConfig {
+		whitelist: WhitelistConfig {
 			members: whitelist_members,
 			whitelist_mode: false,
-		}),
->>>>>>> 7daeae82
+		},
 	}
 }
 
@@ -669,14 +641,8 @@
 				(KSM, PauseKeeper::all_unpaused()),
 				(BTC, PauseKeeper::all_unpaused()),
 			],
-<<<<<<< HEAD
-			whitelist_mode: false,
 		},
 		minterest_model: MinterestModelConfig {
-=======
-		}),
-		minterest_model: Some(MinterestModelConfig {
->>>>>>> 7daeae82
 			minterest_model_params: vec![
 				(
 					ETH,
@@ -804,28 +770,13 @@
 				(MNT, FixedU128::saturating_from_integer(2)),
 			],
 			_phantom: Default::default(),
-<<<<<<< HEAD
 		},
 		minterest_council: Default::default(),
 		minterest_council_membership: MinterestCouncilMembershipConfig {
 			members: vec![root_key.clone()],
 			phantom: Default::default(),
 		},
-		whitelist_council: Default::default(),
-		whitelist_council_membership: WhitelistCouncilMembershipConfig {
-			members: vec![root_key],
-			phantom: Default::default(),
-		},
 		operator_membership_minterest: OperatorMembershipMinterestConfig {
-=======
-		}),
-		pallet_collective_Instance1: Some(Default::default()),
-		pallet_membership_Instance1: Some(MinterestCouncilMembershipConfig {
-			members: vec![root_key],
-			phantom: Default::default(),
-		}),
-		pallet_membership_Instance2: Some(OperatorMembershipMinterestConfig {
->>>>>>> 7daeae82
 			members: endowed_accounts.clone(),
 			phantom: Default::default(),
 		},
@@ -838,17 +789,12 @@
 				(BTC, 2 * DOLLARS),
 			],
 			_phantom: Default::default(),
-<<<<<<< HEAD
 		},
 		vesting: VestingConfig { vesting: vec![] },
-=======
-		}),
-		module_vesting: Some(VestingConfig { vesting: vec![] }),
-		whitelist_module: Some(WhitelistConfig {
-			members: endowed_accounts,
-			whitelist_mode: false,
-		}),
->>>>>>> 7daeae82
+		whitelist: WhitelistConfig {
+		  	members: endowed_accounts,
+		  	whitelist_mode: false,
+		  }, 
 	}
 }
 
