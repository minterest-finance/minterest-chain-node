#![cfg_attr(not(feature = "std"), no_std)]
// `construct_runtime!` does a lot of recursion and requires us to increase the limit to 256.
#![recursion_limit = "256"]
// The `large_enum_variant` warning originates from `construct_runtime` macro.
#![allow(clippy::large_enum_variant)]
#![allow(clippy::from_over_into)]

// Make the WASM binary available.
#[cfg(feature = "std")]
include!(concat!(env!("OUT_DIR"), "/wasm_binary.rs"));

mod constants;
#[cfg(test)]
mod tests;

pub use controller_rpc_runtime_api::PoolState;
use orml_currencies::BasicCurrencyAdapter;
use orml_traits::{create_median_value_data_provider, parameter_type_with_key, DataFeeder, DataProviderExtended};
use pallet_grandpa::fg_primitives;
use pallet_grandpa::{AuthorityId as GrandpaId, AuthorityList as GrandpaAuthorityList};
use pallet_transaction_payment::CurrencyAdapter;
use sp_api::impl_runtime_apis;
use sp_consensus_aura::sr25519::AuthorityId as AuraId;
use sp_core::{
	crypto::KeyTypeId,
	u32_trait::{_2, _3, _4},
	OpaqueMetadata,
};
use sp_runtime::traits::{AccountIdConversion, AccountIdLookup, BlakeTwo256, Block as BlockT, NumberFor, Zero};
use sp_runtime::{
	create_runtime_str, generic, impl_opaque_keys,
	transaction_validity::{TransactionPriority, TransactionSource, TransactionValidity},
	ApplyExtrinsicResult, DispatchResult, ModuleId,
};
use sp_std::prelude::*;
#[cfg(feature = "std")]
use sp_version::NativeVersion;
use sp_version::RuntimeVersion;

pub use minterest_primitives::{
	AccountId, AccountIndex, Amount, Balance, BlockNumber, CurrencyId, CurrencyPair, DataProviderId, DigestItem, Hash,
	Index, Moment, Price, Rate, Signature,
};

// A few exports that help ease life for downstream crates.
pub use frame_support::{
	construct_runtime, debug, parameter_types,
	traits::{KeyOwnerProofSystem, Randomness},
	weights::{
		constants::{BlockExecutionWeight, ExtrinsicBaseWeight, RocksDbWeight, WEIGHT_PER_SECOND},
		DispatchClass, IdentityFee, Weight,
	},
	IterableStorageDoubleMap, StorageValue,
};
pub use pallet_balances::Call as BalancesCall;
pub use pallet_timestamp::Call as TimestampCall;
#[cfg(any(feature = "std", test))]
pub use sp_runtime::BuildStorage;
pub use sp_runtime::{Perbill, Permill};

pub use constants::{currency::*, time::*, *};
use frame_system::{EnsureOneOf, EnsureRoot};

/// Opaque types. These are used by the CLI to instantiate machinery that don't need to know
/// the specifics of the runtime. They can then be made to be agnostic over specific formats
/// of data like extrinsics, allowing for them to continue syncing the network through upgrades
/// to even the core data structures.
pub mod opaque {
	use super::*;

	pub use sp_runtime::OpaqueExtrinsic as UncheckedExtrinsic;

	/// Opaque block header type.
	pub type Header = generic::Header<BlockNumber, BlakeTwo256>;
	/// Opaque block type.
	pub type Block = generic::Block<Header, UncheckedExtrinsic>;
	/// Opaque block identifier type.
	pub type BlockId = generic::BlockId<Block>;

	impl_opaque_keys! {
		pub struct SessionKeys {
			pub aura: Aura,
			pub grandpa: Grandpa,
		}
	}
}

pub const VERSION: RuntimeVersion = RuntimeVersion {
	spec_name: create_runtime_str!("node-minterest"),
	impl_name: create_runtime_str!("node-minterest"),
	authoring_version: 1,
	spec_version: 1,
	impl_version: 1,
	apis: RUNTIME_API_VERSIONS,
	transaction_version: 1,
};

/// The version information used to identify this runtime when compiled natively.
#[cfg(feature = "std")]
pub fn native_version() -> NativeVersion {
	NativeVersion {
		runtime_version: VERSION,
		can_author_with: Default::default(),
	}
}

// Module accounts of runtime
parameter_types! {
	pub const LiquidityPoolsModuleId: ModuleId = ModuleId(*b"min/lqdy");
	pub const LiquidationPoolsModuleId: ModuleId = ModuleId(*b"min/lqdn");
}

const NORMAL_DISPATCH_RATIO: Perbill = Perbill::from_percent(75);

parameter_types! {
	pub const Version: RuntimeVersion = VERSION;
	pub const BlockHashCount: BlockNumber = 2400;
	/// We allow for 2 seconds of compute with a 6 second average block time.
	pub BlockWeights: frame_system::limits::BlockWeights = frame_system::limits::BlockWeights
		::with_sensible_defaults(2 * WEIGHT_PER_SECOND, NORMAL_DISPATCH_RATIO);
	pub BlockLength: frame_system::limits::BlockLength = frame_system::limits::BlockLength
		::max_with_normal_ratio(5 * 1024 * 1024, NORMAL_DISPATCH_RATIO);
	pub const SS58Prefix: u8 = 42;
}

// Configure FRAME pallets to include in runtime.

impl frame_system::Config for Runtime {
	/// The basic call filter to use in dispatchable.
	type BaseCallFilter = ();
	/// Block & extrinsics weights: base values and limits.
	type BlockWeights = BlockWeights;
	/// The maximum length of a block (in bytes).
	type BlockLength = BlockLength;
	/// The identifier used to distinguish between accounts.
	type AccountId = AccountId;
	/// The aggregated dispatch type that is available for extrinsics.
	type Call = Call;
	/// The lookup mechanism to get account ID from whatever is passed in dispatchers.
	type Lookup = AccountIdLookup<AccountId, ()>;
	/// The index type for storing how many extrinsics an account has signed.
	type Index = Index;
	/// The index type for blocks.
	type BlockNumber = BlockNumber;
	/// The type for hashing blocks and tries.
	type Hash = Hash;
	/// The hashing algorithm used.
	type Hashing = BlakeTwo256;
	/// The header type.
	type Header = generic::Header<BlockNumber, BlakeTwo256>;
	/// The ubiquitous event type.
	type Event = Event;
	/// The ubiquitous origin type.
	type Origin = Origin;
	/// Maximum number of block number to block hash mappings to keep (oldest pruned first).
	type BlockHashCount = BlockHashCount;
	/// The weight of database operations that the runtime can invoke.
	type DbWeight = RocksDbWeight;
	/// Version of the runtime.
	type Version = Version;
	/// Converts a module to the index of the module in `construct_runtime!`.
	///
	/// This type is being generated by `construct_runtime!`.
	type PalletInfo = PalletInfo;
	/// What to do if a new account is created.
	type OnNewAccount = ();
	/// What to do if an account is fully reaped from the system.
	type OnKilledAccount = ();
	/// The data to be stored in an account.
	type AccountData = pallet_balances::AccountData<Balance>;
	/// Weight information for the extrinsics of this pallet.
	type SystemWeightInfo = ();
	/// This is used as an identifier of the chain. 42 is the generic substrate prefix.
	type SS58Prefix = SS58Prefix;
}

impl pallet_aura::Config for Runtime {
	type AuthorityId = AuraId;
}

impl pallet_grandpa::Config for Runtime {
	type Event = Event;
	type Call = Call;

	type KeyOwnerProofSystem = ();

	type KeyOwnerProof = <Self::KeyOwnerProofSystem as KeyOwnerProofSystem<(KeyTypeId, GrandpaId)>>::Proof;

	type KeyOwnerIdentification =
		<Self::KeyOwnerProofSystem as KeyOwnerProofSystem<(KeyTypeId, GrandpaId)>>::IdentificationTuple;

	type HandleEquivocation = ();

	type WeightInfo = ();
}

parameter_types! {
	pub const MinimumPeriod: u64 = SLOT_DURATION / 2;
}

impl pallet_timestamp::Config for Runtime {
	/// A timestamp: milliseconds since the unix epoch.
	type Moment = Moment;
	type OnTimestampSet = Aura;
	type MinimumPeriod = MinimumPeriod;
	type WeightInfo = ();
}

parameter_types! {
	pub const ExistentialDeposit: u128 = 500;
	pub const MaxLocks: u32 = 50;
}

impl pallet_balances::Config for Runtime {
	type MaxLocks = MaxLocks;
	/// The type for recording an account's balance.
	type Balance = Balance;
	/// The ubiquitous event type.
	type Event = Event;
	type DustRemoval = ();
	type ExistentialDeposit = ExistentialDeposit;
	type AccountStore = System;
	type WeightInfo = pallet_balances::weights::SubstrateWeight<Runtime>;
}

parameter_types! {
	pub const TransactionByteFee: Balance = 1;
}

impl pallet_transaction_payment::Config for Runtime {
	type OnChargeTransaction = CurrencyAdapter<Balances, ()>;
	type TransactionByteFee = TransactionByteFee;
	type WeightToFee = IdentityFee<Balance>;
	type FeeMultiplierUpdate = ();
}

impl pallet_sudo::Config for Runtime {
	type Event = Event;
	type Call = Call;
}

type EnsureRootOrTwoThirdsMinterestCouncil = EnsureOneOf<
	AccountId,
	EnsureRoot<AccountId>,
	pallet_collective::EnsureProportionMoreThan<_2, _3, AccountId, MinterestCouncilInstance>,
>;

type EnsureRootOrThreeFourthsMinterestCouncil = EnsureOneOf<
	AccountId,
	EnsureRoot<AccountId>,
	pallet_collective::EnsureProportionMoreThan<_3, _4, AccountId, MinterestCouncilInstance>,
>;

parameter_types! {
	pub const MinterestCouncilMotionDuration: BlockNumber = 7 * DAYS;
	pub const MinterestCouncilMaxProposals: u32 = 100;
	pub const MinterestCouncilMaxMembers: u32 = 100;
}

type MinterestCouncilInstance = pallet_collective::Instance1;
impl pallet_collective::Config<MinterestCouncilInstance> for Runtime {
	type Origin = Origin;
	type Proposal = Call;
	type Event = Event;
	type MotionDuration = MinterestCouncilMotionDuration;
	type MaxProposals = MinterestCouncilMaxProposals;
	type MaxMembers = MinterestCouncilMaxMembers;
	type DefaultVote = pallet_collective::PrimeDefaultVote;
	type WeightInfo = ();
}

type MinterestCouncilMembershipInstance = pallet_membership::Instance1;
impl pallet_membership::Config<MinterestCouncilMembershipInstance> for Runtime {
	type Event = Event;
	type AddOrigin = EnsureRootOrThreeFourthsMinterestCouncil;
	type RemoveOrigin = EnsureRootOrThreeFourthsMinterestCouncil;
	type SwapOrigin = EnsureRootOrThreeFourthsMinterestCouncil;
	type ResetOrigin = EnsureRootOrThreeFourthsMinterestCouncil;
	type PrimeOrigin = EnsureRootOrThreeFourthsMinterestCouncil;
	type MembershipInitialized = MinterestCouncil;
	type MembershipChanged = MinterestCouncil;
}

<<<<<<< HEAD
parameter_types! {
	pub const WhitelistCouncilMotionDuration: BlockNumber = 7 * DAYS;
	pub const WhitelistCouncilMaxProposals: u32 = 100;
	pub const WhitelistCouncilMaxMembers: u32 = 100;
}

type WhitelistCouncilInstance = pallet_collective::Instance2;
impl pallet_collective::Config<WhitelistCouncilInstance> for Runtime {
	type Origin = Origin;
	type Proposal = Call;
	type Event = Event;
	type MotionDuration = MinterestCouncilMotionDuration;
	type MaxProposals = MinterestCouncilMaxProposals;
	type MaxMembers = MinterestCouncilMaxMembers;
	type DefaultVote = pallet_collective::PrimeDefaultVote;
	type WeightInfo = ();
}

type WhitelistCouncilMembershipInstance = pallet_membership::Instance2;
impl pallet_membership::Config<WhitelistCouncilMembershipInstance> for Runtime {
	type Event = Event;
	type AddOrigin = EnsureRootOrThreeFourthsMinterestCouncil;
	type RemoveOrigin = EnsureRootOrThreeFourthsMinterestCouncil;
	type SwapOrigin = EnsureRootOrThreeFourthsMinterestCouncil;
	type ResetOrigin = EnsureRootOrThreeFourthsMinterestCouncil;
	type PrimeOrigin = EnsureRootOrThreeFourthsMinterestCouncil;
	type MembershipInitialized = WhitelistCouncil;
	type MembershipChanged = WhitelistCouncil;
}

type OperatorMembershipInstanceMinterest = pallet_membership::Instance3;
=======
type OperatorMembershipInstanceMinterest = pallet_membership::Instance2;
>>>>>>> 2c4ee7d5
impl pallet_membership::Config<OperatorMembershipInstanceMinterest> for Runtime {
	type Event = Event;
	type AddOrigin = EnsureRootOrTwoThirdsMinterestCouncil;
	type RemoveOrigin = EnsureRootOrTwoThirdsMinterestCouncil;
	type SwapOrigin = EnsureRootOrTwoThirdsMinterestCouncil;
	type ResetOrigin = EnsureRootOrTwoThirdsMinterestCouncil;
	type PrimeOrigin = EnsureRootOrTwoThirdsMinterestCouncil;
	type MembershipInitialized = MinterestOracle;
	type MembershipChanged = MinterestOracle;
}

impl m_tokens::Config for Runtime {
	type Event = Event;
	type MultiCurrency = Currencies;
}

impl minterest_protocol::Config for Runtime {
	type Event = Event;
	type Borrowing = LiquidityPools;
	type ManagerLiquidityPools = LiquidityPools;
	type OperationOrigin = pallet_collective::EnsureMember<AccountId, WhitelistCouncilInstance>;
}

parameter_type_with_key! {
	pub ExistentialDeposits: |currency_id: CurrencyId| -> Balance {
		Zero::zero()
	};
}

impl orml_tokens::Config for Runtime {
	type Event = Event;
	type Balance = Balance;
	type Amount = Amount;
	type CurrencyId = CurrencyId;
	type WeightInfo = ();
	type ExistentialDeposits = ExistentialDeposits;
	type OnDust = ();
}

parameter_types! {
	pub const GetMinterestCurrencyId: CurrencyId = CurrencyId::MNT;
}

pub type MinterestToken = BasicCurrencyAdapter<Runtime, Balances, Amount, BlockNumber>;

impl orml_currencies::Config for Runtime {
	type Event = Event;
	type MultiCurrency = Tokens;
	type NativeCurrency = MinterestToken;
	type GetNativeCurrencyId = GetMinterestCurrencyId;
	type WeightInfo = ();
}

parameter_types! {
	pub LiquidityPoolAccountId: AccountId = LiquidityPoolsModuleId::get().into_account();
	pub const InitialExchangeRate: Rate = INITIAL_EXCHANGE_RATE;
	pub EnabledCurrencyPair: Vec<CurrencyPair> = vec![
		CurrencyPair::new(CurrencyId::DOT, CurrencyId::MDOT),
		CurrencyPair::new(CurrencyId::KSM, CurrencyId::MKSM),
		CurrencyPair::new(CurrencyId::BTC, CurrencyId::MBTC),
		CurrencyPair::new(CurrencyId::ETH, CurrencyId::METH),
	];
	pub EnabledUnderlyingAssetId: Vec<CurrencyId> = EnabledCurrencyPair::get().iter()
			.map(|currency_pair| currency_pair.underlying_id)
			.collect();
	pub EnabledWrappedTokensId: Vec<CurrencyId> = EnabledCurrencyPair::get().iter()
			.map(|currency_pair| currency_pair.wrapped_id)
			.collect();
}

impl liquidity_pools::Config for Runtime {
	type MultiCurrency = Currencies;
	type PriceSource = Prices;
	type ModuleId = LiquidityPoolsModuleId;
	type LiquidityPoolAccountId = LiquidityPoolAccountId;
	type InitialExchangeRate = InitialExchangeRate;
	type EnabledCurrencyPair = EnabledCurrencyPair;
	type EnabledUnderlyingAssetId = EnabledUnderlyingAssetId;
	type EnabledWrappedTokensId = EnabledWrappedTokensId;
}

impl controller::Config for Runtime {
	type Event = Event;
	type LiquidityPoolsManager = LiquidityPools;
}

parameter_types! {
	pub const MaxMembers: u8 = MAX_MEMBERS;
}

impl accounts::Config for Runtime {
	type Event = Event;
	type MaxMembers = MaxMembers;
}

impl module_prices::Config for Runtime {
	type Event = Event;
	type Source = AggregatedDataProvider;
	type LockOrigin = EnsureRootOrTwoThirdsMinterestCouncil;
	type EnabledUnderlyingAssetId = EnabledUnderlyingAssetId;
}

parameter_types! {
	pub const BlocksPerYear: u128 = BLOCKS_PER_YEAR;
}

impl minterest_model::Config for Runtime {
	type Event = Event;
	type BlocksPerYear = BlocksPerYear;
}

parameter_types! {
	pub const RiskManagerPriority: TransactionPriority = TransactionPriority::max_value();
	pub const LiquidityPoolsPriority: TransactionPriority = TransactionPriority::max_value() - 1;
}

impl risk_manager::Config for Runtime {
	type Event = Event;
	type UnsignedPriority = RiskManagerPriority;
	type LiquidationPoolsManager = LiquidationPools;
	type LiquidityPoolsManager = LiquidityPools;
}

impl<C> frame_system::offchain::SendTransactionTypes<C> for Runtime
where
	Call: From<C>,
{
	type OverarchingCall = Call;
	type Extrinsic = UncheckedExtrinsic;
}

parameter_types! {
	pub LiquidationPoolAccountId: AccountId = LiquidationPoolsModuleId::get().into_account();
}

impl liquidation_pools::Config for Runtime {
	type Event = Event;
	type UnsignedPriority = LiquidityPoolsPriority;
	type LiquidationPoolsModuleId = LiquidationPoolsModuleId;
	type LiquidationPoolAccountId = LiquidationPoolAccountId;
}

parameter_types! {
	pub const MinimumCount: u32 = 1;
	pub const ExpiresIn: Moment = 1000 * 60 * 60; // 60 mins
	pub ZeroAccountId: AccountId = AccountId::from([0u8; 32]);
}

pub type TimeStampedPrice = orml_oracle::TimestampedValue<Price, minterest_primitives::Moment>;

type MinterestDataProvider = orml_oracle::Instance1;
impl orml_oracle::Config<MinterestDataProvider> for Runtime {
	type Event = Event;
	type OnNewData = ();
	type CombineData = orml_oracle::DefaultCombineData<Runtime, MinimumCount, ExpiresIn, MinterestDataProvider>;
	type Time = Timestamp;
	type OracleKey = CurrencyId;
	type OracleValue = Price;
	type RootOperatorAccountId = ZeroAccountId;
	type WeightInfo = ();
}

create_median_value_data_provider!(
	AggregatedDataProvider,
	CurrencyId,
	Price,
	TimeStampedPrice,
	[MinterestOracle]
);
// Aggregated data provider cannot feed.
impl DataFeeder<CurrencyId, Price, AccountId> for AggregatedDataProvider {
	fn feed_value(_: AccountId, _: CurrencyId, _: Price) -> DispatchResult {
		Err("Not supported".into())
	}
}

// Create the runtime by composing the FRAME pallets that were previously configured.
construct_runtime!(
	pub enum Runtime where
		Block = Block,
		NodeBlock = opaque::Block,
		UncheckedExtrinsic = UncheckedExtrinsic
	{
		// Core
		System: frame_system::{Module, Call, Config, Storage, Event<T>},
		RandomnessCollectiveFlip: pallet_randomness_collective_flip::{Module, Call, Storage},
		Timestamp: pallet_timestamp::{Module, Call, Storage, Inherent},

		Balances: pallet_balances::{Module, Call, Storage, Config<T>, Event<T>},
		TransactionPayment: pallet_transaction_payment::{Module, Storage},

		// Consensus & Staking
		Aura: pallet_aura::{Module, Config<T>},
		Grandpa: pallet_grandpa::{Module, Call, Storage, Config, Event},

		// Governance
		MinterestCouncil: pallet_collective::<Instance1>::{Module, Call, Storage, Origin<T>, Event<T>, Config<T>},
		MinterestCouncilMembership: pallet_membership::<Instance1>::{Module, Call, Storage, Event<T>, Config<T>},
<<<<<<< HEAD
		WhitelistCouncil: pallet_collective::<Instance2>::{Module, Call, Storage, Origin<T>, Event<T>, Config<T>},
		WhitelistCouncilMembership: pallet_membership::<Instance2>::{Module, Call, Storage, Event<T>, Config<T>},
=======
>>>>>>> 2c4ee7d5

		//ORML palletts
		Tokens: orml_tokens::{Module, Storage, Call, Event<T>, Config<T>},
		Currencies: orml_currencies::{Module, Call, Event<T>},

		// Oracle and Prices
		MinterestOracle: orml_oracle::<Instance1>::{Module, Storage, Call, Config<T>, Event<T>},
		Prices: module_prices::{Module, Storage, Call, Event<T>},

		// OperatorMembership must be placed after Oracle or else will have race condition on initialization
<<<<<<< HEAD
		OperatorMembershipMinterest: pallet_membership::<Instance3>::{Module, Call, Storage, Event<T>, Config<T>},
=======
		OperatorMembershipMinterest: pallet_membership::<Instance2>::{Module, Call, Storage, Event<T>, Config<T>},
>>>>>>> 2c4ee7d5

		// Minterest pallets
		MTokens: m_tokens::{Module, Storage, Call, Event<T>},
		MinterestProtocol: minterest_protocol::{Module, Call, Event<T>},
		LiquidityPools: liquidity_pools::{Module, Storage, Call, Config<T>},
		Controller: controller::{Module, Storage, Call, Event, Config<T>},
		Accounts: accounts::{Module, Storage, Call, Event<T>, Config<T>},
		MinterestModel: minterest_model::{Module, Storage, Call, Event, Config},
		RiskManager: risk_manager::{Module, Storage, Call, Event<T>, Config, ValidateUnsigned},
		LiquidationPools: liquidation_pools::{Module, Storage, Call, Event<T>, Config<T>, ValidateUnsigned},

		// Dev
		Sudo: pallet_sudo::{Module, Call, Config<T>, Storage, Event<T>},
	}
);

/// The address format for describing accounts.
pub type Address = sp_runtime::MultiAddress<AccountId, ()>;
/// Block header type as expected by this runtime.
pub type Header = generic::Header<BlockNumber, BlakeTwo256>;
/// Block type as expected by this runtime.
pub type Block = generic::Block<Header, UncheckedExtrinsic>;
/// A Block signed with a Justification
pub type SignedBlock = generic::SignedBlock<Block>;
/// BlockId type as expected by this runtime.
pub type BlockId = generic::BlockId<Block>;
/// The SignedExtension to the basic transaction logic.
pub type SignedExtra = (
	frame_system::CheckSpecVersion<Runtime>,
	frame_system::CheckTxVersion<Runtime>,
	frame_system::CheckGenesis<Runtime>,
	frame_system::CheckEra<Runtime>,
	frame_system::CheckNonce<Runtime>,
	frame_system::CheckWeight<Runtime>,
	pallet_transaction_payment::ChargeTransactionPayment<Runtime>,
);
/// Unchecked extrinsic type as expected by this runtime.
pub type UncheckedExtrinsic = generic::UncheckedExtrinsic<Address, Call, Signature, SignedExtra>;
/// Extrinsic type that has already been checked.
pub type CheckedExtrinsic = generic::CheckedExtrinsic<AccountId, Call, SignedExtra>;
/// Executive: handles dispatch to the various pallets.
pub type Executive =
	frame_executive::Executive<Runtime, Block, frame_system::ChainContext<Runtime>, Runtime, AllModules>;

impl_runtime_apis! {
	impl sp_api::Core<Block> for Runtime {
		fn version() -> RuntimeVersion {
			VERSION
		}

		fn execute_block(block: Block) {
			Executive::execute_block(block)
		}

		fn initialize_block(header: &<Block as BlockT>::Header) {
			Executive::initialize_block(header)
		}
	}

	impl sp_api::Metadata<Block> for Runtime {
		fn metadata() -> OpaqueMetadata {
			Runtime::metadata().into()
		}
	}

	impl sp_block_builder::BlockBuilder<Block> for Runtime {
		fn apply_extrinsic(extrinsic: <Block as BlockT>::Extrinsic) -> ApplyExtrinsicResult {
			Executive::apply_extrinsic(extrinsic)
		}

		fn finalize_block() -> <Block as BlockT>::Header {
			Executive::finalize_block()
		}

		fn inherent_extrinsics(data: sp_inherents::InherentData) -> Vec<<Block as BlockT>::Extrinsic> {
			data.create_extrinsics()
		}

		fn check_inherents(
			block: Block,
			data: sp_inherents::InherentData,
		) -> sp_inherents::CheckInherentsResult {
			data.check_extrinsics(&block)
		}

		fn random_seed() -> <Block as BlockT>::Hash {
			RandomnessCollectiveFlip::random_seed()
		}
	}

	impl sp_transaction_pool::runtime_api::TaggedTransactionQueue<Block> for Runtime {
		fn validate_transaction(
			source: TransactionSource,
			tx: <Block as BlockT>::Extrinsic,
		) -> TransactionValidity {
			Executive::validate_transaction(source, tx)
		}
	}

	impl sp_offchain::OffchainWorkerApi<Block> for Runtime {
		fn offchain_worker(header: &<Block as BlockT>::Header) {
			Executive::offchain_worker(header)
		}
	}

	impl sp_consensus_aura::AuraApi<Block, AuraId> for Runtime {
		fn slot_duration() -> u64 {
			Aura::slot_duration()
		}

		fn authorities() -> Vec<AuraId> {
			Aura::authorities()
		}
	}

	impl sp_session::SessionKeys<Block> for Runtime {
		fn generate_session_keys(seed: Option<Vec<u8>>) -> Vec<u8> {
			opaque::SessionKeys::generate(seed)
		}

		fn decode_session_keys(
			encoded: Vec<u8>,
		) -> Option<Vec<(Vec<u8>, KeyTypeId)>> {
			opaque::SessionKeys::decode_into_raw_public_keys(&encoded)
		}
	}

	impl fg_primitives::GrandpaApi<Block> for Runtime {
		fn grandpa_authorities() -> GrandpaAuthorityList {
			Grandpa::grandpa_authorities()
		}

		fn submit_report_equivocation_unsigned_extrinsic(
			_equivocation_proof: fg_primitives::EquivocationProof<
				<Block as BlockT>::Hash,
				NumberFor<Block>,
			>,
			_key_owner_proof: fg_primitives::OpaqueKeyOwnershipProof,
		) -> Option<()> {
			None
		}

		fn generate_key_ownership_proof(
			_set_id: fg_primitives::SetId,
			_authority_id: GrandpaId,
		) -> Option<fg_primitives::OpaqueKeyOwnershipProof> {
			// NOTE: this is the only implementation possible since we've
			// defined our key owner proof type as a bottom type (i.e. a type
			// with no values).
			None
		}
	}

	impl frame_system_rpc_runtime_api::AccountNonceApi<Block, AccountId, Index> for Runtime {
		fn account_nonce(account: AccountId) -> Index {
			System::account_nonce(account)
		}
	}

	impl pallet_transaction_payment_rpc_runtime_api::TransactionPaymentApi<Block, Balance> for Runtime {
		fn query_info(
			uxt: <Block as BlockT>::Extrinsic,
			len: u32,
		) -> pallet_transaction_payment_rpc_runtime_api::RuntimeDispatchInfo<Balance> {
			TransactionPayment::query_info(uxt, len)
		}
		fn query_fee_details(
			uxt: <Block as BlockT>::Extrinsic,
			len: u32,
		) -> pallet_transaction_payment::FeeDetails<Balance> {
			TransactionPayment::query_fee_details(uxt, len)
		}
	}

	impl controller_rpc_runtime_api::ControllerApi<Block> for Runtime {
		fn liquidity_pool_state(pool_id: CurrencyId) -> Option<PoolState> {
			let exchange_rate = Controller::get_liquidity_pool_exchange_rate(pool_id)?;
			let (borrow_rate, supply_rate) = Controller::get_liquidity_pool_borrow_and_supply_rates(pool_id)?;

			Some(PoolState { exchange_rate, borrow_rate, supply_rate })
		}
	}

	impl orml_oracle_rpc_runtime_api::OracleApi<
		Block,
		DataProviderId,
		CurrencyId,
		TimeStampedPrice,
	> for Runtime {
		fn get_value(provider_id: DataProviderId ,key: CurrencyId) -> Option<TimeStampedPrice> {
			match provider_id {
				DataProviderId::Minterest => MinterestOracle::get_no_op(&key),
				DataProviderId::Aggregated => <AggregatedDataProvider as DataProviderExtended<_, _>>::get_no_op(&key)
			}
		}

		fn get_all_values(provider_id: DataProviderId) -> Vec<(CurrencyId, Option<TimeStampedPrice>)> {
			match provider_id {
				DataProviderId::Minterest => MinterestOracle::get_all_values(),
				DataProviderId::Aggregated => <AggregatedDataProvider as DataProviderExtended<_, _>>::get_all_values()
			}
		}
	}

	impl accounts_rpc_runtime_api::AccountsApi<Block, AccountId,> for Runtime {
			fn is_admin(caller: AccountId) -> Option<bool> {
				Some(Accounts::is_admin_internal(&caller))
			}
		}

	#[cfg(feature = "runtime-benchmarks")]
	impl frame_benchmarking::Benchmark<Block> for Runtime {
		fn dispatch_benchmark(
			config: frame_benchmarking::BenchmarkConfig
		) -> Result<Vec<frame_benchmarking::BenchmarkBatch>, sp_runtime::RuntimeString> {
			use frame_benchmarking::{Benchmarking, BenchmarkBatch, add_benchmark, TrackedStorageKey};

			use frame_system_benchmarking::Module as SystemBench;
			impl frame_system_benchmarking::Config for Runtime {}

			let whitelist: Vec<TrackedStorageKey> = vec![
				// Block Number
				hex_literal::hex!("26aa394eea5630e07c48ae0c9558cef702a5c1b19ab7a04f536c519aca4983ac").to_vec().into(),
				// Total Issuance
				hex_literal::hex!("c2261276cc9d1f8598ea4b6a74b15c2f57c875e4cff74148e4628f264b974c80").to_vec().into(),
				// Execution Phase
				hex_literal::hex!("26aa394eea5630e07c48ae0c9558cef7ff553b5a9862a516939d82b3d3d8661a").to_vec().into(),
				// Event Count
				hex_literal::hex!("26aa394eea5630e07c48ae0c9558cef70a98fdbe9ce6c55837576c60c7af3850").to_vec().into(),
				// System Events
				hex_literal::hex!("26aa394eea5630e07c48ae0c9558cef780d41e5e16056765bc8461851072c9d7").to_vec().into(),
			];

			let mut batches = Vec::<BenchmarkBatch>::new();
			let params = (&config, &whitelist);

			add_benchmark!(params, batches, frame_system, SystemBench::<Runtime>);
			add_benchmark!(params, batches, pallet_balances, Balances);
			add_benchmark!(params, batches, pallet_timestamp, Timestamp);

			if batches.is_empty() { return Err("Benchmark not found for this pallet.".into()) }
			Ok(batches)
		}
	}
}<|MERGE_RESOLUTION|>--- conflicted
+++ resolved
@@ -281,7 +281,6 @@
 	type MembershipChanged = MinterestCouncil;
 }
 
-<<<<<<< HEAD
 parameter_types! {
 	pub const WhitelistCouncilMotionDuration: BlockNumber = 7 * DAYS;
 	pub const WhitelistCouncilMaxProposals: u32 = 100;
@@ -313,9 +312,6 @@
 }
 
 type OperatorMembershipInstanceMinterest = pallet_membership::Instance3;
-=======
-type OperatorMembershipInstanceMinterest = pallet_membership::Instance2;
->>>>>>> 2c4ee7d5
 impl pallet_membership::Config<OperatorMembershipInstanceMinterest> for Runtime {
 	type Event = Event;
 	type AddOrigin = EnsureRootOrTwoThirdsMinterestCouncil;
@@ -499,7 +495,6 @@
 		NodeBlock = opaque::Block,
 		UncheckedExtrinsic = UncheckedExtrinsic
 	{
-		// Core
 		System: frame_system::{Module, Call, Config, Storage, Event<T>},
 		RandomnessCollectiveFlip: pallet_randomness_collective_flip::{Module, Call, Storage},
 		Timestamp: pallet_timestamp::{Module, Call, Storage, Inherent},
@@ -514,11 +509,8 @@
 		// Governance
 		MinterestCouncil: pallet_collective::<Instance1>::{Module, Call, Storage, Origin<T>, Event<T>, Config<T>},
 		MinterestCouncilMembership: pallet_membership::<Instance1>::{Module, Call, Storage, Event<T>, Config<T>},
-<<<<<<< HEAD
 		WhitelistCouncil: pallet_collective::<Instance2>::{Module, Call, Storage, Origin<T>, Event<T>, Config<T>},
 		WhitelistCouncilMembership: pallet_membership::<Instance2>::{Module, Call, Storage, Event<T>, Config<T>},
-=======
->>>>>>> 2c4ee7d5
 
 		//ORML palletts
 		Tokens: orml_tokens::{Module, Storage, Call, Event<T>, Config<T>},
@@ -529,11 +521,7 @@
 		Prices: module_prices::{Module, Storage, Call, Event<T>},
 
 		// OperatorMembership must be placed after Oracle or else will have race condition on initialization
-<<<<<<< HEAD
 		OperatorMembershipMinterest: pallet_membership::<Instance3>::{Module, Call, Storage, Event<T>, Config<T>},
-=======
-		OperatorMembershipMinterest: pallet_membership::<Instance2>::{Module, Call, Storage, Event<T>, Config<T>},
->>>>>>> 2c4ee7d5
 
 		// Minterest pallets
 		MTokens: m_tokens::{Module, Storage, Call, Event<T>},
