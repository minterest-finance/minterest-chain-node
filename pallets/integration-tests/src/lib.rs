#![cfg_attr(not(feature = "std"), no_std)]

#[cfg(test)]
mod tests {
	use frame_support::{assert_noop, assert_ok, impl_outer_origin, parameter_types};
	use frame_system::{self as system};
	use liquidity_pools::{Pool, PoolUserData};
	use minterest_primitives::{Balance, CurrencyId, Rate};
	use orml_currencies::Currency;
	use orml_traits::MultiCurrency;
	use pallet_traits::Borrowing;
	use sp_core::H256;
	use sp_runtime::{
		testing::Header,
		traits::{IdentityLookup, Zero},
		DispatchResult, FixedPointNumber, ModuleId, Perbill,
	};

	use controller::{ControllerData, PauseKeeper};
	use minterest_model::MinterestModelData;
	use minterest_protocol::Error as MinterestProtocolError;

	mod controller_tests;

	impl_outer_origin! {
		pub enum Origin for Test {}
	}

	#[derive(Clone, PartialEq, Eq)]
	pub struct Test;

	parameter_types! {
		pub const BlockHashCount: u64 = 250;
		pub const MaximumBlockWeight: u32 = 1024;
		pub const MaximumBlockLength: u32 = 2 * 1024;
		pub const AvailableBlockRatio: Perbill = Perbill::one();
		pub UnderlyingAssetId: Vec<CurrencyId> = vec![
			CurrencyId::DOT,
			CurrencyId::KSM,
			CurrencyId::BTC,
			CurrencyId::ETH,
		];
	}

	pub type AccountId = u32;
	impl system::Trait for Test {
		type BaseCallFilter = ();
		type Origin = Origin;
		type Call = ();
		type Index = u64;
		type BlockNumber = u64;
		type Hash = H256;
		type Hashing = ::sp_runtime::traits::BlakeTwo256;
		type AccountId = AccountId;
		type Lookup = IdentityLookup<Self::AccountId>;
		type Header = Header;
		type Event = ();
		type BlockHashCount = BlockHashCount;
		type MaximumBlockWeight = MaximumBlockWeight;
		type DbWeight = ();
		type BlockExecutionWeight = ();
		type ExtrinsicBaseWeight = ();
		type MaximumExtrinsicWeight = MaximumBlockWeight;
		type MaximumBlockLength = MaximumBlockLength;
		type AvailableBlockRatio = AvailableBlockRatio;
		type Version = ();
		type PalletInfo = ();
		type AccountData = ();
		type OnNewAccount = ();
		type OnKilledAccount = ();
		type SystemWeightInfo = ();
	}

	parameter_types! {
		pub const ExistentialDeposit: u64 = 1;
	}

	pub struct MockBorrowing;
	impl Borrowing<AccountId> for MockBorrowing {
		fn update_state_on_borrow(
			_who: &AccountId,
			_underlying_asset_id: CurrencyId,
			_amount_borrowed: Balance,
			_account_borrows: Balance,
		) -> DispatchResult {
			Ok(())
		}

		fn update_state_on_repay(
			_who: &AccountId,
			_underlying_asset_id: CurrencyId,
			_amount_borrowed: Balance,
			_account_borrows: Balance,
		) -> DispatchResult {
			Ok(())
		}
	}

	type Amount = i128;
	impl orml_tokens::Trait for Test {
		type Event = ();
		type Balance = Balance;
		type Amount = Amount;
		type CurrencyId = CurrencyId;
		type OnReceived = ();
		type WeightInfo = ();
	}

	parameter_types! {
	pub const GetNativeCurrencyId: CurrencyId = CurrencyId::MINT;
	}

	type NativeCurrency = Currency<Test, GetNativeCurrencyId>;

	impl orml_currencies::Trait for Test {
		type Event = ();
		type MultiCurrency = orml_tokens::Module<Test>;
		type NativeCurrency = NativeCurrency;
		type GetNativeCurrencyId = GetNativeCurrencyId;
		type WeightInfo = ();
	}

	impl m_tokens::Trait for Test {
		type Event = ();
		type MultiCurrency = orml_tokens::Module<Test>;
	}

	parameter_types! {
		pub const LiquidityPoolsModuleId: ModuleId = ModuleId(*b"min/pool");
		pub const InitialExchangeRate: Rate = Rate::from_inner(1_000_000_000_000_000_000);
	}

	impl liquidity_pools::Trait for Test {
		type Event = ();
		type MultiCurrency = orml_tokens::Module<Test>;
		type ModuleId = LiquidityPoolsModuleId;
		type InitialExchangeRate = InitialExchangeRate;
	}

	impl minterest_protocol::Trait for Test {
		type Event = ();
		type Borrowing = MockBorrowing;
	}

	parameter_types! {
		pub const BlocksPerYear: u128 = 5256000;
		pub MTokensId: Vec<CurrencyId> = vec![
			CurrencyId::MDOT,
			CurrencyId::MKSM,
			CurrencyId::MBTC,
			CurrencyId::METH,
		];
	}

	impl controller::Trait for Test {
		type Event = ();
<<<<<<< HEAD
		type InitialExchangeRate = InitialExchangeRate;
=======
		type BlocksPerYear = BlocksPerYear;
>>>>>>> f215a86d
		type UnderlyingAssetId = UnderlyingAssetId;
		type MTokensId = MTokensId;
	}

	impl oracle::Trait for Test {
		type Event = ();
	}

	parameter_types! {
		pub const MaxMembers: u32 = MAX_MEMBERS;
	}

	impl accounts::Trait for Test {
		type Event = ();
		type MaxMembers = MaxMembers;
	}

	impl minterest_model::Trait for Test {
		type Event = ();
		type BlocksPerYear = BlocksPerYear;
	}

	pub const ADMIN: AccountId = 0;
	pub const ALICE: AccountId = 1;
	pub const BOB: AccountId = 2;
	pub const ONE_HUNDRED: Balance = 100_000 * DOLLARS;
	pub const BALANCE_ZERO: Balance = 0;
	pub const DOLLARS: Balance = 1_000_000_000_000_000_000;
	pub const RATE_EQUALS_ONE: Rate = Rate::from_inner(1_000_000_000_000_000_000);
	pub const RATE_ZERO: Rate = Rate::from_inner(0);
	pub const MAX_MEMBERS: u32 = 16;
	pub type MinterestProtocol = minterest_protocol::Module<Test>;
	pub type TestPools = liquidity_pools::Module<Test>;
	pub type TestController = controller::Module<Test>;
	pub type Currencies = orml_currencies::Module<Test>;
	pub type System = frame_system::Module<Test>;

	pub struct ExtBuilder {
		endowed_accounts: Vec<(AccountId, CurrencyId, Balance)>,
		pools: Vec<(CurrencyId, Pool)>,
		pool_user_data: Vec<(AccountId, CurrencyId, PoolUserData)>,
	}

	impl Default for ExtBuilder {
		fn default() -> Self {
			Self {
				endowed_accounts: vec![],
				pools: vec![],
				pool_user_data: vec![],
			}
		}
	}

	pub fn admin() -> Origin {
		Origin::signed(ADMIN)
	}

	pub fn alice() -> Origin {
		Origin::signed(ALICE)
	}

	impl ExtBuilder {
		pub fn user_balance(mut self, user: AccountId, currency_id: CurrencyId, balance: Balance) -> Self {
			self.endowed_accounts.push((user, currency_id, balance));
			self
		}

		pub fn pool_balance(mut self, currency_id: CurrencyId, balance: Balance) -> Self {
			self.endowed_accounts
				.push((TestPools::pools_account_id(), currency_id, balance));
			self
		}

		pub fn pool_total_borrowed(mut self, pool_id: CurrencyId, total_borrowed: Balance) -> Self {
			self.pools.push((
				pool_id,
				Pool {
					total_borrowed,
					borrow_index: Rate::saturating_from_rational(1, 1),
					total_insurance: Balance::zero(),
				},
			));
			self
		}

		pub fn pool_total_insurance(mut self, pool_id: CurrencyId, total_insurance: Balance) -> Self {
			self.endowed_accounts
				.push((TestPools::pools_account_id(), pool_id, total_insurance));
			self.pools.push((
				pool_id,
				Pool {
					total_borrowed: Balance::zero(),
					borrow_index: Rate::saturating_from_rational(1, 1),
					total_insurance,
				},
			));
			self
		}

		pub fn pool_user_data(
			mut self,
			user: AccountId,
			pool_id: CurrencyId,
			total_borrowed: Balance,
			interest_index: Rate,
			collateral: bool,
		) -> Self {
			self.pool_user_data.push((
				user,
				pool_id,
				PoolUserData {
					total_borrowed,
					interest_index,
					collateral,
				},
			));
			self
		}

		pub fn pool_initial(mut self, pool_id: CurrencyId) -> Self {
			self.pools.push((
				pool_id,
				Pool {
					total_borrowed: Balance::zero(),
					borrow_index: Rate::saturating_from_rational(1, 1),
					total_insurance: Balance::zero(),
				},
			));
			self
		}

		pub fn build(self) -> sp_io::TestExternalities {
			let mut t = frame_system::GenesisConfig::default().build_storage::<Test>().unwrap();

			orml_tokens::GenesisConfig::<Test> {
				endowed_accounts: self.endowed_accounts,
			}
			.assimilate_storage(&mut t)
			.unwrap();

			controller::GenesisConfig::<Test> {
				controller_dates: vec![
					(
						CurrencyId::DOT,
						ControllerData {
							timestamp: 0,
							borrow_rate: Rate::from_inner(0),
							supply_rate: Rate::from_inner(0),
							insurance_factor: Rate::saturating_from_rational(1, 10),
							max_borrow_rate: Rate::saturating_from_rational(5, 1000),
							collateral_factor: Rate::saturating_from_rational(9, 10), // 90%
						},
					),
					(
						CurrencyId::ETH,
						ControllerData {
							timestamp: 0,
							borrow_rate: Rate::from_inner(0),
							supply_rate: Rate::from_inner(0),
							insurance_factor: Rate::saturating_from_rational(1, 10),
							max_borrow_rate: Rate::saturating_from_rational(5, 1000),
							collateral_factor: Rate::saturating_from_rational(9, 10), // 90%
						},
					),
					(
						CurrencyId::BTC,
						ControllerData {
							timestamp: 0,
							borrow_rate: Rate::from_inner(0),
							supply_rate: Rate::from_inner(0),
							insurance_factor: Rate::saturating_from_rational(1, 10),
							max_borrow_rate: Rate::saturating_from_rational(5, 1000),
							collateral_factor: Rate::saturating_from_rational(9, 10), // 90%
						},
					),
				],
				pause_keepers: vec![
					(
						CurrencyId::ETH,
						PauseKeeper {
							deposit_paused: false,
							redeem_paused: false,
							borrow_paused: false,
							repay_paused: false,
						},
					),
					(
						CurrencyId::DOT,
						PauseKeeper {
							deposit_paused: false,
							redeem_paused: false,
							borrow_paused: false,
							repay_paused: false,
						},
					),
					(
						CurrencyId::KSM,
						PauseKeeper {
							deposit_paused: true,
							redeem_paused: true,
							borrow_paused: true,
							repay_paused: true,
						},
					),
					(
						CurrencyId::BTC,
						PauseKeeper {
							deposit_paused: false,
							redeem_paused: false,
							borrow_paused: false,
							repay_paused: false,
						},
					),
				],
			}
			.assimilate_storage(&mut t)
			.unwrap();

			liquidity_pools::GenesisConfig::<Test> {
				pools: self.pools,
				pool_user_data: self.pool_user_data,
			}
			.assimilate_storage(&mut t)
			.unwrap();

			accounts::GenesisConfig::<Test> {
				allowed_accounts: vec![(ADMIN, ())],
			}
			.assimilate_storage(&mut t)
			.unwrap();

			minterest_model::GenesisConfig {
				minterest_model_dates: vec![
					(
						CurrencyId::DOT,
						MinterestModelData {
							kink: Rate::saturating_from_rational(8, 10),
							base_rate_per_block: Rate::zero(),
							multiplier_per_block: Rate::saturating_from_rational(9, 1_000_000_000), // 0.047304 PerYear
							jump_multiplier_per_block: Rate::saturating_from_rational(207, 1_000_000_000), // 1.09 PerYear
						},
					),
					(
						CurrencyId::ETH,
						MinterestModelData {
							kink: Rate::saturating_from_rational(8, 10),
							base_rate_per_block: Rate::zero(),
							multiplier_per_block: Rate::saturating_from_rational(9, 1_000_000_000), // 0.047304 PerYear
							jump_multiplier_per_block: Rate::saturating_from_rational(207, 1_000_000_000), // 1.09 PerYear
						},
					),
					(
						CurrencyId::BTC,
						MinterestModelData {
							kink: Rate::saturating_from_rational(8, 10),
							base_rate_per_block: Rate::zero(),
							multiplier_per_block: Rate::saturating_from_rational(9, 1_000_000_000), // 0.047304 PerYear
							jump_multiplier_per_block: Rate::saturating_from_rational(207, 1_000_000_000), // 1.09 PerYear
						},
					),
				],
			}
			.assimilate_storage(&mut t)
			.unwrap();

			let mut ext = sp_io::TestExternalities::new(t);
			ext.execute_with(|| System::set_block_number(1));
			ext
		}
	}

	/* ----------------------------------------------------------------------------------------- */

	// Description of scenario #1:
	// In this scenario, user uses four operations in the protocol (deposit, borrow, repay, redeem).
	// Changes to the main protocol parameters are also checked here.
	#[test]
	fn scenario_with_four_operations() {
		ExtBuilder::default()
			.user_balance(ADMIN, CurrencyId::DOT, ONE_HUNDRED)
			.user_balance(ALICE, CurrencyId::DOT, ONE_HUNDRED)
			.pool_user_data(ALICE, CurrencyId::DOT, BALANCE_ZERO, RATE_ZERO, true)
			.pool_initial(CurrencyId::DOT)
			.build()
			.execute_with(|| {
				// INITIAL PARAMS
				/* ------------------------------------------------------------------------------ */

				let alice_dot_free_balance_start: Balance = ONE_HUNDRED;
				let alice_m_dot_free_balance_start: Balance = BALANCE_ZERO;
				let alice_dot_total_borrow_start: Balance = BALANCE_ZERO;

				let pool_available_liquidity_start: Balance = BALANCE_ZERO;
				let pool_m_dot_total_issuance_start: Balance = BALANCE_ZERO;
				let pool_total_insurance_start: Balance = BALANCE_ZERO;
				let pool_dot_total_borrow_start: Balance = BALANCE_ZERO;

				// ACTION: DEPOSIT INSURANCE
				/* ------------------------------------------------------------------------------ */

				// Add liquidity to DOT pool from Insurance by Admin
				let admin_deposit_amount_block_number_0: Balance = 100_000 * DOLLARS;
				assert_ok!(TestController::deposit_insurance(
					Origin::signed(ADMIN),
					CurrencyId::DOT,
					admin_deposit_amount_block_number_0
				));

				// PARAMETERS CHECKING
				/* ------------------------------------------------------------------------------ */

				// Checking pool available liquidity
				// Expected: 100_000
				let current_pool_available_liquidity_block_number_0: Balance =
					pool_available_liquidity_start + admin_deposit_amount_block_number_0;
				assert_eq!(
					TestPools::get_pool_available_liquidity(CurrencyId::DOT),
					current_pool_available_liquidity_block_number_0
				);

				// Checking free balance MDOT in pool.
				// Admin doesn't have to get wrapped token after adding liquidity from insurance.
				assert_eq!(
					Currencies::total_issuance(CurrencyId::MDOT),
					pool_m_dot_total_issuance_start
				);

				// Checking free balance DOT && MDOT
				// ADMIN:
				assert_eq!(Currencies::free_balance(CurrencyId::DOT, &ADMIN), BALANCE_ZERO);
				assert_eq!(Currencies::free_balance(CurrencyId::MDOT, &ADMIN), BALANCE_ZERO);

				// Checking DOT pool Storage params
				assert_eq!(TestPools::pools(CurrencyId::DOT).borrow_index, RATE_EQUALS_ONE);
				// Total insurance changed: 0 -> 100 000
				let pool_total_insurance_block_number_0 =
					pool_total_insurance_start + admin_deposit_amount_block_number_0;
				assert_eq!(
					TestPools::pools(CurrencyId::DOT).total_insurance,
					pool_total_insurance_block_number_0
				);
				assert_eq!(
					TestPools::pools(CurrencyId::DOT).total_borrowed,
					pool_dot_total_borrow_start
				);

				// Checking controller params
				assert_eq!(TestController::controller_dates(CurrencyId::DOT).timestamp, 0);
				assert_eq!(TestController::controller_dates(CurrencyId::DOT).borrow_rate, RATE_ZERO);

				// Checking DOT pool User params
				// ADMIN:
				assert_eq!(
					TestPools::pool_user_data(ADMIN, CurrencyId::DOT).total_borrowed,
					alice_dot_total_borrow_start
				);
				assert_eq!(
					TestPools::pool_user_data(ADMIN, CurrencyId::DOT).interest_index,
					RATE_ZERO
				);

				System::set_block_number(1);

				// ACTION: DEPOSIT UNDERLYING
				/* ------------------------------------------------------------------------------ */

				// ALICE deposit 60 000 to DOT pool
				let alice_deposit_amount_block_number_1: Balance = 60_000 * DOLLARS;
				assert_ok!(MinterestProtocol::deposit_underlying(
					Origin::signed(ALICE),
					CurrencyId::DOT,
					alice_deposit_amount_block_number_1
				));

				// PARAMETERS CHECKING
				/* ------------------------------------------------------------------------------ */

				// Checking pool available liquidity
				// Expected: 160 000
				let pool_available_liquidity_block_number_1: Balance =
					admin_deposit_amount_block_number_0 + alice_deposit_amount_block_number_1;
				assert_eq!(
					TestPools::get_pool_available_liquidity(CurrencyId::DOT),
					pool_available_liquidity_block_number_1
				);

				// Checking free balance MDOT in pool.
				// Admin doesn't have to get wrapped token after adding liquidity from insurance.
				// Alice gets wrapped token after adding liquidity by exchange rate 1:1
				// Expected: 60 000
				let pool_m_dot_free_balance_block_number_1: Balance =
					pool_m_dot_total_issuance_start + alice_deposit_amount_block_number_1;
				assert_eq!(
					Currencies::total_issuance(CurrencyId::MDOT),
					pool_m_dot_free_balance_block_number_1
				);

				// Checking free balance DOT && MDOT
				// ADMIN:
				assert_eq!(Currencies::free_balance(CurrencyId::DOT, &ADMIN), BALANCE_ZERO);
				assert_eq!(Currencies::free_balance(CurrencyId::MDOT, &ADMIN), BALANCE_ZERO);

				// ALICE:
				let alice_dot_free_balance_block_number_1: Balance =
					alice_dot_free_balance_start - alice_deposit_amount_block_number_1;
				assert_eq!(
					Currencies::free_balance(CurrencyId::DOT, &ALICE),
					alice_dot_free_balance_block_number_1
				);
				let alice_m_dot_free_balance_block_number_1: Balance =
					alice_m_dot_free_balance_start + alice_deposit_amount_block_number_1;
				assert_eq!(
					Currencies::free_balance(CurrencyId::MDOT, &ALICE),
					alice_m_dot_free_balance_block_number_1
				);

				// Checking DOT pool Storage params
				assert_eq!(TestPools::pools(CurrencyId::DOT).borrow_index, RATE_EQUALS_ONE);
				// Expected: 100 000
				assert_eq!(
					TestPools::pools(CurrencyId::DOT).total_insurance,
					pool_total_insurance_block_number_0
				);
				assert_eq!(TestPools::pools(CurrencyId::DOT).total_borrowed, BALANCE_ZERO);

				// Checking controller Storage params
				assert_eq!(TestController::controller_dates(CurrencyId::DOT).timestamp, 1);
				assert_eq!(TestController::controller_dates(CurrencyId::DOT).borrow_rate, RATE_ZERO);

				// Checking DOT pool User params
				// ADMIN:
				assert_eq!(
					TestPools::pool_user_data(ADMIN, CurrencyId::DOT).total_borrowed,
					BALANCE_ZERO
				);
				assert_eq!(
					TestPools::pool_user_data(ADMIN, CurrencyId::DOT).interest_index,
					RATE_ZERO
				);
				// ALICE:
				assert_eq!(
					TestPools::pool_user_data(ALICE, CurrencyId::DOT).total_borrowed,
					BALANCE_ZERO
				);
				assert_eq!(
					TestPools::pool_user_data(ALICE, CurrencyId::DOT).interest_index,
					RATE_ZERO
				);

				System::set_block_number(2);

				// ACTION: BORROW
				/* ------------------------------------------------------------------------------ */

				//  Alice borrow 30_000 from DOT pool.
				let alice_borrow_amount_block_number_2: Balance = 30_000 * DOLLARS;
				assert_ok!(MinterestProtocol::borrow(
					Origin::signed(ALICE),
					CurrencyId::DOT,
					alice_borrow_amount_block_number_2
				));

				// PARAMETERS CHECKING
				/* ------------------------------------------------------------------------------ */

				// Checking pool available liquidity
				// Expected 130 000
				let current_pool_available_liquidity_block_number_2: Balance =
					pool_available_liquidity_block_number_1 - alice_borrow_amount_block_number_2;
				assert_eq!(
					TestPools::get_pool_available_liquidity(CurrencyId::DOT),
					current_pool_available_liquidity_block_number_2
				);

				// Checking free balance MDOT in pool.
				// Expected: 60 000
				assert_eq!(
					Currencies::total_issuance(CurrencyId::MDOT),
					pool_m_dot_free_balance_block_number_1
				);

				// Checking free balance DOT && MDOT
				// ADMIN:
				assert_eq!(Currencies::free_balance(CurrencyId::DOT, &ADMIN), BALANCE_ZERO);
				assert_eq!(Currencies::free_balance(CurrencyId::MDOT, &ADMIN), BALANCE_ZERO);

				// ALICE:
				// Expected: 70 000
				let alice_dot_free_balance_block_number_2: Balance =
					alice_dot_free_balance_block_number_1 + alice_borrow_amount_block_number_2;
				assert_eq!(
					Currencies::free_balance(CurrencyId::DOT, &ALICE),
					alice_dot_free_balance_block_number_2
				);
				// Expected: 60 000
				assert_eq!(
					Currencies::free_balance(CurrencyId::MDOT, &ALICE),
					alice_m_dot_free_balance_block_number_1
				);

				// Checking pool Storage params
				assert_eq!(TestPools::pools(CurrencyId::DOT).borrow_index, RATE_EQUALS_ONE);
				// Expected: 100 000
				assert_eq!(
					TestPools::pools(CurrencyId::DOT).total_insurance,
					pool_total_insurance_block_number_0
				);
				// Total borrowed amount changed 0 -> 30 000
				let pool_dot_total_borrow_block_number_2: Balance =
					pool_dot_total_borrow_start + alice_borrow_amount_block_number_2;
				assert_eq!(
					TestPools::pools(CurrencyId::DOT).total_borrowed,
					pool_dot_total_borrow_block_number_2
				);

				// Checking controller Storage params
				assert_eq!(TestController::controller_dates(CurrencyId::DOT).timestamp, 2);
				assert_eq!(TestController::controller_dates(CurrencyId::DOT).borrow_rate, RATE_ZERO);

				// Checking DOT pool User params
				// ADMIN:
				assert_eq!(
					TestPools::pool_user_data(ADMIN, CurrencyId::DOT).total_borrowed,
					BALANCE_ZERO
				);
				assert_eq!(
					TestPools::pool_user_data(ADMIN, CurrencyId::DOT).interest_index,
					RATE_ZERO
				);
				// ALICE:
				// User total borrowed changed: 0 -> 30 000
				let alice_dot_total_borrow_block_number_2: Balance =
					alice_dot_total_borrow_start + alice_borrow_amount_block_number_2;
				assert_eq!(
					TestPools::pool_user_data(ALICE, CurrencyId::DOT).total_borrowed,
					alice_dot_total_borrow_block_number_2
				);
				// User interest index changed: 0 -> 1
				assert_eq!(
					TestPools::pool_user_data(ALICE, CurrencyId::DOT).interest_index,
					RATE_EQUALS_ONE
				);

				System::set_block_number(3);

				// ACTION: REPAY
				/* ------------------------------------------------------------------------------ */

				// Alice repay part of her loan(15 000).
				let alice_repay_amount_block_number_3: Balance = 15_000 * DOLLARS;
				assert_ok!(MinterestProtocol::repay(
					Origin::signed(ALICE),
					CurrencyId::DOT,
					alice_repay_amount_block_number_3
				));

				// PARAMETERS CHECKING
				/* ------------------------------------------------------------------------------ */

				// Checking pool available liquidity
				// Expected 145 000
				let current_pool_available_liquidity_block_number_3: Balance =
					current_pool_available_liquidity_block_number_2 + alice_repay_amount_block_number_3;
				assert_eq!(
					TestPools::get_pool_available_liquidity(CurrencyId::DOT),
					current_pool_available_liquidity_block_number_3
				);

				// Checking free balance MDOT in pool.
				// Expected: 60 000
				assert_eq!(
					Currencies::total_issuance(CurrencyId::MDOT),
					pool_m_dot_free_balance_block_number_1
				);

				// Checking free balance DOT && MDOT
				// ADMIN:
				assert_eq!(Currencies::free_balance(CurrencyId::DOT, &ADMIN), BALANCE_ZERO);
				assert_eq!(Currencies::free_balance(CurrencyId::DOT, &ADMIN), BALANCE_ZERO);

				// ALICE:
				// Expected: 55 000
				let alice_dot_free_balance_block_number_3: Balance =
					alice_dot_free_balance_block_number_2 - alice_repay_amount_block_number_3;
				assert_eq!(
					Currencies::free_balance(CurrencyId::DOT, &ALICE),
					alice_dot_free_balance_block_number_3
				);
				assert_eq!(
					Currencies::free_balance(CurrencyId::MDOT, &ALICE),
					alice_m_dot_free_balance_block_number_1
				);

				// Checking pool Storage params
				// Expected: 1.000000004500000000
				let pool_borrow_index_block_number_3: Rate =
					Rate::saturating_from_rational(10_000_000_045u128, 10_000_000_000u128);
				assert_eq!(
					TestPools::pools(CurrencyId::DOT).borrow_index,
					pool_borrow_index_block_number_3
				);
				// Expected: 100_000,0000135
				let insurance_accumulated_block_number_3: Balance = 13_500_000_000_000;
				let pool_total_insurance_block_number_3: Balance =
					admin_deposit_amount_block_number_0 + insurance_accumulated_block_number_3;
				assert_eq!(
					TestPools::pools(CurrencyId::DOT).total_insurance,
					pool_total_insurance_block_number_3
				);
				// Expected: 15_000,000135
				let borrow_accumulated_block_number_3: Balance = 135_000_000_000_000;
				let pool_dot_total_borrow_block_number_3: Balance = pool_dot_total_borrow_block_number_2
					+ borrow_accumulated_block_number_3
					- alice_repay_amount_block_number_3;
				assert_eq!(
					TestPools::pools(CurrencyId::DOT).total_borrowed,
					pool_dot_total_borrow_block_number_3
				);

				// Checking controller Storage params
				assert_eq!(TestController::controller_dates(CurrencyId::DOT).timestamp, 3);
				// Borrow_rate changed: 0 -> 0,0000000045
				let borrow_rate_block_number_3: Rate = Rate::saturating_from_rational(45u128, 10_000_000_000u128);
				assert_eq!(
					TestController::controller_dates(CurrencyId::DOT).borrow_rate,
					borrow_rate_block_number_3
				);

				// Checking DOT pool User params
				// ADMIN:
				assert_eq!(
					TestPools::pool_user_data(ADMIN, CurrencyId::DOT).total_borrowed,
					BALANCE_ZERO
				);
				assert_eq!(
					TestPools::pool_user_data(ADMIN, CurrencyId::DOT).interest_index,
					RATE_ZERO
				);
				// ALICE:
				let alice_dot_total_borrow_block_number_3: Balance = alice_dot_total_borrow_block_number_2
					+ borrow_accumulated_block_number_3
					- alice_repay_amount_block_number_3;
				assert_eq!(
					TestPools::pool_user_data(ALICE, CurrencyId::DOT).total_borrowed,
					alice_dot_total_borrow_block_number_3
				);
				// Interest_index changed: 0 -> 1.000000004500000000
				let user_interest_index_block_number_3: Rate = pool_borrow_index_block_number_3;
				assert_eq!(
					TestPools::pool_user_data(ALICE, CurrencyId::DOT).interest_index,
					user_interest_index_block_number_3
				);

				System::set_block_number(4);

				// ACTION: REPAY_ALL
				/* ------------------------------------------------------------------------------ */

				// Alice repay all loans.
				assert_ok!(MinterestProtocol::repay_all(Origin::signed(ALICE), CurrencyId::DOT));

				// PARAMETERS CHECKING
				/* ------------------------------------------------------------------------------ */

				// Checking pool available liquidity
				// Real expected: 		160_000,000168750000528750
				// Currently expected:	160_000,000168750000526875
				// FIXME: unavailable behavior. That is a reason of error below.
				// FIXME: borrow_accumulated_block_number_4 should be 33_750_000_528_750
				//										   instead of 33_750_000_526_875
				let borrow_accumulated_block_number_4: Balance = 33_750_000_526_875;
				let current_pool_available_liquidity_block_number_4: Balance =
					current_pool_available_liquidity_block_number_3
						+ alice_repay_amount_block_number_3
						+ borrow_accumulated_block_number_3
						+ borrow_accumulated_block_number_4;
				assert_eq!(
					TestPools::get_pool_available_liquidity(CurrencyId::DOT),
					current_pool_available_liquidity_block_number_4
				);

				// Checking free balance MDOT in pool.
				// Expected: 60 000
				assert_eq!(
					Currencies::total_issuance(CurrencyId::MDOT),
					pool_m_dot_free_balance_block_number_1
				);
				// Checking free balance DOT && MDOT for ADMIN
				// ADMIN:
				assert_eq!(Currencies::free_balance(CurrencyId::DOT, &ADMIN), BALANCE_ZERO);
				assert_eq!(Currencies::free_balance(CurrencyId::MDOT, &ADMIN), BALANCE_ZERO);

				// ALICE:
				let alice_dot_free_balance_block_number_4: Balance = alice_dot_free_balance_block_number_3
					- alice_dot_total_borrow_block_number_3
					- borrow_accumulated_block_number_4;
				assert_eq!(
					Currencies::free_balance(CurrencyId::DOT, &ALICE),
					alice_dot_free_balance_block_number_4
				);
				// Expected: 60 000
				assert_eq!(
					Currencies::free_balance(CurrencyId::MDOT, &ALICE),
					alice_m_dot_free_balance_block_number_1
				);
				// Checking pool Storage params
				// Borrow_index changed: 1.000000004500000000 -> 1,000000006750000025
				let pool_borrow_index_block_number_4 =
					Rate::saturating_from_rational(1_000_000_006_750_000_025u128, 1_000_000_000_000_000_000u128);
				assert_eq!(
					TestPools::pools(CurrencyId::DOT).borrow_index,
					pool_borrow_index_block_number_4
				);
				let insurance_accumulated_block_number_4: Balance = 3_375_000_052_875;
				let pool_total_insurance_block_number_4: Balance =
					pool_total_insurance_block_number_3 + insurance_accumulated_block_number_4;
				assert_eq!(
					TestPools::pools(CurrencyId::DOT).total_insurance,
					pool_total_insurance_block_number_4
				);

				// FIXME: unavailable behavior.
				// TODO: should be fixed
				// It must be zero, but it is not.
				// 1875 left - 0 right
				// 15000000168750000528750 new borrow value accrue_interest
				// 15000000168750000526875 new user borrow value
				let borrow_accumulated_block_number_4 = 33_750_000_528_750u128;
				let alice_borrow_accumulated_block_number_4 = 33_750_000_526_875u128;
				let pool_dot_total_borrow_block_number_4 = pool_dot_total_borrow_block_number_3
					+ borrow_accumulated_block_number_4
					- alice_dot_total_borrow_block_number_3
					- alice_borrow_accumulated_block_number_4;
				assert_eq!(
					TestPools::pools(CurrencyId::DOT).total_borrowed,
					pool_dot_total_borrow_block_number_4
				);

				// Checking controller Storage params
				assert_eq!(TestController::controller_dates(CurrencyId::DOT).timestamp, 4);
				// Borrow_rate changed: 0,0000000045 -> 0,000000002250000015
				let borrow_rate_block_number_4 =
					Rate::saturating_from_rational(2_250_000_015u128, 1_000_000_000_000_000_000u128);
				assert_eq!(
					TestController::controller_dates(CurrencyId::DOT).borrow_rate,
					borrow_rate_block_number_4
				);

				// Checking user pool Storage params
				// ADMIN:
				assert_eq!(
					TestPools::pool_user_data(ADMIN, CurrencyId::DOT).total_borrowed,
					BALANCE_ZERO
				);
				assert_eq!(
					TestPools::pool_user_data(ADMIN, CurrencyId::DOT).interest_index,
					RATE_ZERO
				);
				// ALICE:
				assert_eq!(
					TestPools::pool_user_data(ALICE, CurrencyId::DOT).total_borrowed,
					BALANCE_ZERO
				);
				let user_interest_index_block_number_4: Rate = pool_borrow_index_block_number_4;
				assert_eq!(
					TestPools::pool_user_data(ALICE, CurrencyId::DOT).interest_index,
					user_interest_index_block_number_4
				);

				// Check the underline amount before fn accrue_interest called
				let alice_underlining_amount: Balance =
					TestPools::convert_from_wrapped(CurrencyId::MDOT, alice_m_dot_free_balance_block_number_1).unwrap();

				System::set_block_number(5);

				// ACTION: REDEEM
				/* ------------------------------------------------------------------------------ */

				// Alice redeem all assets
				assert_ok!(MinterestProtocol::redeem(Origin::signed(ALICE), CurrencyId::DOT));

				// PARAMETERS CHECKING
				/* ------------------------------------------------------------------------------ */

				// Checking pool available liquidity
				// Expected: 160_000,000016875000046875
				let current_pool_available_liquidity_block_number_5: Balance =
					current_pool_available_liquidity_block_number_4 - alice_underlining_amount;
				assert_eq!(
					TestPools::get_pool_available_liquidity(CurrencyId::DOT),
					current_pool_available_liquidity_block_number_5
				);

				// Checking free balance MDOT in pool.
				// Expected: 0
				assert_eq!(Currencies::total_issuance(CurrencyId::MDOT), BALANCE_ZERO);

				// Checking free balance DOT && MDOT
				// ADMIN:
				assert_eq!(Currencies::free_balance(CurrencyId::DOT, &ADMIN), BALANCE_ZERO);
				assert_eq!(Currencies::free_balance(CurrencyId::MDOT, &ADMIN), BALANCE_ZERO);
				// ALICE:
				// Expected 99_999,999983124999953125
				assert_eq!(
					Currencies::free_balance(CurrencyId::DOT, &ALICE),
					alice_dot_free_balance_block_number_4 + alice_underlining_amount
				);
				// Expected: 0
				assert_eq!(Currencies::free_balance(CurrencyId::MDOT, &ALICE), BALANCE_ZERO);

				// Checking pool Storage params
				// Expected: 1,000000006750000025
				assert_eq!(
					TestPools::pools(CurrencyId::DOT).borrow_index,
					pool_borrow_index_block_number_4
				);
				// Expected: 100_000,000016875000052875
				assert_eq!(
					TestPools::pools(CurrencyId::DOT).total_insurance,
					pool_total_insurance_block_number_4
				);
				//FIXME: something went wrong.....
				//TODO: should be fixed
				assert_eq!(TestPools::pools(CurrencyId::DOT).total_borrowed, 1875);

				// Checking controller Storage params
				assert_eq!(TestController::controller_dates(CurrencyId::DOT).timestamp, 5);
				// borrow_rate changed: 0,000000002250000015 -> 0
				assert_eq!(
					TestController::controller_dates(CurrencyId::DOT).borrow_rate,
					Rate::from_inner(0)
				);

				// Checking user pool Storage params
				// ADMIN:
				assert_eq!(
					TestPools::pool_user_data(ADMIN, CurrencyId::DOT).total_borrowed,
					BALANCE_ZERO
				);
				assert_eq!(
					TestPools::pool_user_data(ADMIN, CurrencyId::DOT).interest_index,
					RATE_ZERO
				);
				// ALICE:
				// Expected: 0
				assert_eq!(
					TestPools::pool_user_data(ALICE, CurrencyId::DOT).total_borrowed,
					BALANCE_ZERO
				);
				// Expected: 1,000000006750000025
				assert_eq!(
					TestPools::pool_user_data(ALICE, CurrencyId::DOT).interest_index,
					user_interest_index_block_number_4
				);
			});
	}

	// MinterestProtocol tests
	#[test]
	fn deposit_underlying_with_supplied_insurance_should_work() {
		ExtBuilder::default()
			.user_balance(ALICE, CurrencyId::DOT, ONE_HUNDRED)
			.user_balance(BOB, CurrencyId::DOT, ONE_HUNDRED)
			.pool_user_data(ALICE, CurrencyId::DOT, BALANCE_ZERO, RATE_ZERO, false)
			.pool_total_insurance(CurrencyId::DOT, ONE_HUNDRED)
			.build()
			.execute_with(|| {
				// Alice deposit to DOT pool
				let alice_deposited_amount = 60_000 * DOLLARS;
				assert_ok!(MinterestProtocol::deposit_underlying(
					Origin::signed(ALICE),
					CurrencyId::DOT,
					alice_deposited_amount
				));

				// Calculate expected amount of wrapped tokens for Alice
				let alice_expected_amount_wrapped_tokens =
					TestPools::convert_to_wrapped(CurrencyId::DOT, alice_deposited_amount).unwrap();

				// Checking pool available liquidity increased by 60 000
				assert_eq!(
					TestPools::get_pool_available_liquidity(CurrencyId::DOT),
					ONE_HUNDRED + alice_deposited_amount
				);

				// Checking current free balance for DOT && MDOT
				assert_eq!(
					Currencies::free_balance(CurrencyId::DOT, &ALICE),
					ONE_HUNDRED - alice_deposited_amount
				);
				assert_eq!(
					Currencies::free_balance(CurrencyId::MDOT, &ALICE),
					alice_expected_amount_wrapped_tokens
				);

				// Checking current total insurance
				assert_eq!(TestPools::pools(CurrencyId::DOT).total_insurance, ONE_HUNDRED);

				System::set_block_number(2);

				// Alice deposit to DOT pool
				let bob_deposited_amount = ONE_HUNDRED;
				assert_ok!(MinterestProtocol::deposit_underlying(
					Origin::signed(BOB),
					CurrencyId::DOT,
					bob_deposited_amount
				));

				// Calculate expected amount of wrapped tokens for Bob
				let bob_expected_amount_wrapped_tokens =
					TestPools::convert_to_wrapped(CurrencyId::DOT, bob_deposited_amount).unwrap();

				// Checking pool available liquidity increased by 60 000
				assert_eq!(
					TestPools::get_pool_available_liquidity(CurrencyId::DOT),
					ONE_HUNDRED + alice_deposited_amount + bob_deposited_amount
				);

				// Checking current free balance for DOT && MDOT
				assert_eq!(Currencies::free_balance(CurrencyId::DOT, &ALICE), 40_000 * DOLLARS);
				assert_eq!(
					Currencies::free_balance(CurrencyId::DOT, &BOB),
					ONE_HUNDRED - bob_deposited_amount
				);
				assert_eq!(
					Currencies::free_balance(CurrencyId::MDOT, &ALICE),
					alice_expected_amount_wrapped_tokens
				);
				assert_eq!(
					Currencies::free_balance(CurrencyId::MDOT, &BOB),
					bob_expected_amount_wrapped_tokens
				);

				// Checking current total insurance
				assert_eq!(TestPools::pools(CurrencyId::DOT).total_insurance, ONE_HUNDRED);
			});
	}

	#[test]
	fn deposit_underlying_overflow_while_convert_underline_to_wrap_should_work() {
		ExtBuilder::default()
			// Set genesis to get exchange rate 0,00000000000000001
			.user_balance(ALICE, CurrencyId::DOT, ONE_HUNDRED)
			.user_balance(ALICE, CurrencyId::MDOT, DOLLARS)
			.pool_initial(CurrencyId::DOT)
			.pool_balance(CurrencyId::DOT, 5)
			.pool_total_borrowed(CurrencyId::DOT, 5)
			.build()
			.execute_with(|| {
				// Alice try to deposit ONE_HUNDRED to DOT pool
				assert_noop!(
					MinterestProtocol::deposit_underlying(Origin::signed(ALICE), CurrencyId::DOT, ONE_HUNDRED),
					MinterestProtocolError::<Test>::NumOverflow
				);

				// Alice deposit to DOT pool.
				assert_ok!(MinterestProtocol::deposit_underlying(
					Origin::signed(ALICE),
					CurrencyId::DOT,
					100
				));
			});
	}

	// Extrinsic `redeem_underlying`, description of scenario #1:
	// The user The user tries to redeem all assets in the first currency. He has loan in the first
	// currency.
	// Initial exchange rate for all assets equal 1.0;
	// Collateral factor for all assets equal 0.9;
	// 1. Alice deposit 60 DOT;
	// 2. Alice deposit 50 ETH;
	// 3. Alice borrow 50 DOT;
	// 4. Alice can't `redeem_underlying` 60 DOT: 50 ETH * 0.9 collateral < 50 DOT borrow;
	// 5. Alice deposit 10 ETH;
	// 6. Alice `redeem_underlying` 60 DOT;
	// 7. Alice can't `redeem_underlying` 60 ETH.
	#[test]
	fn redeem_underlying_with_current_currency_borrowing() {
		ExtBuilder::default()
			.user_balance(ALICE, CurrencyId::DOT, ONE_HUNDRED)
			.user_balance(ALICE, CurrencyId::ETH, ONE_HUNDRED)
			.pool_user_data(ALICE, CurrencyId::DOT, BALANCE_ZERO, RATE_ZERO, true)
			.pool_user_data(ALICE, CurrencyId::ETH, BALANCE_ZERO, RATE_ZERO, true)
			.pool_total_insurance(CurrencyId::DOT, ONE_HUNDRED)
			.build()
			.execute_with(|| {
				// Alice deposit 60 DOT to pool.
				let alice_deposited_amount_in_dot = 60_000 * DOLLARS;
				assert_ok!(MinterestProtocol::deposit_underlying(
					Origin::signed(ALICE),
					CurrencyId::DOT,
					alice_deposited_amount_in_dot
				));

				System::set_block_number(2);

				// Alice deposit 50 ETH to pool.
				let alice_deposited_amount_in_eth = 50_000 * DOLLARS;
				assert_ok!(MinterestProtocol::deposit_underlying(
					Origin::signed(ALICE),
					CurrencyId::ETH,
					alice_deposited_amount_in_eth
				));

				System::set_block_number(3);

				// Alice borrow from DOT pool
				let alice_borrowed_amount_in_dot = 50_000 * DOLLARS;
				assert_ok!(MinterestProtocol::borrow(
					Origin::signed(ALICE),
					CurrencyId::DOT,
					alice_borrowed_amount_in_dot
				));

				// Checking pool available liquidity
				assert_eq!(
					TestPools::get_pool_available_liquidity(CurrencyId::DOT),
					ONE_HUNDRED + alice_deposited_amount_in_dot - alice_borrowed_amount_in_dot
				);

				// Checking Alice's free balance DOT && MDOT.
				assert_eq!(
					Currencies::free_balance(CurrencyId::DOT, &ALICE),
					ONE_HUNDRED - alice_deposited_amount_in_dot + alice_borrowed_amount_in_dot
				);
				assert_eq!(
					Currencies::free_balance(CurrencyId::ETH, &ALICE),
					ONE_HUNDRED - alice_deposited_amount_in_eth
				);
				let expected_amount_wrapped_tokens_in_dot =
					TestPools::convert_to_wrapped(CurrencyId::DOT, alice_deposited_amount_in_dot).unwrap();
				assert_eq!(
					Currencies::free_balance(CurrencyId::MDOT, &ALICE),
					expected_amount_wrapped_tokens_in_dot
				);
				let expected_amount_wrapped_tokens_in_eth =
					TestPools::convert_to_wrapped(CurrencyId::DOT, alice_deposited_amount_in_eth).unwrap();
				assert_eq!(
					Currencies::free_balance(CurrencyId::METH, &ALICE),
					expected_amount_wrapped_tokens_in_eth
				);

				// Checking total borrow for Alice DOT pool
				assert_eq!(
					TestPools::pool_user_data(ALICE, CurrencyId::DOT).total_borrowed,
					alice_borrowed_amount_in_dot
				);
				// Checking total borrow for DOT pool
				assert_eq!(
					TestPools::pools(CurrencyId::DOT).total_borrowed,
					alice_borrowed_amount_in_dot
				);

				System::set_block_number(4);

				// Alice try to redeem all from DOT pool
				assert_noop!(
					MinterestProtocol::redeem_underlying(
						Origin::signed(ALICE),
						CurrencyId::DOT,
						alice_deposited_amount_in_dot
					),
					MinterestProtocolError::<Test>::RedeemControllerRejection
				);

				System::set_block_number(5);

				// Alice add liquidity to ETH pool
				let alice_deposited_amount_in_eth_secondary = 10_000 * DOLLARS;
				assert_ok!(MinterestProtocol::deposit_underlying(
					Origin::signed(ALICE),
					CurrencyId::ETH,
					alice_deposited_amount_in_eth_secondary
				));

				System::set_block_number(6);

				// Alice redeem all DOTs
				let expected_amount_redeemed_underlying_assets = 60000019601999999880000;
				assert_ok!(MinterestProtocol::redeem_underlying(
					Origin::signed(ALICE),
					CurrencyId::DOT,
					expected_amount_redeemed_underlying_assets
				));

				// Checking free balance DOT/MDOT && ETH/METH for user.
				assert_eq!(
					Currencies::free_balance(CurrencyId::DOT, &ALICE),
					ONE_HUNDRED - alice_deposited_amount_in_dot
						+ alice_borrowed_amount_in_dot
						+ expected_amount_redeemed_underlying_assets
				);
				assert_eq!(
					Currencies::free_balance(CurrencyId::ETH, &ALICE),
					ONE_HUNDRED - alice_deposited_amount_in_eth - alice_deposited_amount_in_eth_secondary
				);

				assert_eq!(Currencies::free_balance(CurrencyId::MDOT, &ALICE), 0);
				let expected_amount_wrapped_tokens_in_eth_summary = expected_amount_wrapped_tokens_in_eth
					+ TestPools::convert_to_wrapped(CurrencyId::DOT, alice_deposited_amount_in_eth_secondary).unwrap();
				assert_eq!(
					Currencies::free_balance(CurrencyId::METH, &ALICE),
					expected_amount_wrapped_tokens_in_eth_summary
				);
				// Checking total borrow for Alice DOT pool
				assert_eq!(
					TestPools::pool_user_data(ALICE, CurrencyId::DOT).total_borrowed,
					alice_borrowed_amount_in_dot
				);
				// Checking total borrow for DOT pool
				let expected_borrow_interest_accumulated = 21779999999850000;
				assert_eq!(
					TestPools::pools(CurrencyId::DOT).total_borrowed,
					alice_borrowed_amount_in_dot + expected_borrow_interest_accumulated
				);

				System::set_block_number(7);

				// Alice try to redeem all from ETH pool
				assert_noop!(
					MinterestProtocol::redeem_underlying(
						Origin::signed(ALICE),
						CurrencyId::ETH,
						alice_deposited_amount_in_eth + alice_deposited_amount_in_eth_secondary
					),
					MinterestProtocolError::<Test>::RedeemControllerRejection
				);
			});
	}

	// Extrinsic `redeem_underlying`, description of scenario #2:
	// The user tries to redeem all assets in the first currency. He has loan in the second currency.
	// Initial exchange rate for all assets equal 1.0;
	// Collateral factor for all assets equal 0.9;
	// 1. Alice deposit 60 DOT;
	// 2. Alice borrow 50 ETH;
	// 3. Alice can't `redeem` 60 DOT: 0 DOT collateral < 50 ETH borrow;
	#[test]
	fn redeem_underlying_with_another_currency_borrowing() {
		ExtBuilder::default()
			.user_balance(ALICE, CurrencyId::DOT, ONE_HUNDRED)
			.pool_user_data(ALICE, CurrencyId::DOT, BALANCE_ZERO, RATE_ZERO, true)
			.pool_balance(CurrencyId::DOT, BALANCE_ZERO)
			.pool_total_insurance(CurrencyId::DOT, ONE_HUNDRED)
			.pool_total_insurance(CurrencyId::ETH, ONE_HUNDRED)
			.build()
			.execute_with(|| {
				// Alice deposit to DOT pool
				let alice_deposited_amount_in_dot = 60_000 * DOLLARS;
				assert_ok!(MinterestProtocol::deposit_underlying(
					Origin::signed(ALICE),
					CurrencyId::DOT,
					alice_deposited_amount_in_dot
				));

				System::set_block_number(2);

				// Alice borrow from ETH pool
				let alice_borrowed_amount_in_eth = 50_000 * DOLLARS;
				assert_ok!(MinterestProtocol::borrow(
					Origin::signed(ALICE),
					CurrencyId::ETH,
					alice_borrowed_amount_in_eth
				));

				// Checking free balance DOT && ETH for user.
				assert_eq!(
					Currencies::free_balance(CurrencyId::DOT, &ALICE),
					ONE_HUNDRED - alice_deposited_amount_in_dot
				);
				assert_eq!(
					Currencies::free_balance(CurrencyId::ETH, &ALICE),
					alice_borrowed_amount_in_eth
				);
				// Checking total borrow for Alice ETH pool
				assert_eq!(
					TestPools::pool_user_data(ALICE, CurrencyId::ETH).total_borrowed,
					alice_borrowed_amount_in_eth
				);
				// // Checking total borrow for ETH pool
				assert_eq!(
					TestPools::pools(CurrencyId::ETH).total_borrowed,
					alice_borrowed_amount_in_eth
				);

				System::set_block_number(3);

				// Alice redeem all DOTs
				assert_noop!(
					MinterestProtocol::redeem_underlying(
						Origin::signed(ALICE),
						CurrencyId::DOT,
						alice_deposited_amount_in_dot
					),
					MinterestProtocolError::<Test>::RedeemControllerRejection
				);

				// Checking free balance DOT && ETH for user.
				// Expected previously values
				assert_eq!(
					Currencies::free_balance(CurrencyId::DOT, &ALICE),
					ONE_HUNDRED - alice_deposited_amount_in_dot
				);
				assert_eq!(
					Currencies::free_balance(CurrencyId::ETH, &ALICE),
					alice_borrowed_amount_in_eth
				);

				// Checking total borrow for Alice ETH pool
				assert_eq!(
					TestPools::pool_user_data(ALICE, CurrencyId::ETH).total_borrowed,
					alice_borrowed_amount_in_eth
				);
				// Checking total borrow for ETH pool
				assert_eq!(
					TestPools::pools(CurrencyId::ETH).total_borrowed,
					alice_borrowed_amount_in_eth
				);
			});
	}

	// Extrinsic `redeem_underlying`, description of scenario #3:
	// The user tries to redeem all assets in the first currency. He has loan in the second
	// currency and deposit in the third currency.
	// Initial exchange rate for all assets equal 1.0;
	// Collateral factor for all assets equal 0.9;
	// 1. Alice deposit 40 DOT;
	// 2. Alice deposit 40 BTC;
	// 3. Alice borrow 70 ETH;
	// 4. Alice can't `redeem_underlying` 40 DOT;
	// 5. Alice deposit 40 BTC;
	// 6. Alice redeem 40 DOT;
	// 7. Alice can't `redeem_underlying` 40 BTC;
	#[test]
	fn redeem_underlying_with_third_currency_borrowing() {
		ExtBuilder::default()
			.user_balance(ALICE, CurrencyId::DOT, ONE_HUNDRED)
			.user_balance(ALICE, CurrencyId::BTC, ONE_HUNDRED)
			.pool_user_data(ALICE, CurrencyId::DOT, BALANCE_ZERO, RATE_ZERO, true)
			.pool_user_data(ALICE, CurrencyId::BTC, BALANCE_ZERO, RATE_ZERO, true)
			.pool_balance(CurrencyId::DOT, BALANCE_ZERO)
			.pool_total_insurance(CurrencyId::ETH, ONE_HUNDRED)
			.build()
			.execute_with(|| {
				// Alice deposit to DOT pool
				let alice_deposited_amount_in_dot = 40_000 * DOLLARS;
				assert_ok!(MinterestProtocol::deposit_underlying(
					Origin::signed(ALICE),
					CurrencyId::DOT,
					alice_deposited_amount_in_dot
				));

				System::set_block_number(2);

				// Alice deposit to BTC pool
				let alice_deposited_amount_in_btc = 40_000 * DOLLARS;
				assert_ok!(MinterestProtocol::deposit_underlying(
					Origin::signed(ALICE),
					CurrencyId::BTC,
					alice_deposited_amount_in_btc
				));

				System::set_block_number(3);

				// Alice borrow from ETH pool
				let alice_borrowed_amount_in_eth = 70_000 * DOLLARS;
				assert_ok!(MinterestProtocol::borrow(
					Origin::signed(ALICE),
					CurrencyId::ETH,
					alice_borrowed_amount_in_eth
				));

				System::set_block_number(4);

				// Checking free balance DOT && ETH && BTC for user.
				assert_eq!(
					Currencies::free_balance(CurrencyId::DOT, &ALICE),
					ONE_HUNDRED - alice_deposited_amount_in_dot
				);
				assert_eq!(
					Currencies::free_balance(CurrencyId::BTC, &ALICE),
					ONE_HUNDRED - alice_deposited_amount_in_btc
				);
				assert_eq!(
					Currencies::free_balance(CurrencyId::ETH, &ALICE),
					alice_borrowed_amount_in_eth
				);
				// Checking total borrow for Alice ETH pool
				assert_eq!(
					TestPools::pool_user_data(ALICE, CurrencyId::ETH).total_borrowed,
					alice_borrowed_amount_in_eth
				);
				// Checking total borrow for ETH pool
				assert_eq!(
					TestPools::pools(CurrencyId::ETH).total_borrowed,
					alice_borrowed_amount_in_eth
				);

				// Alice try to redeem all DOTs
				assert_noop!(
					MinterestProtocol::redeem_underlying(
						Origin::signed(ALICE),
						CurrencyId::DOT,
						alice_deposited_amount_in_dot
					),
					MinterestProtocolError::<Test>::RedeemControllerRejection
				);

				System::set_block_number(5);

				// Alice add liquidity to BTC pool
				let alice_deposited_amount_in_btc_secondary = 40_000 * DOLLARS;
				assert_ok!(MinterestProtocol::deposit_underlying(
					Origin::signed(ALICE),
					CurrencyId::BTC,
					alice_deposited_amount_in_btc_secondary
				));

				System::set_block_number(6);

				// Alice redeem all DOTs
				let alice_current_balance_amount_in_m_dot = Currencies::free_balance(CurrencyId::MDOT, &ALICE);
				let alice_redeemed_amount_in_dot =
					TestPools::convert_from_wrapped(CurrencyId::MDOT, alice_current_balance_amount_in_m_dot).unwrap();
				assert_ok!(MinterestProtocol::redeem_underlying(
					Origin::signed(ALICE),
					CurrencyId::DOT,
					alice_redeemed_amount_in_dot
				));

				// Checking pool available liquidity.
				assert_eq!(
					TestPools::get_pool_available_liquidity(CurrencyId::DOT),
					alice_deposited_amount_in_dot - alice_redeemed_amount_in_dot
				);
				// Checking free balance DOT && ETH && BTC for user.
				assert_eq!(
					Currencies::free_balance(CurrencyId::DOT, &ALICE),
					ONE_HUNDRED - alice_deposited_amount_in_dot + alice_redeemed_amount_in_dot
				);
				assert_eq!(
					Currencies::free_balance(CurrencyId::BTC, &ALICE),
					ONE_HUNDRED - alice_deposited_amount_in_btc - alice_deposited_amount_in_btc_secondary
				);
				assert_eq!(
					Currencies::free_balance(CurrencyId::ETH, &ALICE),
					alice_borrowed_amount_in_eth
				);
				// Checking total borrow for Alice ETH pool
				assert_eq!(
					TestPools::pool_user_data(ALICE, CurrencyId::ETH).total_borrowed,
					alice_borrowed_amount_in_eth
				);
				// Checking total borrow for ETH pool
				assert_eq!(
					TestPools::pools(CurrencyId::ETH).total_borrowed,
					alice_borrowed_amount_in_eth
				);

				System::set_block_number(7);

				// Alice try to redeem all BTC.
				assert_noop!(
					MinterestProtocol::redeem_underlying(
						Origin::signed(ALICE),
						CurrencyId::BTC,
						alice_deposited_amount_in_btc_secondary
					),
					MinterestProtocolError::<Test>::RedeemControllerRejection
				);
			});
	}

	// Extrinsic `redeem_underlying`, description of scenario #4:
	// It is possible to redeem assets from the pool insurance.
	// 1. Deposit 10 DOT to pool insurance;
	// 2. Alice deposit 20 DOT;
	// 3. Bob deposit 20 BTC;
	// 4. Bob deposit 10 DOT;
	// 5. Bob borrow 15 DOT;
	// 6. Alice redeem 20 DOT;
	// 7. DOT pool insurance equal 5 DOT;
	#[test]
	fn redeem_underlying_over_insurance() {
		ExtBuilder::default()
			.user_balance(ALICE, CurrencyId::DOT, ONE_HUNDRED)
			.user_balance(BOB, CurrencyId::BTC, ONE_HUNDRED)
			.user_balance(BOB, CurrencyId::DOT, ONE_HUNDRED)
			.pool_user_data(ALICE, CurrencyId::DOT, BALANCE_ZERO, RATE_ZERO, false)
			.pool_user_data(BOB, CurrencyId::BTC, BALANCE_ZERO, RATE_ZERO, true)
			.pool_balance(CurrencyId::DOT, BALANCE_ZERO)
			.pool_total_insurance(CurrencyId::DOT, 10_000 * DOLLARS)
			.build()
			.execute_with(|| {
				// Alice deposit to DOT pool
				let alice_deposited_amount_in_dot = 20_000 * DOLLARS;
				assert_ok!(MinterestProtocol::deposit_underlying(
					Origin::signed(ALICE),
					CurrencyId::DOT,
					alice_deposited_amount_in_dot
				));

				System::set_block_number(2);

				// Bob deposit to BTC pool
				let bob_deposited_amount_in_btc = 20_000 * DOLLARS;
				assert_ok!(MinterestProtocol::deposit_underlying(
					Origin::signed(BOB),
					CurrencyId::BTC,
					bob_deposited_amount_in_btc
				));

				System::set_block_number(3);

				// Bob borrow from DOT pool
				let bob_borrowed_amount_in_dot = 15_000 * DOLLARS;
				assert_ok!(MinterestProtocol::borrow(
					Origin::signed(BOB),
					CurrencyId::DOT,
					bob_borrowed_amount_in_dot
				));

				System::set_block_number(4);

				// Bob deposit to DOT pool
				let bob_deposited_amount_in_dot = 10_000 * DOLLARS;
				assert_ok!(MinterestProtocol::deposit_underlying(
					Origin::signed(BOB),
					CurrencyId::DOT,
					bob_deposited_amount_in_dot
				));

				System::set_block_number(5);

				// Alice redeem all DOTs.
				let alice_current_balance_amount_in_m_dot = Currencies::free_balance(CurrencyId::MDOT, &ALICE);
				// Expected exchange rate 1000000006581250024
				let alice_redeemed_amount_in_dot =
					TestPools::convert_from_wrapped(CurrencyId::MDOT, alice_current_balance_amount_in_m_dot).unwrap();
				assert_ok!(MinterestProtocol::redeem_underlying(
					Origin::signed(ALICE),
					CurrencyId::DOT,
					alice_redeemed_amount_in_dot
				));

				// Checking pool available liquidity.
				assert_eq!(
					TestPools::get_pool_available_liquidity(CurrencyId::DOT),
					10_000 * DOLLARS + alice_deposited_amount_in_dot - alice_redeemed_amount_in_dot
						+ bob_deposited_amount_in_dot
						- bob_borrowed_amount_in_dot
				);

				// Checking free balance DOT && BTC for user.
				assert_eq!(
					Currencies::free_balance(CurrencyId::DOT, &ALICE),
					ONE_HUNDRED - alice_deposited_amount_in_dot + alice_redeemed_amount_in_dot
				);
				assert_eq!(
					Currencies::free_balance(CurrencyId::DOT, &BOB),
					ONE_HUNDRED + bob_borrowed_amount_in_dot - bob_deposited_amount_in_dot
				);
				assert_eq!(
					Currencies::free_balance(CurrencyId::BTC, &BOB),
					ONE_HUNDRED - bob_deposited_amount_in_btc
				);
			});
	}

	// Extrinsic `redeem`, description of scenario #1:
	// The user tries to redeem all assets in the first currency. He has loan in the first currency.
	// Initial exchange rate for all assets equal 1.0;
	// Collateral factor for all assets equal 0.9;
	// 1. Alice deposit 60 DOT;
	// 2. Alice deposit 50 ETH;
	// 3. Alice borrow 50 DOT;
	// 4. Alice can't `redeem` 60 DOT: 10 DOT * 0.9 + 50 ETH * 0.9 collateral < 60 DOT redeem;
	// 5. Alice deposit 10 ETH;
	// 6. Alice `redeem` 60 DOT;
	// 7. Alice can't `redeem` 60 ETH.
	#[test]
	fn redeem_with_current_currency_borrowing() {
		ExtBuilder::default()
			.user_balance(ALICE, CurrencyId::DOT, ONE_HUNDRED)
			.user_balance(ALICE, CurrencyId::ETH, ONE_HUNDRED)
			.user_balance(BOB, CurrencyId::DOT, 100_000_000 * DOLLARS)
			.pool_user_data(ALICE, CurrencyId::DOT, BALANCE_ZERO, RATE_ZERO, true)
			.pool_user_data(ALICE, CurrencyId::ETH, BALANCE_ZERO, RATE_ZERO, true)
			.pool_total_insurance(CurrencyId::DOT, ONE_HUNDRED)
			.build()
			.execute_with(|| {
				// Alice deposit to DOT pool
				let alice_deposited_amount_in_dot = 60_000 * DOLLARS;
				assert_ok!(MinterestProtocol::deposit_underlying(
					Origin::signed(ALICE),
					CurrencyId::DOT,
					alice_deposited_amount_in_dot
				));

				System::set_block_number(2);

				// Alice deposit to ETH pool
				let alice_deposited_amount_in_eth = 50_000 * DOLLARS;
				assert_ok!(MinterestProtocol::deposit_underlying(
					Origin::signed(ALICE),
					CurrencyId::ETH,
					alice_deposited_amount_in_eth
				));

				System::set_block_number(3);

				// Alice borrow from DOT pool
				let alice_borrowed_amount_in_dot = 50_000 * DOLLARS;
				assert_ok!(MinterestProtocol::borrow(
					Origin::signed(ALICE),
					CurrencyId::DOT,
					alice_borrowed_amount_in_dot
				));

				// Checking pool available liquidity
				assert_eq!(
					TestPools::get_pool_available_liquidity(CurrencyId::DOT),
					ONE_HUNDRED + alice_deposited_amount_in_dot - alice_borrowed_amount_in_dot
				);

				// Checking free balance DOT && MDOT in pool.
				assert_eq!(
					Currencies::free_balance(CurrencyId::DOT, &ALICE),
					ONE_HUNDRED - alice_deposited_amount_in_dot + alice_borrowed_amount_in_dot
				);
				assert_eq!(
					Currencies::free_balance(CurrencyId::ETH, &ALICE),
					ONE_HUNDRED - alice_deposited_amount_in_eth
				);
				let expected_amount_wrapped_tokens_in_dot =
					TestPools::convert_to_wrapped(CurrencyId::DOT, alice_deposited_amount_in_dot).unwrap();
				assert_eq!(
					Currencies::free_balance(CurrencyId::MDOT, &ALICE),
					expected_amount_wrapped_tokens_in_dot
				);
				let expected_amount_wrapped_tokens_in_eth =
					TestPools::convert_to_wrapped(CurrencyId::DOT, alice_deposited_amount_in_eth).unwrap();
				assert_eq!(
					Currencies::free_balance(CurrencyId::METH, &ALICE),
					expected_amount_wrapped_tokens_in_eth
				);

				// Checking total borrow for Alice DOT pool
				assert_eq!(
					TestPools::pool_user_data(ALICE, CurrencyId::DOT).total_borrowed,
					alice_borrowed_amount_in_dot
				);
				// Checking total borrow for DOT pool
				assert_eq!(
					TestPools::pools(CurrencyId::DOT).total_borrowed,
					alice_borrowed_amount_in_dot
				);

				System::set_block_number(4);

				// Alice try to redeem all from DOT pool
				assert_noop!(
					MinterestProtocol::redeem(Origin::signed(ALICE), CurrencyId::DOT),
					MinterestProtocolError::<Test>::RedeemControllerRejection
				);

				System::set_block_number(5);

				// Alice add liquidity to ETH pool
				let alice_deposited_amount_in_eth_secondary = 10_000 * DOLLARS;
				assert_ok!(MinterestProtocol::deposit_underlying(
					Origin::signed(ALICE),
					CurrencyId::ETH,
					alice_deposited_amount_in_eth_secondary
				));

				// Bob add liquidity to ETH pool
				let bob_deposited_amount_in_dot = 10_000 * DOLLARS;
				assert_ok!(MinterestProtocol::deposit_underlying(
					Origin::signed(BOB),
					CurrencyId::DOT,
					bob_deposited_amount_in_dot
				));

				System::set_block_number(6);

				// Alice redeem all DOTs
				assert_ok!(MinterestProtocol::redeem(Origin::signed(ALICE), CurrencyId::DOT));

				// Checking free balance DOT/MDOT && ETH/METH in pool.
				// current_exchange_rate == 1000000221932654817
				let expected_amount_redeemed_underlying_assets = 60000013315959289020000;
				assert_eq!(
					Currencies::free_balance(CurrencyId::DOT, &ALICE),
					ONE_HUNDRED - alice_deposited_amount_in_dot
						+ alice_borrowed_amount_in_dot
						+ expected_amount_redeemed_underlying_assets
				);
				assert_eq!(
					Currencies::free_balance(CurrencyId::ETH, &ALICE),
					ONE_HUNDRED - alice_deposited_amount_in_eth - alice_deposited_amount_in_eth_secondary
				);

				assert_eq!(Currencies::free_balance(CurrencyId::MDOT, &ALICE), 0);
				let expected_amount_wrapped_tokens_in_eth_summary = expected_amount_wrapped_tokens_in_eth
					+ TestPools::convert_to_wrapped(CurrencyId::ETH, alice_deposited_amount_in_eth_secondary).unwrap();
				assert_eq!(
					Currencies::free_balance(CurrencyId::METH, &ALICE),
					expected_amount_wrapped_tokens_in_eth_summary
				);
				// Checking total borrow for Alice DOT pool
				let expected_amount_accumulated_in_dot = 14841428697992866;
				assert_eq!(
					TestPools::pool_user_data(ALICE, CurrencyId::DOT).total_borrowed,
					alice_borrowed_amount_in_dot
				);
				// Checking total borrow for DOT pool
				assert_eq!(
					TestPools::pools(CurrencyId::DOT).total_borrowed,
					alice_borrowed_amount_in_dot + expected_amount_accumulated_in_dot
				);

				System::set_block_number(7);

				// Alice try to redeem all from ETH pool
				assert_noop!(
					MinterestProtocol::redeem(Origin::signed(ALICE), CurrencyId::ETH),
					MinterestProtocolError::<Test>::RedeemControllerRejection
				);
			});
	}

	// Extrinsic `redeem`, description of scenario #2:
	// The user tries to redeem all assets in the first currency. He has loan in the second currency.
	// Initial exchange rate for all assets equal 1.0;
	// Collateral factor for all assets equal 0.9;
	// 1. Alice deposit 60 DOT;
	// 2. Alice borrow 50 ETH;
	// 3. Alice can't `redeem` 60 DOT: 0 DOT collateral < 50 ETH borrow;
	#[test]
	fn redeem_with_another_currency_borrowing() {
		ExtBuilder::default()
			.user_balance(ALICE, CurrencyId::DOT, ONE_HUNDRED)
			.pool_user_data(ALICE, CurrencyId::DOT, BALANCE_ZERO, RATE_ZERO, true)
			.pool_balance(CurrencyId::DOT, BALANCE_ZERO)
			.pool_total_insurance(CurrencyId::DOT, ONE_HUNDRED)
			.pool_total_insurance(CurrencyId::ETH, ONE_HUNDRED)
			.build()
			.execute_with(|| {
				// Alice deposit to DOT pool
				let alice_deposited_amount_in_dot = 60_000 * DOLLARS;
				assert_ok!(MinterestProtocol::deposit_underlying(
					Origin::signed(ALICE),
					CurrencyId::DOT,
					alice_deposited_amount_in_dot
				));

				System::set_block_number(2);

				// Alice borrow from ETH pool
				let alice_borrowed_amount_in_eth = 50_000 * DOLLARS;
				assert_ok!(MinterestProtocol::borrow(
					Origin::signed(ALICE),
					CurrencyId::ETH,
					alice_borrowed_amount_in_eth
				));

				// Checking free balance DOT && ETH for user.
				assert_eq!(
					Currencies::free_balance(CurrencyId::DOT, &ALICE),
					ONE_HUNDRED - alice_deposited_amount_in_dot
				);
				assert_eq!(
					Currencies::free_balance(CurrencyId::ETH, &ALICE),
					alice_borrowed_amount_in_eth
				);
				// Checking total borrow for Alice ETH pool
				assert_eq!(
					TestPools::pool_user_data(ALICE, CurrencyId::ETH).total_borrowed,
					alice_borrowed_amount_in_eth
				);
				// // Checking total borrow for ETH pool
				assert_eq!(
					TestPools::pools(CurrencyId::ETH).total_borrowed,
					alice_borrowed_amount_in_eth
				);

				System::set_block_number(3);

				// Alice redeem all DOTs
				assert_noop!(
					MinterestProtocol::redeem(Origin::signed(ALICE), CurrencyId::DOT),
					MinterestProtocolError::<Test>::RedeemControllerRejection
				);

				// Checking free balance DOT && ETH for user.
				// Expected previously values
				assert_eq!(
					Currencies::free_balance(CurrencyId::DOT, &ALICE),
					ONE_HUNDRED - alice_deposited_amount_in_dot
				);
				assert_eq!(
					Currencies::free_balance(CurrencyId::ETH, &ALICE),
					alice_borrowed_amount_in_eth
				);

				// Checking total borrow for Alice ETH pool
				assert_eq!(
					TestPools::pool_user_data(ALICE, CurrencyId::ETH).total_borrowed,
					alice_borrowed_amount_in_eth
				);
				// Checking total borrow for ETH pool
				assert_eq!(
					TestPools::pools(CurrencyId::ETH).total_borrowed,
					alice_borrowed_amount_in_eth
				);
			});
	}

	// Extrinsic `redeem`, description of scenario #3:
	// The user tries to redeem all assets in the first currency. He has loan in the second
	// currency and deposit in the third currency.
	// Initial exchange rate for all assets equal 1.0;
	// Collateral factor for all assets equal 0.9;
	// 1. Alice deposit 40 DOT;
	// 2. Alice deposit 40 BTC;
	// 3. Alice borrow 70 ETH;
	// 4. Alice can't `redeem` 40 DOT: (40 BTC * 0.9) collateral < 70 ETH borrow;
	// 5. Alice deposit 40 BTC;
	// 6. Alice redeem 40 DOT: (80 BTC * 0.9) collateral > 70 EHT borrow;
	// 7. Alice can't `redeem` 40 BTC: (40 BTC * 0.9) collateral < 70 ETH borrow;
	#[test]
	fn redeem_with_third_currency_borrowing() {
		ExtBuilder::default()
			.user_balance(ALICE, CurrencyId::DOT, ONE_HUNDRED)
			.user_balance(ALICE, CurrencyId::BTC, ONE_HUNDRED)
			.pool_user_data(ALICE, CurrencyId::DOT, BALANCE_ZERO, RATE_ZERO, true)
			.pool_user_data(ALICE, CurrencyId::BTC, BALANCE_ZERO, RATE_ZERO, true)
			.pool_balance(CurrencyId::DOT, BALANCE_ZERO)
			.pool_total_insurance(CurrencyId::ETH, ONE_HUNDRED)
			.build()
			.execute_with(|| {
				// Alice deposit to DOT pool
				let alice_deposited_amount_in_dot = 40_000 * DOLLARS;
				assert_ok!(MinterestProtocol::deposit_underlying(
					Origin::signed(ALICE),
					CurrencyId::DOT,
					alice_deposited_amount_in_dot
				));

				System::set_block_number(2);

				// Alice deposit to BTC pool
				let alice_deposited_amount_in_btc = 40_000 * DOLLARS;
				assert_ok!(MinterestProtocol::deposit_underlying(
					Origin::signed(ALICE),
					CurrencyId::BTC,
					alice_deposited_amount_in_btc
				));

				System::set_block_number(3);

				// Alice borrow from ETH pool
				let alice_borrowed_amount_in_eth = 70_000 * DOLLARS;
				assert_ok!(MinterestProtocol::borrow(
					Origin::signed(ALICE),
					CurrencyId::ETH,
					alice_borrowed_amount_in_eth
				));

				// Checking free balance DOT && ETH && BTC for user.
				assert_eq!(
					Currencies::free_balance(CurrencyId::DOT, &ALICE),
					ONE_HUNDRED - alice_deposited_amount_in_dot
				);
				assert_eq!(
					Currencies::free_balance(CurrencyId::BTC, &ALICE),
					ONE_HUNDRED - alice_deposited_amount_in_btc
				);
				assert_eq!(
					Currencies::free_balance(CurrencyId::ETH, &ALICE),
					alice_borrowed_amount_in_eth
				);
				// Checking total borrow for Alice ETH pool
				assert_eq!(
					TestPools::pool_user_data(ALICE, CurrencyId::ETH).total_borrowed,
					alice_borrowed_amount_in_eth
				);
				// Checking total borrow for ETH pool
				assert_eq!(
					TestPools::pools(CurrencyId::ETH).total_borrowed,
					alice_borrowed_amount_in_eth
				);

				System::set_block_number(4);

				// Alice try to redeem all DOTs
				assert_noop!(
					MinterestProtocol::redeem(Origin::signed(ALICE), CurrencyId::DOT),
					MinterestProtocolError::<Test>::RedeemControllerRejection
				);

				System::set_block_number(5);

				// Alice add liquidity to BTC pool
				let alice_deposited_amount_in_btc_secondary = 40_000 * DOLLARS;
				assert_ok!(MinterestProtocol::deposit_underlying(
					Origin::signed(ALICE),
					CurrencyId::BTC,
					alice_deposited_amount_in_btc_secondary
				));

				System::set_block_number(6);

				// Alice redeem all DOTs
				let alice_current_balance_amount_in_m_dot = Currencies::free_balance(CurrencyId::MDOT, &ALICE);
				let alice_redeemed_amount_in_dot =
					TestPools::convert_from_wrapped(CurrencyId::MDOT, alice_current_balance_amount_in_m_dot).unwrap();
				assert_ok!(MinterestProtocol::redeem(Origin::signed(ALICE), CurrencyId::DOT));

				// Checking free balance DOT && ETH && BTC for user.
				assert_eq!(
					Currencies::free_balance(CurrencyId::DOT, &ALICE),
					ONE_HUNDRED - alice_deposited_amount_in_dot + alice_redeemed_amount_in_dot
				);
				assert_eq!(
					Currencies::free_balance(CurrencyId::BTC, &ALICE),
					ONE_HUNDRED - alice_deposited_amount_in_btc - alice_deposited_amount_in_btc_secondary
				);
				assert_eq!(
					Currencies::free_balance(CurrencyId::ETH, &ALICE),
					alice_borrowed_amount_in_eth
				);
				// Checking total borrow for Alice ETH pool
				assert_eq!(
					TestPools::pool_user_data(ALICE, CurrencyId::ETH).total_borrowed,
					alice_borrowed_amount_in_eth
				);
				// Checking total borrow for ETH pool
				assert_eq!(
					TestPools::pools(CurrencyId::ETH).total_borrowed,
					alice_borrowed_amount_in_eth
				);

				System::set_block_number(7);

				// Alice try to redeem all BTC.
				assert_noop!(
					MinterestProtocol::redeem(Origin::signed(ALICE), CurrencyId::BTC),
					MinterestProtocolError::<Test>::RedeemControllerRejection
				);
			});
	}

	// Extrinsic `redeem`, description of scenario #4:
	// It is possible to redeem assets from the pool insurance.
	// 1. Deposit 10 DOT to pool insurance;
	// 2. Alice deposit 20 DOT;
	// 3. Bob deposit 20 BTC;
	// 4. Bob deposit 10 DOT;
	// 5. Bob borrow 15 DOT;
	// 6. Alice redeem 20 DOT, pool insurance equal 5 DOT;
	#[test]
	fn redeem_over_insurance() {
		ExtBuilder::default()
			.user_balance(ALICE, CurrencyId::DOT, ONE_HUNDRED)
			.user_balance(BOB, CurrencyId::DOT, ONE_HUNDRED)
			.user_balance(BOB, CurrencyId::BTC, ONE_HUNDRED)
			.pool_user_data(ALICE, CurrencyId::DOT, BALANCE_ZERO, RATE_ZERO, false)
			.pool_user_data(BOB, CurrencyId::DOT, BALANCE_ZERO, RATE_ZERO, false)
			.pool_user_data(BOB, CurrencyId::BTC, BALANCE_ZERO, RATE_ZERO, true)
			.pool_balance(CurrencyId::DOT, BALANCE_ZERO)
			.pool_total_insurance(CurrencyId::DOT, 10_000 * DOLLARS)
			.build()
			.execute_with(|| {
				// Alice deposit to DOT pool
				let alice_deposited_amount_in_dot = 20_000 * DOLLARS;
				assert_ok!(MinterestProtocol::deposit_underlying(
					Origin::signed(ALICE),
					CurrencyId::DOT,
					alice_deposited_amount_in_dot
				));

				System::set_block_number(2);

				// Bob deposit to BTC pool
				let bob_deposited_amount_in_btc = 20_000 * DOLLARS;
				assert_ok!(MinterestProtocol::deposit_underlying(
					Origin::signed(BOB),
					CurrencyId::BTC,
					bob_deposited_amount_in_btc
				));

				// Bob deposit to DOT pool
				let bob_deposited_amount_in_dot = 10_000 * DOLLARS;
				assert_ok!(MinterestProtocol::deposit_underlying(
					Origin::signed(BOB),
					CurrencyId::DOT,
					bob_deposited_amount_in_dot
				));

				System::set_block_number(3);

				// Bob borrow from DOT pool
				let bob_borrowed_amount_in_dot = 15_000 * DOLLARS;
				assert_ok!(MinterestProtocol::borrow(
					Origin::signed(BOB),
					CurrencyId::DOT,
					bob_borrowed_amount_in_dot
				));

				System::set_block_number(4);

				// Alice redeem all DOTs.
				let alice_current_balance_amount_in_m_dot = Currencies::free_balance(CurrencyId::MDOT, &ALICE);

				assert_ok!(MinterestProtocol::redeem(Origin::signed(ALICE), CurrencyId::DOT));

				let alice_redeemed_amount_in_dot =
					TestPools::convert_from_wrapped(CurrencyId::MDOT, alice_current_balance_amount_in_m_dot).unwrap();

				// Checking pool available liquidity.
				assert_eq!(
					TestPools::get_pool_available_liquidity(CurrencyId::DOT),
					10_000 * DOLLARS + alice_deposited_amount_in_dot - alice_redeemed_amount_in_dot
						+ bob_deposited_amount_in_dot
						- bob_borrowed_amount_in_dot
				);

				// Checking free balance DOT && BTC for user.
				assert_eq!(
					Currencies::free_balance(CurrencyId::DOT, &ALICE),
					ONE_HUNDRED - alice_deposited_amount_in_dot + alice_redeemed_amount_in_dot
				);
				assert_eq!(
					Currencies::free_balance(CurrencyId::DOT, &BOB),
					ONE_HUNDRED + bob_borrowed_amount_in_dot - bob_deposited_amount_in_dot
				);
				assert_eq!(
					Currencies::free_balance(CurrencyId::BTC, &BOB),
					ONE_HUNDRED - bob_deposited_amount_in_btc
				);
			});
	}

	// Extrinsic `borrow`, description of scenario #1:
	// The user cannot borrow without making a deposit first.
	// 1. Alice can't borrow 50 DOT: 0 collateral < 50 DOT borrow;
	#[test]
	fn borrow_with_insufficient_collateral_no_deposits() {
		ExtBuilder::default()
			.user_balance(ALICE, CurrencyId::DOT, ONE_HUNDRED)
			.pool_user_data(ALICE, CurrencyId::DOT, BALANCE_ZERO, RATE_ZERO, true)
			.pool_total_insurance(CurrencyId::DOT, ONE_HUNDRED)
			.build()
			.execute_with(|| {
				// Alice try to borrow from DOT pool
				let alice_borrowed_amount_in_dot = 50_000 * DOLLARS;
				assert_noop!(
					MinterestProtocol::borrow(Origin::signed(ALICE), CurrencyId::DOT, alice_borrowed_amount_in_dot),
					MinterestProtocolError::<Test>::BorrowControllerRejection
				);

				// Checking pool available liquidity
				assert_eq!(TestPools::get_pool_available_liquidity(CurrencyId::DOT), ONE_HUNDRED);
			});
	}

	// Extrinsic `borrow`, description of scenario #2:
	// The user cannot borrow in the second currency unless he has
	// not enabled the first currency as collateral.
	// Initial exchange rate for all assets equal 1.0;
	// Collateral factor for all assets equal 0.9;
	// 1. Alice deposit 50 DOT;
	// 2. Alice can't borrow 50 ETH: 0 collateral < 50 ETH borrow;
	#[test]
	fn borrow_without_collateral_in_second_currency() {
		ExtBuilder::default()
			.user_balance(ALICE, CurrencyId::DOT, ONE_HUNDRED)
			.pool_user_data(ALICE, CurrencyId::DOT, BALANCE_ZERO, RATE_ZERO, false)
			.pool_total_insurance(CurrencyId::DOT, ONE_HUNDRED)
			.pool_total_insurance(CurrencyId::ETH, ONE_HUNDRED)
			.build()
			.execute_with(|| {
				// Alice deposit to DOT pool
				let alice_deposited_amount = 50_000 * DOLLARS;
				assert_ok!(MinterestProtocol::deposit_underlying(
					Origin::signed(ALICE),
					CurrencyId::DOT,
					alice_deposited_amount
				));

				System::set_block_number(2);

				// Alice try to borrow from ETH pool
				let alice_borrowed_amount = 50_000 * DOLLARS;
				assert_noop!(
					MinterestProtocol::borrow(Origin::signed(ALICE), CurrencyId::ETH, alice_borrowed_amount),
					MinterestProtocolError::<Test>::BorrowControllerRejection
				);

				// Checking pool available liquidity
				assert_eq!(
					TestPools::get_pool_available_liquidity(CurrencyId::DOT),
					ONE_HUNDRED + alice_deposited_amount
				);
				assert_eq!(TestPools::get_pool_available_liquidity(CurrencyId::ETH), ONE_HUNDRED);
			});
	}

	// Extrinsic `borrow`, description of scenario #3:
	// The user cannot borrow in the second currency if the collateral in the first currency
	// is insufficient.
	// Initial exchange rate for all assets equal 1.0;
	// Collateral factor for all assets equal 0.9;
	// 1. Alice deposit 50 DOT;
	// 2. Alice can't borrow 50 ETH: 50 DOT * 0.9 collateral < 50 ETH borrow;
	#[test]
	fn borrow_with_insufficient_collateral_in_second_currency() {
		ExtBuilder::default()
			.user_balance(ALICE, CurrencyId::DOT, ONE_HUNDRED)
			.pool_user_data(ALICE, CurrencyId::DOT, BALANCE_ZERO, RATE_ZERO, true)
			.pool_total_insurance(CurrencyId::DOT, ONE_HUNDRED)
			.pool_total_insurance(CurrencyId::ETH, ONE_HUNDRED)
			.build()
			.execute_with(|| {
				// Alice deposit to DOT pool
				let alice_deposited_amount = 50_000 * DOLLARS;
				assert_ok!(MinterestProtocol::deposit_underlying(
					Origin::signed(ALICE),
					CurrencyId::DOT,
					alice_deposited_amount
				));

				System::set_block_number(2);

				// Alice try to borrow from ETH pool
				let alice_borrowed_amount = 50_000 * DOLLARS;
				assert_noop!(
					MinterestProtocol::borrow(Origin::signed(ALICE), CurrencyId::ETH, alice_borrowed_amount),
					MinterestProtocolError::<Test>::BorrowControllerRejection
				);

				// Checking pool available liquidity
				assert_eq!(
					TestPools::get_pool_available_liquidity(CurrencyId::DOT),
					ONE_HUNDRED + alice_deposited_amount
				);
				assert_eq!(TestPools::get_pool_available_liquidity(CurrencyId::ETH), ONE_HUNDRED);
			});
	}

	// Extrinsic `borrow`, description of scenario #4:
	// The user can borrow in the second currency if the collateral in the first currency
	// is sufficient.
	// Initial exchange rate for all assets equal 1.0;
	// Collateral factor for all assets equal 0.9;
	// 1. Alice deposit 50 DOT;
	// 2. Alice can borrow 40 ETH: 50 DOT * 0.9 collateral > 40 ETH borrow;
	#[test]
	fn borrow_with_sufficient_collateral_in_second_currency() {
		ExtBuilder::default()
			.user_balance(ALICE, CurrencyId::DOT, ONE_HUNDRED)
			.pool_user_data(ALICE, CurrencyId::DOT, BALANCE_ZERO, RATE_ZERO, true)
			.pool_total_insurance(CurrencyId::DOT, ONE_HUNDRED)
			.pool_total_insurance(CurrencyId::ETH, ONE_HUNDRED)
			.build()
			.execute_with(|| {
				// Alice deposit to DOT pool
				let alice_deposited_amount = 50_000 * DOLLARS;
				assert_ok!(MinterestProtocol::deposit_underlying(
					Origin::signed(ALICE),
					CurrencyId::DOT,
					alice_deposited_amount
				));

				System::set_block_number(2);

				// Alice try to borrow from ETH pool
				let alice_borrowed_amount = 40_000 * DOLLARS;
				assert_ok!(MinterestProtocol::borrow(
					Origin::signed(ALICE),
					CurrencyId::ETH,
					alice_borrowed_amount
				));

				// Checking pool available liquidity
				assert_eq!(
					TestPools::get_pool_available_liquidity(CurrencyId::DOT),
					ONE_HUNDRED + alice_deposited_amount
				);
				assert_eq!(
					TestPools::get_pool_available_liquidity(CurrencyId::ETH),
					ONE_HUNDRED - alice_borrowed_amount
				);
				assert_eq!(
					Currencies::free_balance(CurrencyId::DOT, &ALICE),
					ONE_HUNDRED - alice_deposited_amount
				);
				assert_eq!(Currencies::free_balance(CurrencyId::ETH, &ALICE), alice_borrowed_amount);
				assert_eq!(TestPools::pools(CurrencyId::ETH).total_borrowed, alice_borrowed_amount);
				assert_eq!(
					TestPools::pool_user_data(&ALICE, CurrencyId::ETH).total_borrowed,
					alice_borrowed_amount
				);
			});
	}

	// Extrinsic `set_insurance_factor`, description of scenario #1:
	// Pool insurance does not increase if the insurance_factor is zero.
	// 1. Alice deposit 40 DOT;
	// 2. Alice borrow 20 DOT;
	// 3. Set insurance factor equal to zero.
	// 4. Alice repay full loan in DOTs, pool total_insurance = 0.
	#[test]
	fn set_insurance_factor_equal_zero() {
		ExtBuilder::default()
			.user_balance(ALICE, CurrencyId::DOT, ONE_HUNDRED)
			.pool_user_data(ALICE, CurrencyId::DOT, BALANCE_ZERO, RATE_ZERO, true)
			.pool_total_insurance(CurrencyId::DOT, BALANCE_ZERO)
			.build()
			.execute_with(|| {
				// Alice deposit to DOT pool
				let alice_deposited_amount = 40_000 * DOLLARS;
				assert_ok!(MinterestProtocol::deposit_underlying(
					Origin::signed(ALICE),
					CurrencyId::DOT,
					alice_deposited_amount
				));

				System::set_block_number(2);

				// Alice borrow from DOT pool
				let alice_borrowed_amount_in_dot = 20_000 * DOLLARS;
				assert_ok!(MinterestProtocol::borrow(
					Origin::signed(ALICE),
					CurrencyId::DOT,
					alice_borrowed_amount_in_dot
				));

				// Checking pool available liquidity
				assert_eq!(
					TestPools::get_pool_available_liquidity(CurrencyId::DOT),
					alice_deposited_amount - alice_borrowed_amount_in_dot
				);
				// Checking total insurance for DOT pool.
				assert_eq!(TestPools::pools(CurrencyId::DOT).total_insurance, BALANCE_ZERO);

				System::set_block_number(10);

				// Set insurance factor equal to zero.
				assert_ok!(TestController::set_insurance_factor(admin(), CurrencyId::DOT, 0, 1));

				// Alice repay full loan in DOTs.
				assert_ok!(MinterestProtocol::repay_all(Origin::signed(ALICE), CurrencyId::DOT));

				// Checking pool total insurance.
				assert_eq!(TestPools::pools(CurrencyId::DOT).total_insurance, BALANCE_ZERO);
			});
	}

	// Extrinsic `set_insurance_factor`, description of scenario #2:
	// Pool insurance is increased if the insurance_factor is greater than zero.
	// 1. Alice deposit 40 DOT;
	// 2. Alice borrow 20 DOT;
	// 3. Set insurance factor equal 0.5.
	// 4. Alice repay full loan in DOTs, pool insurance increased.
	#[test]
	fn set_insurance_factor_greater_than_zero() {
		ExtBuilder::default()
			.user_balance(ALICE, CurrencyId::DOT, ONE_HUNDRED)
			.pool_user_data(ALICE, CurrencyId::DOT, BALANCE_ZERO, RATE_ZERO, true)
			.pool_total_insurance(CurrencyId::DOT, BALANCE_ZERO)
			.build()
			.execute_with(|| {
				// Alice deposit to DOT pool
				let alice_deposited_amount = 40_000 * DOLLARS;
				assert_ok!(MinterestProtocol::deposit_underlying(
					Origin::signed(ALICE),
					CurrencyId::DOT,
					alice_deposited_amount
				));

				System::set_block_number(2);

				// Alice borrow from DOT pool
				let alice_borrowed_amount_in_dot = 20_000 * DOLLARS;
				assert_ok!(MinterestProtocol::borrow(
					Origin::signed(ALICE),
					CurrencyId::DOT,
					alice_borrowed_amount_in_dot
				));

				// Checking pool available liquidity
				assert_eq!(
					TestPools::get_pool_available_liquidity(CurrencyId::DOT),
					alice_deposited_amount - alice_borrowed_amount_in_dot
				);
				// Checking total insurance for DOT pool.
				assert_eq!(TestPools::pools(CurrencyId::DOT).total_insurance, BALANCE_ZERO);

				System::set_block_number(10);

				// Set insurance factor equal 0.5.
				assert_ok!(TestController::set_insurance_factor(admin(), CurrencyId::DOT, 1, 2));

				// Alice repay full loan in DOTs.
				assert_ok!(MinterestProtocol::repay_all(Origin::signed(ALICE), CurrencyId::DOT));

				let expected_interest_accumulated: Balance = 720_000_000_000_000;

				// Checking pool available liquidity
				assert_eq!(
					TestPools::get_pool_available_liquidity(CurrencyId::DOT),
					alice_deposited_amount + expected_interest_accumulated
				);
				assert_eq!(
					TestPools::pools(CurrencyId::DOT).total_insurance,
					BALANCE_ZERO + (expected_interest_accumulated / 2)
				);
			});
	}

	// Function `calculate_borrow_interest_rate + calculate_utilization_rate` scenario #1:
	#[test]
	fn calculate_borrow_interest_rate_deposit_without_insurance() {
		ExtBuilder::default()
			.user_balance(ALICE, CurrencyId::DOT, ONE_HUNDRED)
			.pool_user_data(ALICE, CurrencyId::DOT, BALANCE_ZERO, RATE_ZERO, true)
			.pool_total_insurance(CurrencyId::DOT, BALANCE_ZERO)
			.build()
			.execute_with(|| {
				// Expected borrow interest rate based on params before fn accrue_interest_rate called
				let expected_borrow_rate_mock = Rate::zero();

				// Alice deposit to DOT pool
				let alice_deposited_amount = 40_000 * DOLLARS;
				assert_ok!(MinterestProtocol::deposit_underlying(
					Origin::signed(ALICE),
					CurrencyId::DOT,
					alice_deposited_amount
				));

				// Checking if real borrow interest rate is equal to the expected
				assert_eq!(
					TestController::controller_dates(CurrencyId::DOT).borrow_rate,
					expected_borrow_rate_mock
				);
			});
	}

	// Function `calculate_borrow_interest_rate + calculate_utilization_rate` scenario #2:
	#[test]
	fn calculate_borrow_interest_rate_deposit_with_pool_insurance() {
		ExtBuilder::default()
			.user_balance(ALICE, CurrencyId::DOT, ONE_HUNDRED)
			.pool_user_data(ALICE, CurrencyId::DOT, BALANCE_ZERO, RATE_ZERO, true)
			.pool_total_insurance(CurrencyId::DOT, ONE_HUNDRED)
			.build()
			.execute_with(|| {
				// Expected borrow interest rate based on params before fn accrue_interest_rate called
				let expected_borrow_rate_mock = Rate::zero();

				// Alice deposit to DOT pool
				let alice_deposited_amount = 40_000 * DOLLARS;
				assert_ok!(MinterestProtocol::deposit_underlying(
					Origin::signed(ALICE),
					CurrencyId::DOT,
					alice_deposited_amount
				));

				// Checking if real borrow interest rate is equal to the expected
				assert_eq!(
					TestController::controller_dates(CurrencyId::DOT).borrow_rate,
					expected_borrow_rate_mock
				);
			});
	}

	// Function `calculate_borrow_interest_rate + calculate_utilization_rate` scenario #3:
	#[test]
	fn calculate_borrow_interest_rate_deposit_and_borrow_without_insurance() {
		ExtBuilder::default()
			.user_balance(ALICE, CurrencyId::DOT, ONE_HUNDRED)
			.pool_user_data(ALICE, CurrencyId::DOT, BALANCE_ZERO, RATE_ZERO, true)
			.pool_total_insurance(CurrencyId::DOT, BALANCE_ZERO)
			.build()
			.execute_with(|| {
				// Alice deposit to DOT pool
				let alice_deposited_amount = 40_000 * DOLLARS;
				assert_ok!(MinterestProtocol::deposit_underlying(
					Origin::signed(ALICE),
					CurrencyId::DOT,
					alice_deposited_amount
				));

				System::set_block_number(2);

				// Expected borrow interest rate based on params before fn accrue_interest_rate called
				let expected_borrow_rate_mock = Rate::zero();

				// Alice borrow from DOT pool
				let alice_borrowed_amount_in_dot = 20_000 * DOLLARS;
				assert_ok!(MinterestProtocol::borrow(
					Origin::signed(ALICE),
					CurrencyId::DOT,
					alice_borrowed_amount_in_dot
				));

				assert_eq!(
					TestController::controller_dates(CurrencyId::DOT).borrow_rate,
					expected_borrow_rate_mock
				);
			});
	}

	// Function `calculate_borrow_interest_rate + calculate_utilization_rate` scenario #4:
	#[test]
	fn calculate_borrow_interest_rate_deposit_and_borrow_with_insurance() {
		ExtBuilder::default()
			.user_balance(ALICE, CurrencyId::DOT, ONE_HUNDRED)
			.pool_user_data(ALICE, CurrencyId::DOT, BALANCE_ZERO, RATE_ZERO, true)
			.pool_total_insurance(CurrencyId::DOT, ONE_HUNDRED)
			.build()
			.execute_with(|| {
				// Alice deposit to DOT pool
				let alice_deposited_amount = 40_000 * DOLLARS;
				assert_ok!(MinterestProtocol::deposit_underlying(
					Origin::signed(ALICE),
					CurrencyId::DOT,
					alice_deposited_amount
				));

				System::set_block_number(2);

				// Expected borrow interest rate based on params before fn accrue_interest_rate called
				let expected_borrow_rate_mock = Rate::zero();

				// Alice borrow from DOT pool
				let alice_borrowed_amount_in_dot = 20_000 * DOLLARS;
				assert_ok!(MinterestProtocol::borrow(
					Origin::signed(ALICE),
					CurrencyId::DOT,
					alice_borrowed_amount_in_dot
				));

				assert_eq!(
					TestController::controller_dates(CurrencyId::DOT).borrow_rate,
					expected_borrow_rate_mock
				);
			});
	}

	// Function `calculate_borrow_interest_rate + calculate_utilization_rate` scenario #5:
	#[test]
	fn calculate_borrow_interest_rate_few_deposits_and_borrows_with_insurance() {
		ExtBuilder::default()
			.user_balance(ALICE, CurrencyId::DOT, ONE_HUNDRED)
			.user_balance(BOB, CurrencyId::DOT, ONE_HUNDRED)
			.pool_user_data(ALICE, CurrencyId::DOT, BALANCE_ZERO, RATE_ZERO, true)
			.pool_user_data(BOB, CurrencyId::DOT, BALANCE_ZERO, RATE_ZERO, true)
			.pool_total_insurance(CurrencyId::DOT, ONE_HUNDRED)
			.build()
			.execute_with(|| {
				// Alice deposit to DOT pool
				let alice_deposited_amount = 40_000 * DOLLARS;
				assert_ok!(MinterestProtocol::deposit_underlying(
					Origin::signed(ALICE),
					CurrencyId::DOT,
					alice_deposited_amount
				));

				System::set_block_number(2);

				// Alice borrow from DOT pool
				let alice_borrowed_amount_in_dot = 20_000 * DOLLARS;
				assert_ok!(MinterestProtocol::borrow(
					Origin::signed(ALICE),
					CurrencyId::DOT,
					alice_borrowed_amount_in_dot
				));

				System::set_block_number(3);

				// Bob deposit to DOT pool
				let bob_deposited_amount = 60_000 * DOLLARS;
				assert_ok!(MinterestProtocol::deposit_underlying(
					Origin::signed(BOB),
					CurrencyId::DOT,
					bob_deposited_amount
				));

				System::set_block_number(4);

				// Expected borrow interest rate based on params before fn accrue_interest_rate called
				let expected_borrow_rate_mock = Rate::from_inner(1800000006);

				// Alice try to borrow from DOT pool
				let bob_borrowed_amount_in_dot = 50_000 * DOLLARS;
				assert_ok!(MinterestProtocol::borrow(
					Origin::signed(BOB),
					CurrencyId::DOT,
					bob_borrowed_amount_in_dot
				));

				// Checking if real borrow interest rate is equal to the expected
				assert_eq!(
					TestController::controller_dates(CurrencyId::DOT).borrow_rate,
					expected_borrow_rate_mock
				);
			});
	}

	// Function `get_exchange_rate + calculate_exchange_rate` scenario #1:
	#[test]
	fn get_exchange_rate_deposit_without_insurance() {
		ExtBuilder::default()
			.user_balance(ALICE, CurrencyId::DOT, ONE_HUNDRED)
			.pool_user_data(ALICE, CurrencyId::DOT, BALANCE_ZERO, RATE_ZERO, false)
			.pool_total_insurance(CurrencyId::DOT, BALANCE_ZERO)
			.build()
			.execute_with(|| {
				// Alice deposit to DOT pool
				let alice_deposited_amount = 40_000 * DOLLARS;
				assert_ok!(MinterestProtocol::deposit_underlying(
					Origin::signed(ALICE),
					CurrencyId::DOT,
					alice_deposited_amount
				));

				// Expected exchange rate && wrapped amount based on params after fn accrue_interest_rate called
				let expected_amount_wrapped_tokens = 40_000 * DOLLARS;
				let expected_exchange_rate_mock = Rate::one();

				// Checking if real exchange rate && wrapped amount is equal to the expected
				assert_eq!(
					Currencies::free_balance(CurrencyId::MDOT, &ALICE),
					expected_amount_wrapped_tokens
				);
				assert_eq!(
					TestPools::get_exchange_rate(CurrencyId::DOT),
					Ok(expected_exchange_rate_mock)
				);
			});
	}

	// Function `get_exchange_rate + calculate_exchange_rate` scenario #2:
	#[test]
	fn get_exchange_rate_deposit_with_pool_insurance() {
		ExtBuilder::default()
			.user_balance(ALICE, CurrencyId::DOT, ONE_HUNDRED)
			.pool_user_data(ALICE, CurrencyId::DOT, BALANCE_ZERO, RATE_ZERO, false)
			.pool_total_insurance(CurrencyId::DOT, ONE_HUNDRED)
			.build()
			.execute_with(|| {
				// Alice deposit to DOT pool
				let alice_deposited_amount = 40_000 * DOLLARS;
				assert_ok!(MinterestProtocol::deposit_underlying(
					Origin::signed(ALICE),
					CurrencyId::DOT,
					alice_deposited_amount
				));

				// Expected exchange rate && wrapped amount based on params after fn accrue_interest_rate called
				let expected_amount_wrapped_tokens = 40_000 * DOLLARS;
				let expected_exchange_rate_mock = Rate::one();

				// Checking if real exchange rate && wrapped amount is equal to the expected
				assert_eq!(
					Currencies::free_balance(CurrencyId::MDOT, &ALICE),
					expected_amount_wrapped_tokens
				);
				assert_eq!(
					TestPools::get_exchange_rate(CurrencyId::DOT),
					Ok(expected_exchange_rate_mock)
				);
			});
	}

	// Function `get_exchange_rate + calculate_exchange_rate` scenario #3:
	#[test]
	fn get_exchange_rate_deposit_and_borrow_without_insurance() {
		ExtBuilder::default()
			.user_balance(ALICE, CurrencyId::DOT, ONE_HUNDRED)
			.pool_user_data(ALICE, CurrencyId::DOT, BALANCE_ZERO, RATE_ZERO, true)
			.pool_total_insurance(CurrencyId::DOT, BALANCE_ZERO)
			.build()
			.execute_with(|| {
				// Alice deposit to DOT pool
				let alice_deposited_amount = 40_000 * DOLLARS;
				assert_ok!(MinterestProtocol::deposit_underlying(
					Origin::signed(ALICE),
					CurrencyId::DOT,
					alice_deposited_amount
				));

				System::set_block_number(2);

				// Alice borrow from DOT pool
				let alice_borrowed_amount_in_dot = 20_000 * DOLLARS;
				assert_ok!(MinterestProtocol::borrow(
					Origin::signed(ALICE),
					CurrencyId::DOT,
					alice_borrowed_amount_in_dot
				));

				// Expected exchange rate && wrapped amount based on params after fn accrue_interest_rate called
				let expected_amount_wrapped_tokens = 40_000 * DOLLARS;
				let expected_exchange_rate_mock = Rate::one();

				// Checking if real borrow interest rate && wrapped amount is equal to the expected
				assert_eq!(
					Currencies::free_balance(CurrencyId::MDOT, &ALICE),
					expected_amount_wrapped_tokens
				);
				assert_eq!(
					TestPools::get_exchange_rate(CurrencyId::DOT),
					Ok(expected_exchange_rate_mock)
				);
			});
	}

	// Function `get_exchange_rate + calculate_exchange_rate` scenario #4:
	#[test]
	fn get_exchange_rate_deposit_and_borrow_with_insurance() {
		ExtBuilder::default()
			.user_balance(ALICE, CurrencyId::DOT, ONE_HUNDRED)
			.pool_user_data(ALICE, CurrencyId::DOT, BALANCE_ZERO, RATE_ZERO, true)
			.pool_total_insurance(CurrencyId::DOT, ONE_HUNDRED)
			.build()
			.execute_with(|| {
				// Alice deposit to DOT pool
				let alice_deposited_amount = 40_000 * DOLLARS;
				assert_ok!(MinterestProtocol::deposit_underlying(
					Origin::signed(ALICE),
					CurrencyId::DOT,
					alice_deposited_amount
				));

				System::set_block_number(2);

				// Alice borrow from DOT pool
				let alice_borrowed_amount_in_dot = 20_000 * DOLLARS;
				assert_ok!(MinterestProtocol::borrow(
					Origin::signed(ALICE),
					CurrencyId::DOT,
					alice_borrowed_amount_in_dot
				));

				// Expected exchange rate && wrapped amount based on params after fn accrue_interest_rate called
				let expected_amount_wrapped_tokens = 40_000 * DOLLARS;
				let expected_exchange_rate_mock = Rate::one();

				// Checking if real exchange rate && wrapped amount is equal to the expected
				assert_eq!(
					Currencies::free_balance(CurrencyId::MDOT, &ALICE),
					expected_amount_wrapped_tokens
				);
				assert_eq!(
					TestPools::get_exchange_rate(CurrencyId::DOT),
					Ok(expected_exchange_rate_mock)
				);
			});
	}

	// Function `get_exchange_rate + calculate_exchange_rate` scenario #5:
	#[test]
	fn get_exchange_rate_few_deposits_and_borrows_with_insurance() {
		ExtBuilder::default()
			.user_balance(ALICE, CurrencyId::DOT, ONE_HUNDRED)
			.user_balance(BOB, CurrencyId::DOT, ONE_HUNDRED)
			.pool_user_data(ALICE, CurrencyId::DOT, BALANCE_ZERO, RATE_ZERO, true)
			.pool_user_data(BOB, CurrencyId::DOT, BALANCE_ZERO, RATE_ZERO, true)
			.pool_total_insurance(CurrencyId::DOT, ONE_HUNDRED)
			.build()
			.execute_with(|| {
				// Alice deposit to DOT pool
				let alice_deposited_amount = 40_000 * DOLLARS;
				assert_ok!(MinterestProtocol::deposit_underlying(
					Origin::signed(ALICE),
					CurrencyId::DOT,
					alice_deposited_amount
				));

				System::set_block_number(2);

				// Alice borrow from DOT pool
				let alice_borrowed_amount_in_dot = 20_000 * DOLLARS;
				assert_ok!(MinterestProtocol::borrow(
					Origin::signed(ALICE),
					CurrencyId::DOT,
					alice_borrowed_amount_in_dot
				));

				System::set_block_number(3);

				// Bob deposit to DOT pool
				let bob_deposited_amount = 60_000 * DOLLARS;
				assert_ok!(MinterestProtocol::deposit_underlying(
					Origin::signed(BOB),
					CurrencyId::DOT,
					bob_deposited_amount
				));

				System::set_block_number(4);

				// Expected exchange rate based on params before fn accrue_interest_rate in block 4 called
				let expected_exchange_rate_mock_block_number_3 = Rate::from_inner(1000000002025000000);

				assert_eq!(
					TestPools::get_exchange_rate(CurrencyId::DOT),
					Ok(expected_exchange_rate_mock_block_number_3)
				);

				// Alice try to borrow from DOT pool
				let bob_borrowed_amount_in_dot = 50_000 * DOLLARS;
				assert_ok!(MinterestProtocol::borrow(
					Origin::signed(BOB),
					CurrencyId::DOT,
					bob_borrowed_amount_in_dot
				));

				// Expected exchange rate && wrapped amount based on params after
				// fn accrue_interest_rate in block 4 called
				let expected_amount_wrapped_tokens_alice = 40_000 * DOLLARS;
				// bob_deposited_amount/expected_exchange_rate_mock_block_number_3 = 59_999_999_878_500_000_246_037
				let expected_amount_wrapped_tokens_bob = 59_999_999_878_500_000_246_037;
				let expected_exchange_rate_mock_block_number_4 = Rate::from_inner(1000000002349000003);

				// Checking if real exchange rate && wrapped amount is equal to the expected
				assert_eq!(
					Currencies::free_balance(CurrencyId::MDOT, &ALICE),
					expected_amount_wrapped_tokens_alice
				);
				assert_eq!(
					Currencies::free_balance(CurrencyId::MDOT, &BOB),
					expected_amount_wrapped_tokens_bob
				);
				assert_eq!(
					TestPools::get_exchange_rate(CurrencyId::DOT),
					Ok(expected_exchange_rate_mock_block_number_4)
				);
			});
	}
}<|MERGE_RESOLUTION|>--- conflicted
+++ resolved
@@ -154,11 +154,6 @@
 
 	impl controller::Trait for Test {
 		type Event = ();
-<<<<<<< HEAD
-		type InitialExchangeRate = InitialExchangeRate;
-=======
-		type BlocksPerYear = BlocksPerYear;
->>>>>>> f215a86d
 		type UnderlyingAssetId = UnderlyingAssetId;
 		type MTokensId = MTokensId;
 	}
