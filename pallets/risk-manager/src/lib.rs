--- conflicted
+++ resolved
@@ -288,14 +288,12 @@
 		/// liquidation pools instead of the borrower, and a vector with user's supplies to be
 		/// withdrawn from the borrower and sent to the liquidation pools. Balances are calculated
 		/// in underlying assets.
-<<<<<<< HEAD
-		#[doc(alias("MNT Extrinsic", "MNT risk_manager"))]
-=======
+    ///
 		///TODO: try to use the struct `UserLoanState` in the last parameter (add Debug constraint
 		/// to Config).
 		///
 		/// The dispatch origin of this call must be _None_.
->>>>>>> e7005017
+    #[doc(alias("MNT Extrinsic", "MNT risk_manager"))]
 		#[pallet::weight(0)]
 		#[transactional]
 		pub fn liquidate(
