--- conflicted
+++ resolved
@@ -63,39 +63,6 @@
 	pub EnabledWrappedTokensId: Vec<CurrencyId> = CurrencyId::get_enabled_tokens_in_protocol(WrappedToken);
 }
 
-<<<<<<< HEAD
-pub struct MockDataProvider;
-impl DataProvider<CurrencyId, Price> for MockDataProvider {
-	fn get(currency_id: &CurrencyId) -> Option<Price> {
-		match currency_id {
-			&DOT => Some(Price::saturating_from_integer(5)),
-			&BTC => {
-				// This sleep is need to emulate hard computation in offchain worker.
-				let one_sec = std::time::Duration::from_millis(1000);
-				thread::sleep(one_sec);
-				Some(Price::saturating_from_integer(2))
-			}
-			_ => panic!("Price for this currency wasn't set"),
-		}
-	}
-}
-
-impl DataFeeder<CurrencyId, Price, AccountId> for MockDataProvider {
-	fn feed_value(_: AccountId, _: CurrencyId, _: Price) -> sp_runtime::DispatchResult {
-		Ok(())
-	}
-}
-
-impl module_prices::Config for Test {
-	type Event = Event;
-	type Source = MockDataProvider;
-	type LockOrigin = EnsureSignedBy<ZeroAdmin, AccountId>;
-	type WeightInfo = ();
-}
-
-=======
-pub struct WhitelistMembers;
->>>>>>> e645abcd
 mock_impl_system_config!(Test);
 mock_impl_orml_tokens_config!(Test);
 mock_impl_orml_currencies_config!(Test);
