--- conflicted
+++ resolved
@@ -67,11 +67,7 @@
 }
 
 type LiquidityPools<T> = liquidity_pools::Module<T>;
-<<<<<<< HEAD
-=======
-type Accounts<T> = accounts::Module<T>;
 type TwoVectorsResult = result::Result<(Vec<(CurrencyId, Balance)>, Vec<(CurrencyId, Balance)>), DispatchError>;
->>>>>>> 9dd53b53
 
 #[frame_support::pallet]
 pub mod module {
@@ -96,14 +92,12 @@
 		/// The Liquidation Pool's account id, keep all assets in Pools.
 		type LiquidationPoolAccountId: Get<Self::AccountId>;
 
-<<<<<<< HEAD
+		/// The basic liquidity pools manager.
+		type LiquidityPoolsManager: PoolsManager<Self::AccountId>;
+
 		/// The origin which may update liquidation pools parameters. Root can
 		/// always do this.
 		type UpdateOrigin: EnsureOrigin<Self::Origin>;
-=======
-		/// The basic liquidity pools manager.
-		type LiquidityPoolsManager: PoolsManager<Self::AccountId>;
->>>>>>> 9dd53b53
 	}
 
 	#[pallet::error]
