use super::*;
<<<<<<< HEAD
use scirust::api::*;
use sp_runtime::traits::CheckedDiv;
use sp_runtime::traits::CheckedSub;
use sp_std::collections::btree_map::BTreeMap;
use sp_std::fmt::Debug;

type LiquidationAmountsResult = Result<(Vec<(CurrencyId, Balance)>, Vec<(CurrencyId, Balance)>), DispatchError>;
type CompleteLiquidationAmountsResult = Result<
=======
use sp_std::fmt::Debug;

type LiquidationAmountsResult = Result<(Vec<(CurrencyId, Balance)>, Vec<(CurrencyId, Balance)>), DispatchError>;
type ForgivableLiquidationAmountsResult = Result<
>>>>>>> b4e86785
	(
		Vec<(CurrencyId, Balance)>,
		Vec<(CurrencyId, Balance)>,
		Vec<(CurrencyId, Balance)>,
	),
	DispatchError,
>;

/// Types of liquidation of user loans.
#[derive(Encode, Decode, Eq, PartialEq, Clone, RuntimeDebug, PartialOrd, Ord)]
pub enum LiquidationMode {
	/// Makes the user's loan solvent. A portion of the user's borrow is paid from the
	/// liquidation pools, and a portion of the user's collateral is withdrawn and transferred to
	/// the liquidation pools.
	Partial,
	/// All user borrow is paid from liquidation pools. The user's collateral required to cover
	/// the borrow is withdrawn and transferred to liquidation pools.
	/// In case if user`s borrow exceeds his supply liquidation pools will be used to cover the
	/// difference
	Complete,
<<<<<<< HEAD
=======
	/// Occurs when the user's borrow exceeds his supply. This type refers to complete liquidation.
	ForgivableComplete,
>>>>>>> b4e86785
}

/// Contains information about the current state of the borrower's loan.
#[derive(Encode, Decode, Eq, PartialEq, Clone, Debug, PartialOrd, Ord)]
pub struct UserLoanState<T>
where
	T: Config + Debug,
{
	/// User AccountId whose loan is being processed.
	user: T::AccountId,
	/// Vector of user borrows. Contains information about the CurrencyId and the amount of borrow.
	borrows: Vec<(CurrencyId, Balance)>,
	/// Vector of user supplies. Contains information about the CurrencyId and the amount of supply.
	/// Considers supply only for those pools that are enabled as collateral.
	supplies: Vec<(CurrencyId, Balance)>,
	/// Contains a vector of pools and a balances that must be paid instead of the borrower from
	/// liquidation pools to liquidity pools.
	borrows_to_repay_underlying: Vec<(CurrencyId, Balance)>,
	/// Contains a vector of pools and a balances that must be withdrawn from the user's collateral
	/// and sent to the liquidation pools.
	supplies_to_seize_underlying: Vec<(CurrencyId, Balance)>,
	/// Contains a vector of pools and a balance that must be paid from the liquidation pools
<<<<<<< HEAD
	/// to liquidity pools.
	supplies_to_pay_underlying: Vec<(CurrencyId, Balance)>,
=======
	/// to liquidity pools. This field is `Some` only in the case of Forgivable liquidation.
	supplies_to_pay_underlying: Option<Vec<(CurrencyId, Balance)>>,
>>>>>>> b4e86785
	/// Type of liquidation of user loans.
	liquidation_mode: Option<LiquidationMode>,
}

// Pub API.
impl<T: Config + Debug> UserLoanState<T> {
	/// Constructs the user's state of loan based on the current state of the storage on
	/// the blockchain.
	///
	/// -`who`: user AccountId whose loan is being processed.
	///
	/// Returns: information about the current state of the borrower's loan.
	pub fn build_user_loan_state(who: &T::AccountId) -> Result<Self, DispatchError> {
		let mut user_loan_state = UserLoanState::new(who);

		let (supplies, borrows) = Self::calculate_user_loan_state(who)?;
		user_loan_state.supplies = supplies;
		user_loan_state.borrows = borrows;

		user_loan_state.liquidation_mode = user_loan_state.choose_liquidation_mode().ok();

		let (supplies_to_seize_underlying, borrows_to_repay_underlying) = match user_loan_state
			.liquidation_mode
			.as_ref()
			.ok_or(Error::<T>::SolventUserLoan)?
		{
			LiquidationMode::Partial => user_loan_state.calculate_partial_liquidation()?,
<<<<<<< HEAD
			LiquidationMode::Complete => {
				let (supplies_to_seize_underlying, borrows_to_repay_underlying, supplies_to_pay_underlying) =
					user_loan_state.calculate_complete_liquidation()?;
				user_loan_state.supplies_to_pay_underlying = supplies_to_pay_underlying;
=======
			LiquidationMode::Complete => user_loan_state.calculate_complete_liquidation()?,
			LiquidationMode::ForgivableComplete => {
				let (supplies_to_seize_underlying, borrows_to_repay_underlying, supplies_to_pay_underlying) =
					user_loan_state.calculate_forgivable_complete_liquidation()?;
				user_loan_state.supplies_to_pay_underlying = Some(supplies_to_pay_underlying);
>>>>>>> b4e86785
				(supplies_to_seize_underlying, borrows_to_repay_underlying)
			}
		};

		user_loan_state.supplies_to_seize_underlying = supplies_to_seize_underlying;
		user_loan_state.borrows_to_repay_underlying = borrows_to_repay_underlying;

		Ok(user_loan_state.clone())
	}

	/// Calculates user_total_borrow_usd.
	/// Returns: `user_total_borrow_usd = Sum(user_borrow_usd)`.
	pub fn total_borrow(&self) -> Result<Balance, DispatchError> {
		self.borrows
			.iter()
			.try_fold(Balance::zero(), |acc, (_, borrow_amount)| {
				Ok(acc.checked_add(*borrow_amount).ok_or(Error::<T>::NumOverflow)?)
			})
	}

	/// Calculates user_total_supply.
	/// Returns: `user_total_supply = Sum(user_supply)`.
	pub fn total_supply(&self) -> Result<Balance, DispatchError> {
		self.supplies
			.iter()
			.try_fold(Balance::zero(), |acc, (_, supply_amount)| {
				Ok(acc.checked_add(*supply_amount).ok_or(Error::<T>::NumOverflow)?)
			})
	}

	/// Calculates user_total_seize.
	/// Returns: `user_total_seize = sum(user_borrow * liquidation_fee)`.
	pub fn total_seize(&self) -> Result<Balance, DispatchError> {
		self.borrows.iter().try_fold(
			Balance::zero(),
			|acc, (pool_id, borrow_usd)| -> Result<Balance, DispatchError> {
				let seize_usd = Self::calculate_seize_amount(*pool_id, *borrow_usd)?;
				Ok(acc.checked_add(seize_usd).ok_or(Error::<T>::NumOverflow)?)
			},
		)
	}

	/// Calculates user_total_collateral.
	/// Returns: `user_total_collateral = Sum(user_supply * pool_collateral_factor)`.
	pub fn total_collateral(&self) -> Result<Balance, DispatchError> {
		self.supplies
			.iter()
			.try_fold(Balance::zero(), |acc, (pool_id, supply_amount)| {
				let collateral_amount = T::ControllerManager::calculate_collateral(*pool_id, *supply_amount);
				Ok(acc.checked_add(collateral_amount).ok_or(Error::<T>::NumOverflow)?)
			})
	}

	/// Getter for `self.user`.
	pub fn get_user_account_id(&self) -> &T::AccountId {
		&self.user
	}

	/// Getter for `self.supplies`.
	pub fn get_user_supplies(&self) -> Vec<(CurrencyId, Balance)> {
		self.supplies.clone()
	}

	/// Getter for `self.borrows`.
	pub fn get_user_borrows(&self) -> Vec<(CurrencyId, Balance)> {
		self.borrows.clone()
	}

	/// Getter for `self.liquidation_mode`.
	pub fn get_user_liquidation_mode(&self) -> Option<LiquidationMode> {
		self.liquidation_mode.clone()
	}

	/// Getter for `self.borrows_to_repay_underlying`.
	pub fn get_user_borrows_to_repay_underlying(&self) -> Vec<(CurrencyId, Balance)> {
		self.borrows_to_repay_underlying.clone()
	}

	/// Getter for `self.supplies_to_seize_underlying`.
	pub fn get_user_supplies_to_seize_underlying(&self) -> Vec<(CurrencyId, Balance)> {
		self.supplies_to_seize_underlying.clone()
	}

	/// Getter for `self.supplies_to_pay_underlying`.
<<<<<<< HEAD
	pub fn get_user_supplies_to_pay_underlying(&self) -> Vec<(CurrencyId, Balance)> {
=======
	pub fn get_user_supplies_to_pay_underlying(&self) -> Option<Vec<(CurrencyId, Balance)>> {
>>>>>>> b4e86785
		self.supplies_to_pay_underlying.clone()
	}
}

// private functions
impl<T: Config + Debug> UserLoanState<T> {
	pub(crate) fn new(user: &T::AccountId) -> Self {
		Self {
			user: user.clone(),
			borrows: Vec::new(),
			supplies: Vec::new(),
			borrows_to_repay_underlying: Vec::new(),
			supplies_to_seize_underlying: Vec::new(),
<<<<<<< HEAD
			supplies_to_pay_underlying: Vec::new(),
=======
			supplies_to_pay_underlying: None,
>>>>>>> b4e86785
			liquidation_mode: None,
		}
	}

	/// Calculates the amount to be seized from user's supply (including liquidation fee).
	/// Reads the liquidation fee value from storage.
	///
	/// Returns: `seize_amount = borrow_amount * (1 + liquidation_fee)`.
	pub(crate) fn calculate_seize_amount(
		pool_id: CurrencyId,
		borrow_amount: Balance,
	) -> Result<Balance, DispatchError> {
		let liquidation_fee = Pallet::<T>::liquidation_fee_storage(pool_id);
		let seize_amount = Rate::one()
			.checked_add(&liquidation_fee)
			.and_then(|v| v.checked_mul(&Rate::from_inner(borrow_amount)))
			.map(|x| x.into_inner())
			.ok_or(Error::<T>::NumOverflow)?;
		Ok(seize_amount)
	}

	/// Selects the liquidation mode for the user's loan. The choice of the liquidation mode is
	/// made based on the parameters of the current number of user's liquidation attempts and
	/// the current state of the user's loan.
	///
	/// -`borrower`: user for which the liquidation mode is chosen.
	/// -`user_loan_state`: contains the current state of the borrower's loan.
	///
	/// Returns the `borrower` loan liquidation mode.
	pub(crate) fn choose_liquidation_mode(&self) -> Result<LiquidationMode, DispatchError> {
		let (user_total_borrow_usd, user_total_collateral_usd) = (self.total_borrow()?, self.total_collateral()?);
		ensure!(
			user_total_borrow_usd > user_total_collateral_usd,
			Error::<T>::SolventUserLoan
		);
		let user_liquidation_attempts = Pallet::<T>::get_user_liquidation_attempts(&self.user);
		let (user_total_seize_usd, user_total_supply_usd) = (self.total_seize()?, self.total_supply()?);
		if user_total_seize_usd > user_total_supply_usd
			|| user_total_borrow_usd < T::PartialLiquidationMinSum::get()
			|| user_liquidation_attempts >= T::PartialLiquidationMaxAttempts::get()
		{
			Ok(LiquidationMode::Complete)
		} else {
			Ok(LiquidationMode::Partial)
		}
	}

	/// Calculates user supply and borrows across all liquidity pools. Considers supply only in
	/// liquidity pools that are enabled as collateral. This function internally calls functions
	/// from the controller pallet, which internally call `accrue_interest_rate`.
<<<<<<< HEAD
=======
	///
	/// -`who`: user AccountId whose loan is being processed.
	///
	/// Returns: information about the current state of the borrower's loan.
	pub(crate) fn calculate_user_loan_state(who: &T::AccountId) -> LiquidationAmountsResult {
		CurrencyId::get_enabled_tokens_in_protocol(UnderlyingAsset)
			.into_iter()
			.filter(|&pool_id| T::LiquidityPoolsManager::pool_exists(&pool_id))
			.try_fold(
				(Vec::new(), Vec::new()),
				|(mut supplies, mut borrows), pool_id| -> LiquidationAmountsResult {
					let oracle_price =
						T::PriceSource::get_underlying_price(pool_id).ok_or(Error::<T>::InvalidFeedPrice)?;

					let user_borrow_underlying =
						T::ControllerManager::get_user_borrow_underlying_balance(who, pool_id)?;
					if !user_borrow_underlying.is_zero() {
						let user_borrow_usd =
							T::LiquidityPoolsManager::underlying_to_usd(user_borrow_underlying, oracle_price)?;
						borrows.push((pool_id, user_borrow_usd));
					}

					if T::LiquidityPoolsManager::is_pool_collateral(&who, pool_id) {
						let user_supply_underlying =
							T::ControllerManager::get_user_supply_underlying_balance(who, pool_id)?;
						let user_supply_usd =
							T::LiquidityPoolsManager::underlying_to_usd(user_supply_underlying, oracle_price)?;
						supplies.push((pool_id, user_supply_usd));
					}
					Ok((supplies, borrows))
				},
			)
	}

	// TODO: implement and cover with tests!
	/// Based on the current state of the user's insolvent loan, it calculates the amounts required
	/// for partial liquidation.
>>>>>>> b4e86785
	///
	/// -`who`: user AccountId whose loan is being processed.
	///
<<<<<<< HEAD
	/// Returns: information about the current state of the borrower's loan.
	pub(crate) fn calculate_user_loan_state(who: &T::AccountId) -> LiquidationAmountsResult {
		CurrencyId::get_enabled_tokens_in_protocol(UnderlyingAsset)
			.into_iter()
			.filter(|&pool_id| T::LiquidityPoolsManager::pool_exists(&pool_id))
			.try_fold(
				(Vec::new(), Vec::new()),
				|(mut supplies, mut borrows), pool_id| -> LiquidationAmountsResult {
					let oracle_price =
						T::PriceSource::get_underlying_price(pool_id).ok_or(Error::<T>::InvalidFeedPrice)?;

					let user_borrow_underlying =
						T::ControllerManager::get_user_borrow_underlying_balance(who, pool_id)?;
					if !user_borrow_underlying.is_zero() {
						let user_borrow_usd =
							T::LiquidityPoolsManager::underlying_to_usd(user_borrow_underlying, oracle_price)?;
						borrows.push((pool_id, user_borrow_usd));
					}

					if T::LiquidityPoolsManager::is_pool_collateral(&who, pool_id) {
						let user_supply_underlying =
							T::ControllerManager::get_user_supply_underlying_balance(who, pool_id)?;
						let user_supply_usd =
							T::LiquidityPoolsManager::underlying_to_usd(user_supply_underlying, oracle_price)?;
						supplies.push((pool_id, user_supply_usd));
					}
					Ok((supplies, borrows))
				},
			)
	}

	/// For each pool calculates the amount to reduce user`s borrow for
	///
	/// Returns: vector of (pool_id, repay_amount) for each pool where repay_amount is > 0
	pub(crate) fn calculate_borrower_loans_to_repay(&self) -> Result<Vec<(CurrencyId, Balance)>, DispatchError> {
		#[derive(Default, Clone, Copy)]
		struct PoolUserIntermediaryLiquidationValues {
			/// User borrow for a pool
			pub borrow_usd: Balance,
			/// User supply for a pool
			pub supply_usd: Balance,
			/// User borrow for a pool divided by sum(supply)
			pub borrowed_to_total_supply_ratio: Rate,
			/// borrowed_to_total_supply_ratio which we need to achieve
			pub borrowed_to_total_supply_ratio_new: Rate,
		}

		let liquidation_threshold = Pallet::<T>::liquidation_threshold_storage();
		let total_supply = self.total_supply()?;
		let total_borrowed = self.total_borrow()?;
		let total_collateral = self.total_collateral()?;
		let total_collateral_factor = Rate::from_inner(total_collateral)
			.checked_div(&Rate::from_inner(total_supply))
			.ok_or(Error::<T>::NumOverflow)?;
		let minimal_supply_ratio = Rate::saturating_from_integer(1)
			.checked_div(&total_collateral_factor)
			.ok_or(Error::<T>::NumOverflow)?;
		let save_supply_ratio = minimal_supply_ratio
			.checked_add(&liquidation_threshold)
			.ok_or(Error::<T>::NumOverflow)?;
		let current_supply_ratio = Rate::from_inner(total_supply)
			.checked_div(&Rate::from_inner(total_borrowed))
			.ok_or(Error::<T>::NumOverflow)?;

		let mut pool_to_liquidation_values = BTreeMap::new();
		// Copy self.supplies to a map of pool values
		CurrencyId::get_enabled_tokens_in_protocol(UnderlyingAsset)
			.into_iter()
			.filter(|&pool_id| T::LiquidityPoolsManager::pool_exists(&pool_id))
			.for_each(|pool_id| {
				let mut liquidation_values = PoolUserIntermediaryLiquidationValues::default();
				let supply = self
					.supplies
					.iter()
					.find(|(p, _)| *p == pool_id)
					.map(|(_, supply)| *supply)
					.unwrap_or(Balance::zero());
				liquidation_values.supply_usd = supply;
				pool_to_liquidation_values.insert(pool_id, liquidation_values);
			});

		// Fill borrow_usd and calculate all stuff required for matrix calculations
		let mut sum_borrowed_to_total_supply_ratio = Rate::zero();
		self.borrows
			.iter()
			.try_for_each(|(pool_id, user_borrow_usd)| -> Result<(), DispatchError> {
				let borrowed_to_total_supply_ratio = Rate::from_inner(*user_borrow_usd)
					.checked_div(&Rate::from_inner(total_supply))
					.ok_or(Error::<T>::NumOverflow)?;
				let liquidation_values = pool_to_liquidation_values
					.get_mut(pool_id)
					.ok_or(Error::<T>::LiquidationMathFailed)?; // should not happen
				liquidation_values.borrow_usd = *user_borrow_usd;
				liquidation_values.borrowed_to_total_supply_ratio = borrowed_to_total_supply_ratio;
				sum_borrowed_to_total_supply_ratio = sum_borrowed_to_total_supply_ratio
					.checked_add(&borrowed_to_total_supply_ratio)
					.ok_or(Error::<T>::NumOverflow)?;
				Ok(())
			})?;
		let x_coef = Rate::saturating_from_integer(1)
			.checked_div(&save_supply_ratio)
			.ok_or(Error::<T>::NumOverflow)?
			.to_float() - Rate::saturating_from_integer(1)
			.checked_div(&current_supply_ratio)
			.ok_or(Error::<T>::NumOverflow)?
			.to_float();

		// Sum of collateral of pools where user has positive supply
		let mut sum_used_collateral = Rate::zero();
		pool_to_liquidation_values
			.iter_mut()
			.filter(|(_, liquidation_values)| liquidation_values.borrowed_to_total_supply_ratio.is_positive())
			.try_for_each(|(pool_id, liquidation_values)| -> Result<(), DispatchError> {
				let borrowed_to_total_supply_ratio_percentage = liquidation_values
					.borrowed_to_total_supply_ratio
					.checked_div(&sum_borrowed_to_total_supply_ratio)
					.ok_or(Error::<T>::NumOverflow)?;
				let borrowed_to_total_supply_ratio_new = Rate::from_float(
					x_coef * borrowed_to_total_supply_ratio_percentage.to_float()
						+ liquidation_values.borrowed_to_total_supply_ratio.to_float(),
				);
				liquidation_values.borrowed_to_total_supply_ratio_new = borrowed_to_total_supply_ratio_new;
				if !liquidation_values.supply_usd.is_zero() {
					sum_used_collateral = sum_used_collateral
						.checked_add(&T::ControllerManager::get_pool_collateral_factor(*pool_id))
						.ok_or(Error::<T>::NumOverflow)?;
				}
				Ok(())
			})?;
		// Pools with positive borrow
		let mut pools_to_remove_borrowed_from = Vec::new();
		pool_to_liquidation_values
			.iter()
			.filter(|(_, liquidation_values)| liquidation_values.borrowed_to_total_supply_ratio.is_positive())
			.for_each(|(&pool_id, liquidation_values)| {
				if liquidation_values.borrowed_to_total_supply_ratio_new.is_positive() {
					pools_to_remove_borrowed_from.push(pool_id);
				}
			});

		// Calculate how much to repay for each pool
		let size = pools_to_remove_borrowed_from.len();
		let mut matrix = MatrixF64::zeros(size, size);
		let mut vector = MatrixF64::zeros(size, 1);
		pools_to_remove_borrowed_from
			.iter()
			.enumerate()
			.try_for_each(|(i, pool_id)| -> Result<(), DispatchError> {
				let liquidation_values = pool_to_liquidation_values
					.get(pool_id)
					.ok_or(Error::<T>::LiquidationMathFailed)?; // should not happen
				let vec_value = Rate::from_inner(liquidation_values.borrow_usd)
					.checked_sub(
						&liquidation_values
							.borrowed_to_total_supply_ratio_new
							.checked_mul(&Rate::from_inner(total_supply))
							.ok_or(Error::<T>::NumOverflow)?,
					)
					.ok_or(Error::<T>::NumOverflow)?;
				vector.set(i, 0, vec_value.to_float());

				pools_to_remove_borrowed_from.iter().enumerate().try_for_each(
					|(j, &pool_id_inner)| -> Result<(), DispatchError> {
						let liquidation_fee = Pallet::<T>::liquidation_fee_storage(pool_id_inner);
						let matrix_value = -(1f64 + liquidation_fee.to_float())
							* liquidation_values.borrowed_to_total_supply_ratio_new.to_float()
							+ (if i == j { 1f64 } else { 0f64 });
						matrix.set(i, j, matrix_value);
						Ok(())
					},
				)?;
				Ok(())
			})?;
		let x = GaussElimination::new(&matrix, &vector)
			.solve()
			.map_err(|_| Error::<T>::LiquidationMathFailed)?;
		let mut borrower_loans_to_repay = Vec::new();
		pools_to_remove_borrowed_from
			.iter()
			.enumerate()
			.try_for_each(|(i, pool_id)| -> Result<(), DispatchError> {
				borrower_loans_to_repay.push((
					*pool_id,
					Rate::from_float(x.get(i, 0).ok_or(Error::<T>::LiquidationMathFailed)?).into_inner(),
				));
				Ok(())
			})?;
		Ok(borrower_loans_to_repay)
	}

	/// For each pool calculates the amount to reduce user`s supply for
	///
	/// Returns: vector of (pool_id, seize_amount) for each pool where seize_amount is > 0
	pub(crate) fn calculate_borrower_supplies_to_seize(
		&self,
		borrower_loans_to_repay: &Vec<(CurrencyId, Balance)>,
	) -> Result<Vec<(CurrencyId, Balance)>, DispatchError> {
		#[derive(Default, Clone, Copy)]
		struct PoolUserIntermediaryLiquidationValues {
			/// User supply for a pool
			pub supply_usd: Balance,
			/// User supply for a pool divided by a sum(supply)
			pub supply_ratio: Rate,
			/// Collateral for a pool divided by a sum(collateral)
			pub collateral_ratio: Rate,
			/// (supply_ratio * collateral_ratio) / sum(supply_ratio * collateral_ratio)
			pub supply_seize_factor: Rate,
		}

		let mut pool_to_liquidation_values = BTreeMap::new();
		// Sum of collateral of pools where user has positive supply
		let mut sum_used_collateral = Rate::zero();
		// Copy self.supplies to a map of pool values
		CurrencyId::get_enabled_tokens_in_protocol(UnderlyingAsset)
			.into_iter()
			.filter(|&pool_id| T::LiquidityPoolsManager::pool_exists(&pool_id))
			.try_for_each(|pool_id| -> Result<(), DispatchError> {
				let mut liquidation_values = PoolUserIntermediaryLiquidationValues::default();
				let supply = self
					.supplies
					.iter()
					.find(|(p, _)| *p == pool_id)
					.map(|(_, supply)| *supply)
					.unwrap_or(Balance::zero());
				if !supply.is_zero() {
					sum_used_collateral = sum_used_collateral
						.checked_add(&T::ControllerManager::get_pool_collateral_factor(pool_id))
						.ok_or(Error::<T>::NumOverflow)?;
				}
				liquidation_values.supply_usd = supply;
				pool_to_liquidation_values.insert(pool_id, liquidation_values);
				Ok(())
			})?;

		// Calculate how much to seize from supply pools
		let mut sum_of_supply_and_collateral_ratio_product = Rate::zero();
		pool_to_liquidation_values.iter_mut().try_for_each(
			|(pool_id, liquidation_values)| -> Result<(), DispatchError> {
				liquidation_values.supply_ratio = Rate::from_inner(liquidation_values.supply_usd)
					.checked_div(&Rate::from_inner(self.total_supply()?))
					.ok_or(Error::<T>::NumOverflow)?;
				liquidation_values.collateral_ratio = match liquidation_values.supply_usd.is_zero() {
					true => Rate::zero(),
					false => T::ControllerManager::get_pool_collateral_factor(*pool_id)
						.checked_div(&sum_used_collateral)
						.ok_or(Error::<T>::NumOverflow)?,
				};
				let supply_and_collateral_ratio_product = liquidation_values
					.supply_ratio
					.checked_mul(&liquidation_values.collateral_ratio)
					.ok_or(Error::<T>::NumOverflow)?;
				sum_of_supply_and_collateral_ratio_product = sum_of_supply_and_collateral_ratio_product
					.checked_add(&supply_and_collateral_ratio_product)
					.ok_or(Error::<T>::NumOverflow)?;
				Ok(())
			},
		)?;

		pool_to_liquidation_values
			.iter_mut()
			.try_for_each(|(_, liquidation_values)| -> Result<(), DispatchError> {
				liquidation_values.supply_seize_factor = liquidation_values
					.supply_ratio
					.checked_mul(&liquidation_values.collateral_ratio)
					.and_then(|v| v.checked_div(&sum_of_supply_and_collateral_ratio_product))
					.ok_or(Error::<T>::NumOverflow)?;
				Ok(())
			})?;

		let mut supply_to_seize = BTreeMap::new();
		borrower_loans_to_repay.iter().try_for_each(
			|(pool_id, borrower_loan_to_repay)| -> Result<(), DispatchError> {
				let liquidation_fee = Pallet::<T>::liquidation_fee_storage(pool_id);
				pool_to_liquidation_values.iter().try_for_each(
					|(pool_id_inner, liquidation_values)| -> Result<(), DispatchError> {
						let to_seize = Rate::one()
							.checked_add(&liquidation_fee)
							.and_then(|v| v.checked_mul(&Rate::from_inner(*borrower_loan_to_repay)))
							.and_then(|v| v.checked_mul(&liquidation_values.supply_seize_factor))
							.ok_or(Error::<T>::NumOverflow)?;
						let pool_seize = supply_to_seize.entry(*pool_id_inner).or_insert(Rate::zero());
						*pool_seize = pool_seize.checked_add(&to_seize).ok_or(Error::<T>::NumOverflow)?;
						Ok(())
					},
				)?;
				Ok(())
			},
		)?;

		let mut sum_positive_supply_after_seize = Rate::zero();
		let mut sum_negative_supply_after_seize = Rate::zero();
		pool_to_liquidation_values.iter().try_for_each(
			|(pool_id, liquidation_values)| -> Result<(), DispatchError> {
				let to_seize = *supply_to_seize.get(pool_id).unwrap_or(&Rate::zero());
				let supply_as_rate = Rate::from_inner(liquidation_values.supply_usd);
				if supply_as_rate > to_seize {
					sum_positive_supply_after_seize = supply_as_rate
						.checked_sub(&to_seize)
						.and_then(|v| v.checked_add(&sum_positive_supply_after_seize))
						.ok_or(Error::<T>::NumOverflow)?;
				} else {
					sum_negative_supply_after_seize = to_seize
						.checked_sub(&supply_as_rate)
						.and_then(|v| v.checked_add(&sum_negative_supply_after_seize))
						.ok_or(Error::<T>::NumOverflow)?;
				}
				Ok(())
			},
		)?;

		// At this point some of entries in supply_to_seize may be greater than supply amounts for
		// respective pools This means pool doesn`t have enough supply to repay borrow and we need to
		// split this shortage between pools that have extra supply
		let mut borrower_supply_to_seize = Vec::new();
		pool_to_liquidation_values.iter().try_for_each(
			|(pool_id, liquidation_values)| -> Result<(), DispatchError> {
				let pool_seize = supply_to_seize.entry(*pool_id).or_insert(Rate::zero());
				let supply_as_rate = Rate::from_inner(liquidation_values.supply_usd);
				if sum_positive_supply_after_seize > sum_negative_supply_after_seize {
					// Pool has extra supply -> increase pool_seize by a portion of sum_negative_supply_after_seize
					if supply_as_rate > *pool_seize {
						let supply_percent = supply_as_rate
							.checked_sub(pool_seize)
							.and_then(|v| v.checked_div(&sum_positive_supply_after_seize))
							.ok_or(Error::<T>::NumOverflow)?;
						*pool_seize = supply_percent
							.checked_mul(&sum_negative_supply_after_seize)
							.and_then(|v| v.checked_add(pool_seize))
							.ok_or(Error::<T>::NumOverflow)?;
					} else {
						// Pool has supply shortage which is handled in the above if branch
						*pool_seize = supply_as_rate;
					}
				} else if sum_positive_supply_after_seize < sum_negative_supply_after_seize {
					// Pool has shortage -> decrease pool_seize by a portion of sum_positive_supply_after_seize
					if supply_as_rate < *pool_seize {
						let supply_percent = pool_seize
							.checked_sub(&supply_as_rate)
							.and_then(|v| v.checked_div(&sum_negative_supply_after_seize))
							.ok_or(Error::<T>::NumOverflow)?;
						*pool_seize = pool_seize
							.checked_sub(
								&supply_percent
									.checked_mul(&sum_positive_supply_after_seize)
									.ok_or(Error::<T>::NumOverflow)?,
							)
							.ok_or(Error::<T>::NumOverflow)?;
					} else {
						// Pool has extra supply which is handled in the above if branch
						*pool_seize = supply_as_rate;
					}
				}
				// Total extra supply is equal to total shortage -> just seize all supply
				else {
					*pool_seize = supply_as_rate;
				}
				if !pool_seize.is_zero() {
					borrower_supply_to_seize.push((*pool_id, pool_seize.into_inner()));
				}
				Ok(())
			},
		)?;
		Ok(borrower_supply_to_seize)
=======
	/// Note: this function should be used after `accrue_interest_rate`.
	pub(crate) fn calculate_partial_liquidation(&self) -> LiquidationAmountsResult {
		Ok((Vec::new(), Vec::new()))
>>>>>>> b4e86785
	}

	// TODO: implement and cover with tests!
	/// Based on the current state of the user's insolvent loan, it calculates the amounts required
	/// for partial liquidation.
	///
	/// Returns: vectors with user's borrows to be paid from the liquidation pools instead of
	/// the borrower, and a vector with user's supplies to be withdrawn from the borrower and sent
	/// to the liquidation pools. Balances are calculated in underlying assets.
	///
	/// Note: this function should be used after `accrue_interest_rate`.
<<<<<<< HEAD
	pub(crate) fn calculate_partial_liquidation(&self) -> LiquidationAmountsResult {
		let borrower_loans_to_repay_underlying = self.calculate_borrower_loans_to_repay()?;
		let borrower_supplies_to_seize_underlying =
			self.calculate_borrower_supplies_to_seize(&borrower_loans_to_repay_underlying)?;
		Ok((
			borrower_supplies_to_seize_underlying,
			borrower_loans_to_repay_underlying,
		))
=======
	pub(crate) fn calculate_complete_liquidation(&self) -> LiquidationAmountsResult {
		Ok((Vec::new(), Vec::new()))
>>>>>>> b4e86785
	}

	// TODO: implement and cover with tests!
	/// Based on the current state of the user's insolvent loan, it calculates the amounts required
	/// for complete liquidation.
	///
	/// Returns: vectors with user's borrows to be paid from the liquidation pools instead of
	/// the borrower, and a vector with user's supplies to be withdrawn from the borrower and sent
	/// to the liquidation pools. Balances are calculated in underlying assets.
	///
	/// Note: this function should be used after `accrue_interest_rate`.
<<<<<<< HEAD
	pub(crate) fn calculate_complete_liquidation(&self) -> CompleteLiquidationAmountsResult {
		let borrower_loans_to_repay_underlying = self.borrows.to_vec();
		let mut borrower_supplies_to_seize_underlying =
			self.calculate_borrower_supplies_to_seize(&borrower_loans_to_repay_underlying)?;
		let mut borrower_supplies_to_pay_underlying = Vec::new();
		borrower_supplies_to_seize_underlying.iter_mut().try_for_each(
			|(pool_id, to_seize)| -> Result<(), DispatchError> {
				let supply = self
					.supplies
					.iter()
					.find(|(p, _)| *p == *pool_id)
					.map(|(_, supply)| *supply)
					.unwrap_or(Balance::zero());
				if *to_seize > supply {
					let to_pay = to_seize.checked_sub(supply).ok_or(Error::<T>::NumOverflow)?;
					borrower_supplies_to_pay_underlying.push((*pool_id, to_pay));
					*to_seize = supply;
				}
				Ok(())
			},
		)?;

		Ok((
			borrower_supplies_to_seize_underlying,
			borrower_loans_to_repay_underlying,
			borrower_supplies_to_pay_underlying,
		))
=======
	pub(crate) fn calculate_forgivable_complete_liquidation(&self) -> ForgivableLiquidationAmountsResult {
		Ok((Vec::new(), Vec::new(), Vec::new()))
>>>>>>> b4e86785
	}
}<|MERGE_RESOLUTION|>--- conflicted
+++ resolved
@@ -1,19 +1,10 @@
 use super::*;
-<<<<<<< HEAD
 use scirust::api::*;
-use sp_runtime::traits::CheckedDiv;
-use sp_runtime::traits::CheckedSub;
-use sp_std::collections::btree_map::BTreeMap;
-use sp_std::fmt::Debug;
+use sp_runtime::traits::{CheckedDiv, CheckedSub};
+use sp_std::{collections::btree_map::BTreeMap, fmt::Debug};
 
 type LiquidationAmountsResult = Result<(Vec<(CurrencyId, Balance)>, Vec<(CurrencyId, Balance)>), DispatchError>;
 type CompleteLiquidationAmountsResult = Result<
-=======
-use sp_std::fmt::Debug;
-
-type LiquidationAmountsResult = Result<(Vec<(CurrencyId, Balance)>, Vec<(CurrencyId, Balance)>), DispatchError>;
-type ForgivableLiquidationAmountsResult = Result<
->>>>>>> b4e86785
 	(
 		Vec<(CurrencyId, Balance)>,
 		Vec<(CurrencyId, Balance)>,
@@ -34,11 +25,6 @@
 	/// In case if user`s borrow exceeds his supply liquidation pools will be used to cover the
 	/// difference
 	Complete,
-<<<<<<< HEAD
-=======
-	/// Occurs when the user's borrow exceeds his supply. This type refers to complete liquidation.
-	ForgivableComplete,
->>>>>>> b4e86785
 }
 
 /// Contains information about the current state of the borrower's loan.
@@ -61,13 +47,8 @@
 	/// and sent to the liquidation pools.
 	supplies_to_seize_underlying: Vec<(CurrencyId, Balance)>,
 	/// Contains a vector of pools and a balance that must be paid from the liquidation pools
-<<<<<<< HEAD
 	/// to liquidity pools.
 	supplies_to_pay_underlying: Vec<(CurrencyId, Balance)>,
-=======
-	/// to liquidity pools. This field is `Some` only in the case of Forgivable liquidation.
-	supplies_to_pay_underlying: Option<Vec<(CurrencyId, Balance)>>,
->>>>>>> b4e86785
 	/// Type of liquidation of user loans.
 	liquidation_mode: Option<LiquidationMode>,
 }
@@ -95,18 +76,10 @@
 			.ok_or(Error::<T>::SolventUserLoan)?
 		{
 			LiquidationMode::Partial => user_loan_state.calculate_partial_liquidation()?,
-<<<<<<< HEAD
 			LiquidationMode::Complete => {
 				let (supplies_to_seize_underlying, borrows_to_repay_underlying, supplies_to_pay_underlying) =
 					user_loan_state.calculate_complete_liquidation()?;
 				user_loan_state.supplies_to_pay_underlying = supplies_to_pay_underlying;
-=======
-			LiquidationMode::Complete => user_loan_state.calculate_complete_liquidation()?,
-			LiquidationMode::ForgivableComplete => {
-				let (supplies_to_seize_underlying, borrows_to_repay_underlying, supplies_to_pay_underlying) =
-					user_loan_state.calculate_forgivable_complete_liquidation()?;
-				user_loan_state.supplies_to_pay_underlying = Some(supplies_to_pay_underlying);
->>>>>>> b4e86785
 				(supplies_to_seize_underlying, borrows_to_repay_underlying)
 			}
 		};
@@ -191,11 +164,7 @@
 	}
 
 	/// Getter for `self.supplies_to_pay_underlying`.
-<<<<<<< HEAD
 	pub fn get_user_supplies_to_pay_underlying(&self) -> Vec<(CurrencyId, Balance)> {
-=======
-	pub fn get_user_supplies_to_pay_underlying(&self) -> Option<Vec<(CurrencyId, Balance)>> {
->>>>>>> b4e86785
 		self.supplies_to_pay_underlying.clone()
 	}
 }
@@ -209,11 +178,7 @@
 			supplies: Vec::new(),
 			borrows_to_repay_underlying: Vec::new(),
 			supplies_to_seize_underlying: Vec::new(),
-<<<<<<< HEAD
 			supplies_to_pay_underlying: Vec::new(),
-=======
-			supplies_to_pay_underlying: None,
->>>>>>> b4e86785
 			liquidation_mode: None,
 		}
 	}
@@ -264,50 +229,9 @@
 	/// Calculates user supply and borrows across all liquidity pools. Considers supply only in
 	/// liquidity pools that are enabled as collateral. This function internally calls functions
 	/// from the controller pallet, which internally call `accrue_interest_rate`.
-<<<<<<< HEAD
-=======
 	///
 	/// -`who`: user AccountId whose loan is being processed.
 	///
-	/// Returns: information about the current state of the borrower's loan.
-	pub(crate) fn calculate_user_loan_state(who: &T::AccountId) -> LiquidationAmountsResult {
-		CurrencyId::get_enabled_tokens_in_protocol(UnderlyingAsset)
-			.into_iter()
-			.filter(|&pool_id| T::LiquidityPoolsManager::pool_exists(&pool_id))
-			.try_fold(
-				(Vec::new(), Vec::new()),
-				|(mut supplies, mut borrows), pool_id| -> LiquidationAmountsResult {
-					let oracle_price =
-						T::PriceSource::get_underlying_price(pool_id).ok_or(Error::<T>::InvalidFeedPrice)?;
-
-					let user_borrow_underlying =
-						T::ControllerManager::get_user_borrow_underlying_balance(who, pool_id)?;
-					if !user_borrow_underlying.is_zero() {
-						let user_borrow_usd =
-							T::LiquidityPoolsManager::underlying_to_usd(user_borrow_underlying, oracle_price)?;
-						borrows.push((pool_id, user_borrow_usd));
-					}
-
-					if T::LiquidityPoolsManager::is_pool_collateral(&who, pool_id) {
-						let user_supply_underlying =
-							T::ControllerManager::get_user_supply_underlying_balance(who, pool_id)?;
-						let user_supply_usd =
-							T::LiquidityPoolsManager::underlying_to_usd(user_supply_underlying, oracle_price)?;
-						supplies.push((pool_id, user_supply_usd));
-					}
-					Ok((supplies, borrows))
-				},
-			)
-	}
-
-	// TODO: implement and cover with tests!
-	/// Based on the current state of the user's insolvent loan, it calculates the amounts required
-	/// for partial liquidation.
->>>>>>> b4e86785
-	///
-	/// -`who`: user AccountId whose loan is being processed.
-	///
-<<<<<<< HEAD
 	/// Returns: information about the current state of the borrower's loan.
 	pub(crate) fn calculate_user_loan_state(who: &T::AccountId) -> LiquidationAmountsResult {
 		CurrencyId::get_enabled_tokens_in_protocol(UnderlyingAsset)
@@ -671,14 +595,8 @@
 			},
 		)?;
 		Ok(borrower_supply_to_seize)
-=======
-	/// Note: this function should be used after `accrue_interest_rate`.
-	pub(crate) fn calculate_partial_liquidation(&self) -> LiquidationAmountsResult {
-		Ok((Vec::new(), Vec::new()))
->>>>>>> b4e86785
-	}
-
-	// TODO: implement and cover with tests!
+	}
+
 	/// Based on the current state of the user's insolvent loan, it calculates the amounts required
 	/// for partial liquidation.
 	///
@@ -687,7 +605,6 @@
 	/// to the liquidation pools. Balances are calculated in underlying assets.
 	///
 	/// Note: this function should be used after `accrue_interest_rate`.
-<<<<<<< HEAD
 	pub(crate) fn calculate_partial_liquidation(&self) -> LiquidationAmountsResult {
 		let borrower_loans_to_repay_underlying = self.calculate_borrower_loans_to_repay()?;
 		let borrower_supplies_to_seize_underlying =
@@ -696,13 +613,8 @@
 			borrower_supplies_to_seize_underlying,
 			borrower_loans_to_repay_underlying,
 		))
-=======
-	pub(crate) fn calculate_complete_liquidation(&self) -> LiquidationAmountsResult {
-		Ok((Vec::new(), Vec::new()))
->>>>>>> b4e86785
-	}
-
-	// TODO: implement and cover with tests!
+	}
+
 	/// Based on the current state of the user's insolvent loan, it calculates the amounts required
 	/// for complete liquidation.
 	///
@@ -711,7 +623,6 @@
 	/// to the liquidation pools. Balances are calculated in underlying assets.
 	///
 	/// Note: this function should be used after `accrue_interest_rate`.
-<<<<<<< HEAD
 	pub(crate) fn calculate_complete_liquidation(&self) -> CompleteLiquidationAmountsResult {
 		let borrower_loans_to_repay_underlying = self.borrows.to_vec();
 		let mut borrower_supplies_to_seize_underlying =
@@ -739,9 +650,5 @@
 			borrower_loans_to_repay_underlying,
 			borrower_supplies_to_pay_underlying,
 		))
-=======
-	pub(crate) fn calculate_forgivable_complete_liquidation(&self) -> ForgivableLiquidationAmountsResult {
-		Ok((Vec::new(), Vec::new(), Vec::new()))
->>>>>>> b4e86785
 	}
 }