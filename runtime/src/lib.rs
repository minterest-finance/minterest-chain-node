--- conflicted
+++ resolved
@@ -65,16 +65,12 @@
 pub use sp_runtime::{Perbill, Permill, Perquintill};
 
 use frame_support::traits::Contains;
-<<<<<<< HEAD
-use frame_system::{EnsureOneOf, EnsureRoot};
-=======
 use frame_system::{EnsureOneOf, EnsureRoot, EnsureSigned};
 pub use minterest_primitives::{
 	constants::{currency::*, time::*, *},
 	currency::*,
 	*,
 };
->>>>>>> 31fec974
 use pallet_traits::PricesManager;
 /// Opaque types. These are used by the CLI to instantiate machinery that don't need to know
 /// the specifics of the runtime. They can then be made to be agnostic over specific formats
