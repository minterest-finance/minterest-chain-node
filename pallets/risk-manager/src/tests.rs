--- conflicted
+++ resolved
@@ -4,7 +4,6 @@
 use mock::*;
 
 use frame_support::{assert_noop, assert_ok};
-use sp_arithmetic::traits::Bounded;
 use sp_runtime::{traits::BadOrigin, FixedPointNumber};
 
 #[test]
@@ -174,110 +173,4 @@
 			minterest_protocol::Error::<Test>::ZeroBalanceTransaction
 		);
 	})
-<<<<<<< HEAD
-=======
-}
-
-#[test]
-fn get_user_borrow_information_should_work() {
-	ExtBuilder::default()
-		.pool_initial(CurrencyId::DOT)
-		.pool_user_data(CurrencyId::DOT, ALICE, ONE_HUNDRED * DOLLARS, Rate::one(), true, 0)
-		.build()
-		.execute_with(|| {
-			assert_ok!(TestRiskManager::get_user_borrow_information(&ALICE, CurrencyId::DOT));
-			assert_eq!(
-				TestRiskManager::get_user_borrow_information(&ALICE, CurrencyId::DOT),
-				Ok((
-					2 * ONE_HUNDRED * DOLLARS,
-					ONE_HUNDRED * DOLLARS,
-					Rate::from_inner(2 * DOLLARS),
-					0
-				))
-			);
-		})
-}
-
-#[test]
-fn get_user_borrow_information_should_not_work() {
-	ExtBuilder::default()
-		.pool_initial(CurrencyId::DOT)
-		.pool_user_data(CurrencyId::DOT, ALICE, Balance::max_value(), Rate::one(), true, 0)
-		.build()
-		.execute_with(|| {
-			assert_noop!(
-				TestRiskManager::get_user_borrow_information(&ALICE, CurrencyId::DOT),
-				Error::<Test>::NumOverflow
-			);
-		})
-}
-
-#[test]
-fn mul_balance_by_rate_should_work() {
-	ExtBuilder::default().build().execute_with(|| {
-		// 987999 * 1 = 987999
-		assert_eq!(
-			TestRiskManager::mul_balance_by_rate(&987_999, &Rate::one()),
-			Ok(987_999)
-		);
-
-		// 100 * 0 = 0
-		assert_eq!(
-			TestRiskManager::mul_balance_by_rate(&ONE_HUNDRED, &Rate::zero()),
-			Ok(Balance::zero())
-		);
-
-		// Balance::max_value() * 1,1 = NumOverflow
-		assert_noop!(
-			TestRiskManager::mul_balance_by_rate(&Balance::max_value(), &Rate::saturating_from_rational(11, 10)),
-			Error::<Test>::NumOverflow
-		);
-
-		// (100 * 10^18) * Rate::max_value() = NumOverflow
-		assert_noop!(
-			TestRiskManager::mul_balance_by_rate(&(ONE_HUNDRED * DOLLARS), &Rate::max_value()),
-			Error::<Test>::NumOverflow
-		);
-	})
-}
-
-#[test]
-fn div_balance_by_rate_should_work() {
-	ExtBuilder::default().build().execute_with(|| {
-		// 340_000 / 2 = 170_000
-		assert_eq!(
-			TestRiskManager::div_balance_by_rate(&340_000, &Rate::saturating_from_rational(2, 1)),
-			Ok(170_000)
-		);
-
-		// 0 / 1 = 0
-		assert_eq!(
-			TestRiskManager::div_balance_by_rate(&Balance::zero(), &Rate::one()),
-			Ok(Balance::zero())
-		);
-
-		// Balance::max_value() / 0.9 = NumOverflow
-		assert_noop!(
-			TestRiskManager::div_balance_by_rate(&Balance::max_value(), &Rate::saturating_from_rational(9, 10)),
-			Error::<Test>::NumOverflow
-		);
-
-		// 100 / Rate::zero() = NumOverflow
-		assert_noop!(
-			TestRiskManager::div_balance_by_rate(&100, &Rate::zero()),
-			Error::<Test>::NumOverflow
-		);
-	})
-}
-
-#[test]
-fn sub_a_from_b_u128_should_work() {
-	ExtBuilder::default().build().execute_with(|| {
-		// 340_000 - 90_000 = 250_000
-		assert_eq!(TestRiskManager::sub_a_from_b_u128(&340_000, &90_000), Ok(250_000));
-
-		// 40 - 45 = NumOverflow
-		assert_noop!(TestRiskManager::sub_a_from_b_u128(&40, &45), Error::<Test>::NumOverflow);
-	})
->>>>>>> 9ef01c7f
 }