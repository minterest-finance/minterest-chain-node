//! # Risk Manager Pallet
//!
//! ## Overview
//!
//! This pallet provides the liquidation functionality. In the Minterest protocol, liquidation
//! is based on the principle of “all loans - all collaterals”. Liquidation pools act as
//! a liquidator. The protocol provides two types of liquidation: partial and complete.
//! In case of the partial liquidation, the balance is withdrawn from the user's borrows and
//! collaterals in order to make the user's loan to a safe state. In case of complete liquidation,
//! the user's entire borrow is written off, and all the user's collateral is withdrawn.
//!
//! Each block is run off-chain worker that checks the loans of all users for insolvency.
//! An insolvent loan is a loan where the user's total borrow is greater than the user's
//! total collateral. The working time of this OCW is limited. If the worker discovers an
//! insolvent loan, then he starts the liquidation process.
//!
//! ## Interface
//!
//! -`UserLiquidationAttemptsManager`: provides functionality to manage the number of attempts to
//! partially liquidation a user's loan.
//! -`RiskManagerStorageProvider`: creates storage records for risk-manager pallet. This is a part
//! of a pool creation flow.
//!
//! ### Dispatchable Functions (extrinsics)
//!
//! - `set_liquidation_fee` - setter for parameter `liquidation_fee`. The dispatch origin of this
//! call must be 'RiskManagerUpdateOrigin'.
//! - `set_liquidation_threshold` - setter for parameter `liquidation_threshold`. The dispatch
//! origin of this call must be 'RiskManagerUpdateOrigin'.
//! - `liquidate` - Liquidate insolvent loan.  The dispatch origin of this call must be
//! _None_. Called from the OCW.

#![cfg_attr(not(feature = "std"), no_std)]
#![allow(clippy::unused_unit)]
#![allow(clippy::upper_case_acronyms)]
#![allow(clippy::redundant_clone)]

use frame_support::{log, pallet_prelude::*, transactional};
use frame_system::{
	ensure_none,
	offchain::{SendTransactionTypes, SubmitTransaction},
	pallet_prelude::OriginFor,
};
pub use liquidation::*;
use liquidity_pools::Pool;
use minterest_primitives::{
	currency::CurrencyType::UnderlyingAsset, Balance, CurrencyId, OffchainErr, Operation, Rate,
};
pub use module::*;
use pallet_traits::{
	ControllerManager, CurrencyConverter, LiquidityPoolStorageProvider, MinterestProtocolManager, PoolsManager,
	PricesManager, RiskManagerStorageProvider, UserCollateral, UserLiquidationAttemptsManager,
};
<<<<<<< HEAD
use sp_runtime::{
	traits::{CheckedAdd, CheckedMul, One, StaticLookup, Zero},
	FixedPointNumber,
};
#[cfg(feature = "std")]
use sp_std::str;
use sp_std::vec::Vec;
=======
use sp_runtime::traits::{One, StaticLookup, Zero};
use sp_std::prelude::*;
>>>>>>> 010656db

mod liquidation;
#[cfg(test)]
mod mock;
#[cfg(test)]
mod tests;

<<<<<<< HEAD
=======
/// Types of liquidation of user loans.
enum LiquidationMode {
	/// Makes the user's loan solvent. A portion of the user's borrow is paid from the
	/// liquidation pools, and a portion of the user's collateral is withdrawn and transferred to
	/// the liquidation pools.
	Partial,
	/// All user borrow is paid from liquidation pools. The user's collateral required to cover
	/// the borrow is withdrawn and transferred to liquidation pools.
	Complete,
	/// Occurs when the user's borrow exceeds his supply. This type refers to complete liquidation.
	ForgivableComplete,
}

/// Contains information about the transferred amounts for liquidation.
#[derive(Encode, Decode, RuntimeDebug, Clone, PartialOrd, PartialEq)]
pub struct LiquidationAmounts {
	/// Contains a vector of pools and a balances that must be paid instead of the borrower from
	/// liquidation pools to liquidity pools.
	borrower_loans_to_repay_underlying: Vec<(CurrencyId, Balance)>,
	/// Contains a vector of pools and a balances that must be withdrawn from the user's collateral
	/// and sent to the liquidation pools.
	borrower_supplies_to_seize_underlying: Vec<(CurrencyId, Balance)>,
}

/// Contains information about the current state of the borrower's loan.
#[derive(Encode, Decode, RuntimeDebug, Clone, PartialOrd, PartialEq)]
pub struct UserLoanState {
	/// Vector of user loans. Contains information about the CurrencyId and the amount of loan.
	loans: Vec<(CurrencyId, Balance)>,
	/// Vector of user supplies. Contains information about the CurrencyId and the amount of supply.
	supplies: Vec<(CurrencyId, Balance)>,
}

impl UserLoanState {
	fn new() -> Self {
		Self {
			loans: Vec::new(),
			supplies: Vec::new(),
		}
	}

	/// Returns user_total_borrow_usd.
	fn total_borrow_usd(&self) -> Balance {
		self.loans.iter().map(|(_, v)| v).sum()
	}

	/// Returns user_total_supply_usd.
	fn total_supply_usd(&self) -> Balance {
		self.supplies.iter().map(|(_, v)| v).sum()
	}
}

>>>>>>> 010656db
#[frame_support::pallet]
pub mod module {
	use super::*;

	#[pallet::config]
	pub trait Config: frame_system::Config + SendTransactionTypes<Call<Self>> {
		type Event: From<Event<Self>> + IsType<<Self as frame_system::Config>::Event>;

		/// A configuration for base priority of unsigned transactions.
		///
		/// This is exposed so that it can be tuned for particular runtime, when
		/// multiple pallets send unsigned transactions.
		type UnsignedPriority: Get<TransactionPriority>;

		/// The price source of currencies
		type PriceSource: PricesManager<CurrencyId>;

		/// Provides functionality for working with a user's collateral pools.
		type UserCollateral: UserCollateral<Self::AccountId>;

		#[pallet::constant]
		/// Minimal sum for partial liquidation.
		/// Loans with amount below this parameter will be liquidate in full.
		type PartialLiquidationMinSum: Get<Balance>;

		#[pallet::constant]
		/// The maximum number of partial liquidations a user has. After reaching this parameter,
		/// a complete liquidation occurs.
		type PartialLiquidationMaxAttempts: Get<u8>;

		#[pallet::constant]
		/// The maximum liquidation fee.
		type MaxLiquidationFee: Get<Rate>;

		/// The origin which may update risk manager parameters. Root or
		/// Half Minterest Council can always do this.
		type RiskManagerUpdateOrigin: EnsureOrigin<Self::Origin>;

		/// Public API of controller pallet
		type ControllerManager: ControllerManager<Self::AccountId>;

		/// Provides the basic liquidity pools functionality.
		type LiquidityPoolsManager: LiquidityPoolStorageProvider<Self::AccountId, Pool>
			+ CurrencyConverter
			+ UserCollateral<Self::AccountId>;

		/// Provides the basic liquidation pools functionality.
		type LiquidationPoolsManager: PoolsManager<Self::AccountId>;

		/// Provides the basic minterest protocol functionality.
		type MinterestProtocolManager: MinterestProtocolManager<Self::AccountId>;
	}

	#[pallet::error]
	pub enum Error<T> {
		/// The currency is not enabled in protocol.
		NotValidUnderlyingAssetId,
		/// Liquidation fee can't be greater than 0.5.
		InvalidLiquidationFeeValue,
		/// Risk manager storage (liquidation_fee, liquidation_threshold) is already created.
		RiskManagerParamsAlreadyCreated,
		/// Feed price is invalid
		InvalidFeedPrice,
		/// Number overflow in calculation.
		NumOverflow,
		/// User's loan is solvent.
		SolventUserLoan,
	}

	#[pallet::event]
	#[pallet::generate_deposit(pub(crate) fn deposit_event)]
	pub enum Event<T: Config> {
		/// Liquidation fee has been successfully changed: \[pool_id, liquidation_fee\]
		LiquidationFeeUpdated(CurrencyId, Rate),
		/// Liquidation threshold has been successfully changed: \[threshold\]
		LiquidationThresholdUpdated(Rate),
	}

	/// The additional collateral which is taken from borrowers as a penalty for being liquidated.
	/// Sets for each liquidity pool separately.
	#[pallet::storage]
	#[pallet::getter(fn liquidation_fee_storage)]
	pub(crate) type LiquidationFeeStorage<T: Config> = StorageMap<_, Twox64Concat, CurrencyId, Rate, ValueQuery>;

	/// Step used in liquidation to protect the user from micro liquidations. One value for
	/// the entire protocol.
	#[pallet::storage]
	#[pallet::getter(fn liquidation_threshold_storage)]
	pub(crate) type LiquidationThresholdStorage<T: Config> = StorageValue<_, Rate, ValueQuery>;

	/// Counter of the number of partial liquidations at the user.
	#[pallet::storage]
	#[pallet::getter(fn user_liquidation_attempts_storage)]
	pub(crate) type UserLiquidationAttemptsStorage<T: Config> =
		StorageMap<_, Twox64Concat, T::AccountId, u8, ValueQuery>;

	#[pallet::genesis_config]
	pub struct GenesisConfig<T: Config> {
		pub liquidation_fee: Vec<(CurrencyId, Rate)>,
		pub liquidation_threshold: Rate,
		pub _phantom: sp_std::marker::PhantomData<T>,
	}

	#[cfg(feature = "std")]
	impl<T: Config> Default for GenesisConfig<T> {
		fn default() -> Self {
			GenesisConfig {
				liquidation_fee: vec![],
				liquidation_threshold: Rate::default(),
				_phantom: PhantomData,
			}
		}
	}

	#[pallet::genesis_build]
	impl<T: Config> GenesisBuild<T> for GenesisConfig<T> {
		fn build(&self) {
			self.liquidation_fee.iter().for_each(|(pool_id, liquidation_fee)| {
				Pallet::<T>::is_valid_liquidation_fee(*liquidation_fee);
				LiquidationFeeStorage::<T>::insert(pool_id, liquidation_fee)
			});
			LiquidationThresholdStorage::<T>::put(self.liquidation_threshold);
		}
	}

	#[pallet::pallet]
	pub struct Pallet<T>(PhantomData<T>);

	#[pallet::hooks]
	impl<T: Config> Hooks<T::BlockNumber> for Pallet<T> {
		/// Runs after every block. Offchain worker checks insolvent loans and
		/// submit unsigned tx to trigger liquidation.
		fn offchain_worker(now: T::BlockNumber) {
			if let Err(e) = Self::_offchain_worker() {
				log::info!(
					target: "RiskManager offchain worker",
					"cannot run offchain worker at {:?}: {:?}",
					now,
					e,
				);
			} else {
				log::debug!(
					target: "RiskManager offchain worker",
					" RiskManager offchain worker start at block: {:?} already done!",
					now,
				);
			}
		}
	}

	#[pallet::call]
	impl<T: Config> Pallet<T> {
		/// Set liquidation fee that covers liquidation costs.
		///
		/// - `pool_id`: PoolID for which the parameter value is being set.
		/// - `liquidation_fee`: new liquidation fee value.
		///
		/// The dispatch origin of this call must be 'RiskManagerUpdateOrigin'.
		#[pallet::weight(0)]
		#[transactional]
		pub fn set_liquidation_fee(
			origin: OriginFor<T>,
			pool_id: CurrencyId,
			liquidation_fee: Rate,
		) -> DispatchResultWithPostInfo {
			T::RiskManagerUpdateOrigin::ensure_origin(origin)?;
			ensure!(
				pool_id.is_supported_underlying_asset(),
				Error::<T>::NotValidUnderlyingAssetId
			);
			ensure!(
				Self::is_valid_liquidation_fee(liquidation_fee),
				Error::<T>::InvalidLiquidationFeeValue
			);
			LiquidationFeeStorage::<T>::insert(pool_id, liquidation_fee);
			Self::deposit_event(Event::LiquidationFeeUpdated(pool_id, liquidation_fee));
			Ok(().into())
		}

		/// Set threshold which used in liquidation to protect the user from micro liquidations.
		///
		/// - `pool_id`: PoolID for which the parameter value is being set.
		/// - `threshold`: new threshold.
		///
		/// The dispatch origin of this call must be 'RiskManagerUpdateOrigin'.
		#[pallet::weight(0)]
		#[transactional]
		pub fn set_liquidation_threshold(
			origin: OriginFor<T>,
			pool_id: CurrencyId,
			threshold: Rate,
		) -> DispatchResultWithPostInfo {
			T::RiskManagerUpdateOrigin::ensure_origin(origin)?;
			ensure!(
				pool_id.is_supported_underlying_asset(),
				Error::<T>::NotValidUnderlyingAssetId
			);
			LiquidationThresholdStorage::<T>::put(threshold);
			Self::deposit_event(Event::LiquidationThresholdUpdated(threshold));
			Ok(().into())
		}

		/// Liquidate insolvent loan. Calls internal functions from minterest-protocol pallet
		/// `do_repay` and `do_seize`, these functions within themselves call
		/// `accrue_interest_rate`. Before calling the extrinsic, it is necessary to perform all
		/// checks and math calculations of the user's borrows and collaterals.
		///
		/// The dispatch origin of this call must be _None_.
		///
		/// - `borrower`: AccountId of the borrower whose loan is being liquidated.
		/// - `liquidation_amounts`: contains a vectors with user's borrows to be paid from the
		/// liquidation pools instead of the borrower, and a vector with user's supplies to be
		/// withdrawn from the borrower and sent to the liquidation pools. Balances are calculated
		/// in underlying assets.
		#[pallet::weight(0)]
		#[transactional]
		pub fn liquidate(
			origin: OriginFor<T>,
			borrower: <T::Lookup as StaticLookup>::Source,
			liquidation_amounts: LiquidationAmounts,
		) -> DispatchResultWithPostInfo {
			ensure_none(origin)?;
			let borrower = T::Lookup::lookup(borrower)?;
			Self::do_liquidate(&borrower, liquidation_amounts)?;
			Ok(().into())
		}
	}

	#[pallet::validate_unsigned]
	impl<T: Config> ValidateUnsigned for Pallet<T> {
		type Call = Call<T>;

		fn validate_unsigned(_source: TransactionSource, call: &Self::Call) -> TransactionValidity {
			match call {
				Call::liquidate(who, _borrower_loan_state) => {
					ValidTransaction::with_tag_prefix("RiskManagerOffchainWorker")
						.priority(T::UnsignedPriority::get())
						.and_provides((<frame_system::Pallet<T>>::block_number(), who))
						.longevity(64_u64)
						.propagate(true)
						.build()
				}
				_ => InvalidTransaction::Call.into(),
			}
		}
	}
}

// Private functions
impl<T: Config> Pallet<T> {
	/// Checks if the node is a validator. The worker is launched every block. The worker's working
	/// time is limited in time. Each next worker starts checking user loans from the beginning.
	/// Calls a processing insolvent loan function.
	fn _offchain_worker() -> Result<(), OffchainErr> {
		// Check if we are a potential validator
		if !sp_io::offchain::is_validator() {
			return Err(OffchainErr::NotValidator);
		}

		let borrower_iterator = T::ControllerManager::get_all_users_with_insolvent_loan()
			.map_err(|_| OffchainErr::CheckFail)?
			.into_iter();

		// TODO: offchain worker locks

		for borrower in borrower_iterator {
			Self::process_insolvent_loan(borrower)?;
			// TODO: offchain worker guard try extend
		}

		Ok(())
	}

	/// Handles the user's loan. Selects one of the required types of liquidation (Partial,
	/// Complete or Forgivable Complete) and calls extrinsic `liquidate()`. This function within
	/// itself call `accrue_interest_rate`.
	///
	/// -`borrower`: AccountId of the borrower whose loan is being processed.
	fn process_insolvent_loan(borrower: T::AccountId) -> Result<(), OffchainErr> {
		let user_loan_state: UserLoanState<T> =
			UserLoanState::build_user_loan_state(&borrower).map_err(|_| OffchainErr::CheckFail)?;
		ensure!(borrower == *user_loan_state.get_user(), OffchainErr::CheckFail);
		let liquidation_amounts = match user_loan_state
			.choose_liquidation_mode()
			.map_err(|_| OffchainErr::CheckFail)?
		{
			LiquidationMode::Partial => user_loan_state
				.calculate_partial_liquidation()
				.map_err(|_| OffchainErr::CheckFail)?,
			LiquidationMode::Complete => user_loan_state
				.calculate_complete_liquidation()
				.map_err(|_| OffchainErr::CheckFail)?,
			LiquidationMode::ForgivableComplete => user_loan_state
				.calculate_forgivable_complete_liquidation()
				.map_err(|_| OffchainErr::CheckFail)?,
		};

		// call to change the offchain worker local storage
		Self::do_liquidate(&borrower, liquidation_amounts.clone()).map_err(|_| OffchainErr::CheckFail)?;
		Self::submit_unsigned_liquidation(&borrower, liquidation_amounts);
		Ok(())
	}

	/// Submits an unsigned liquidation transaction to the blockchain.
	///
	/// -`borrower`: AccountId of the borrower whose loan is being processed.
	/// - `liquidation_amounts`: contains a vectors with user's borrows to be paid from the
	/// liquidation pools instead of the borrower, and a vector with user's supplies to be
	/// withdrawn from the borrower and sent to the liquidation pools. Balances are calculated
	/// in underlying assets.
	fn submit_unsigned_liquidation(borrower: &T::AccountId, liquidation_amounts: LiquidationAmounts) {
		let who = T::Lookup::unlookup(borrower.clone());
		let call = Call::<T>::liquidate(who.clone(), liquidation_amounts);
		if SubmitTransaction::<T, Call<T>>::submit_unsigned_transaction(call.into()).is_err() {
			log::info!(
				target: "RiskManager offchain worker",
				"submit unsigned liquidation for \n AccountId {:?} \nfailed!",
				borrower,
			);
		}
	}

	/// Calls internal functions from minterest-protocol pallet `do_repay` and `do_seize`, these
	/// functions within themselves call `accrue_interest_rate`. Also calls
	/// `mutate_attemtps` for mutate user liquidation attempts.
	///
	/// - `borrower`: AccountId of the borrower whose loan is being liquidated.
	/// - `liquidation_amounts`: contains a vectors with user's borrows to be paid from the
	/// liquidation pools instead of the borrower, and a vector with user's supplies to be
	/// withdrawn from the borrower and sent to the liquidation pools. Balances are calculated
	/// in underlying assets.
	fn do_liquidate(borrower: &T::AccountId, liquidation_amounts: LiquidationAmounts) -> DispatchResult {
		let liquidation_pool_account_id = T::LiquidationPoolsManager::pools_account_id();
		liquidation_amounts
			.borrower_loans_to_repay_underlying
			.into_iter()
			.try_for_each(|(pool_id, repay_underlying)| -> DispatchResult {
				T::MinterestProtocolManager::do_repay(
					&liquidation_pool_account_id,
					&borrower,
					pool_id,
					repay_underlying,
					false,
				)?;
				Ok(())
			})?;
		liquidation_amounts
			.borrower_supplies_to_seize_underlying
			.into_iter()
			.try_for_each(|(pool_id, seize_underlying)| -> DispatchResult {
				T::MinterestProtocolManager::do_seize(&borrower, pool_id, seize_underlying)?;
				Ok(())
			})?;
		<Self as UserLiquidationAttemptsManager<T::AccountId>>::mutate_attemtps(None, &borrower, Operation::Repay);
		Ok(())
	}

	/// Checks if liquidation_fee <= 0.5
	fn is_valid_liquidation_fee(liquidation_fee: Rate) -> bool {
		liquidation_fee <= T::MaxLiquidationFee::get()
	}

	/// Increases the parameter liquidation_attempts by one for user.
	fn user_liquidation_attempts_increase_by_one(who: &T::AccountId) {
		UserLiquidationAttemptsStorage::<T>::mutate(who, |p| *p += u8::one())
	}

	/// Resets the parameter liquidation_attempts equal to zero for user.
	fn user_liquidation_attempts_reset_to_zero(who: &T::AccountId) {
		UserLiquidationAttemptsStorage::<T>::mutate(who, |p| *p = u8::zero())
	}
}

impl<T: Config> RiskManagerStorageProvider for Pallet<T> {
	fn create_pool(pool_id: CurrencyId, liquidation_threshold: Rate, liquidation_fee: Rate) -> DispatchResult {
		ensure!(
			!LiquidationFeeStorage::<T>::contains_key(pool_id),
			Error::<T>::RiskManagerParamsAlreadyCreated
		);
		ensure!(
			Self::is_valid_liquidation_fee(liquidation_fee),
			Error::<T>::InvalidLiquidationFeeValue
		);
		LiquidationFeeStorage::<T>::insert(pool_id, liquidation_fee);
		LiquidationThresholdStorage::<T>::put(liquidation_threshold);
		Ok(())
	}

	fn remove_pool(pool_id: CurrencyId) {
		LiquidationFeeStorage::<T>::remove(pool_id)
	}
}

impl<T: Config> UserLiquidationAttemptsManager<T::AccountId> for Pallet<T> {
	/// Gets user liquidation attempts.
	fn get_user_liquidation_attempts(who: &T::AccountId) -> u8 {
		Self::user_liquidation_attempts_storage(who)
	}

	/// Mutates user liquidation attempts depending on user operation.
	/// If the user makes a deposit to the collateral pool, then attempts are set to zero.
	/// TODO: implement mutate in case of liquidation
	fn mutate_attempts(pool_id: Option<CurrencyId>, who: &T::AccountId, operation: Operation) {
		// pool_id existence in case of a deposit operation
		if let Some(pool_id) = pool_id {
			if operation == Operation::Deposit && T::UserCollateral::is_pool_collateral(&who, pool_id) {
				let user_liquidation_attempts = Self::get_user_liquidation_attempts(&who);
				if !user_liquidation_attempts.is_zero() {
					Self::user_liquidation_attempts_reset_to_zero(&who);
				}
			}
		// Fixme: After implementation of liquidation fix this case and cover with tests
		} else if operation == Operation::Repay {
			Self::user_liquidation_attempts_increase_by_one(&who);
		}
	}
}<|MERGE_RESOLUTION|>--- conflicted
+++ resolved
@@ -51,18 +51,11 @@
 	ControllerManager, CurrencyConverter, LiquidityPoolStorageProvider, MinterestProtocolManager, PoolsManager,
 	PricesManager, RiskManagerStorageProvider, UserCollateral, UserLiquidationAttemptsManager,
 };
-<<<<<<< HEAD
 use sp_runtime::{
 	traits::{CheckedAdd, CheckedMul, One, StaticLookup, Zero},
 	FixedPointNumber,
 };
-#[cfg(feature = "std")]
-use sp_std::str;
-use sp_std::vec::Vec;
-=======
-use sp_runtime::traits::{One, StaticLookup, Zero};
 use sp_std::prelude::*;
->>>>>>> 010656db
 
 mod liquidation;
 #[cfg(test)]
@@ -70,61 +63,6 @@
 #[cfg(test)]
 mod tests;
 
-<<<<<<< HEAD
-=======
-/// Types of liquidation of user loans.
-enum LiquidationMode {
-	/// Makes the user's loan solvent. A portion of the user's borrow is paid from the
-	/// liquidation pools, and a portion of the user's collateral is withdrawn and transferred to
-	/// the liquidation pools.
-	Partial,
-	/// All user borrow is paid from liquidation pools. The user's collateral required to cover
-	/// the borrow is withdrawn and transferred to liquidation pools.
-	Complete,
-	/// Occurs when the user's borrow exceeds his supply. This type refers to complete liquidation.
-	ForgivableComplete,
-}
-
-/// Contains information about the transferred amounts for liquidation.
-#[derive(Encode, Decode, RuntimeDebug, Clone, PartialOrd, PartialEq)]
-pub struct LiquidationAmounts {
-	/// Contains a vector of pools and a balances that must be paid instead of the borrower from
-	/// liquidation pools to liquidity pools.
-	borrower_loans_to_repay_underlying: Vec<(CurrencyId, Balance)>,
-	/// Contains a vector of pools and a balances that must be withdrawn from the user's collateral
-	/// and sent to the liquidation pools.
-	borrower_supplies_to_seize_underlying: Vec<(CurrencyId, Balance)>,
-}
-
-/// Contains information about the current state of the borrower's loan.
-#[derive(Encode, Decode, RuntimeDebug, Clone, PartialOrd, PartialEq)]
-pub struct UserLoanState {
-	/// Vector of user loans. Contains information about the CurrencyId and the amount of loan.
-	loans: Vec<(CurrencyId, Balance)>,
-	/// Vector of user supplies. Contains information about the CurrencyId and the amount of supply.
-	supplies: Vec<(CurrencyId, Balance)>,
-}
-
-impl UserLoanState {
-	fn new() -> Self {
-		Self {
-			loans: Vec::new(),
-			supplies: Vec::new(),
-		}
-	}
-
-	/// Returns user_total_borrow_usd.
-	fn total_borrow_usd(&self) -> Balance {
-		self.loans.iter().map(|(_, v)| v).sum()
-	}
-
-	/// Returns user_total_supply_usd.
-	fn total_supply_usd(&self) -> Balance {
-		self.supplies.iter().map(|(_, v)| v).sum()
-	}
-}
-
->>>>>>> 010656db
 #[frame_support::pallet]
 pub mod module {
 	use super::*;
