use controller::{ControllerData, PauseKeeper};
use hex_literal::hex;
use liquidity_pools::Pool;
use minterest_model::MinterestModelData;
use node_minterest_runtime::{
	AccountId, AccountsConfig, AuraConfig, Balance, BalancesConfig, ControllerConfig, CurrencyId, GenesisConfig,
	GrandpaConfig, LiquidityPoolsConfig, MinterestModelConfig, RiskManagerConfig, Signature, SudoConfig, SystemConfig,
	TokensConfig, DOLLARS, WASM_BINARY,
};
use risk_manager::RiskManagerData;
use sc_service::ChainType;
use sc_telemetry::TelemetryEndpoints;
use serde_json::map::Map;
use sp_consensus_aura::sr25519::AuthorityId as AuraId;
use sp_core::{sr25519, Pair, Public};
use sp_finality_grandpa::AuthorityId as GrandpaId;
use sp_runtime::{
	traits::{IdentifyAccount, Verify, Zero},
	FixedPointNumber, FixedU128,
};

// The URL for the telemetry server.
// const STAGING_TELEMETRY_URL: &str = "wss://telemetry.polkadot.io/submit/";

const INITIAL_BALANCE: u128 = 100_000 * DOLLARS;

// The URL for the telemetry server.
const STAGING_TELEMETRY_URL: &str = "wss://telemetry.polkadot.io/submit/";

/// Specialized `ChainSpec`. This is a specialization of the general Substrate ChainSpec type.
pub type ChainSpec = sc_service::GenericChainSpec<GenesisConfig>;

/// Generate a crypto pair from seed.
pub fn get_from_seed<TPublic: Public>(seed: &str) -> <TPublic::Pair as Pair>::Public {
	TPublic::Pair::from_string(&format!("//{}", seed), None)
		.expect("static values are valid; qed")
		.public()
}

type AccountPublic = <Signature as Verify>::Signer;

/// Generate an account ID from seed.
pub fn get_account_id_from_seed<TPublic: Public>(seed: &str) -> AccountId
where
	AccountPublic: From<<TPublic::Pair as Pair>::Public>,
{
	AccountPublic::from(get_from_seed::<TPublic>(seed)).into_account()
}

/// Generate an Aura authority key.
pub fn authority_keys_from_seed(seed: &str) -> (AuraId, GrandpaId) {
	(get_from_seed::<AuraId>(seed), get_from_seed::<GrandpaId>(seed))
}

pub fn development_config() -> Result<ChainSpec, String> {
	let mut properties = Map::new();
	properties.insert("tokenSymbol".into(), "MNT".into());
	properties.insert("tokenDecimals".into(), 18.into());

	let wasm_binary = WASM_BINARY.ok_or_else(|| "Development wasm binary not available".to_string())?;

	Ok(ChainSpec::from_genesis(
		// Name
		"Development",
		// ID
		"dev",
		ChainType::Development,
		move || {
			testnet_genesis(
				wasm_binary,
				// Initial PoA authorities
				vec![authority_keys_from_seed("Alice")],
				// Sudo account
				get_account_id_from_seed::<sr25519::Public>("Alice"),
				// Pre-funded accounts
				vec![
					// liquidation pool
					hex!["6d6f646c6d696e2f6c71646e0000000000000000000000000000000000000000"].into(),
					hex!["680ee3a95d0b19619d9483fdee34f5d0016fbadd7145d016464f6bfbb993b46b"].into(),
					get_account_id_from_seed::<sr25519::Public>("Alice"),
					get_account_id_from_seed::<sr25519::Public>("Bob"),
					get_account_id_from_seed::<sr25519::Public>("Alice//stash"),
					get_account_id_from_seed::<sr25519::Public>("Bob//stash"),
				],
				true,
			)
		},
		// Bootnodes
		vec![],
		// Telemetry
		None,
		// Protocol ID
		None,
		// Properties
		Some(properties),
		// Extensions
		None,
	))
}

pub fn local_testnet_config() -> Result<ChainSpec, String> {
	let mut properties = Map::new();
	properties.insert("tokenSymbol".into(), "MNT".into());
	properties.insert("tokenDecimals".into(), 18.into());

	let wasm_binary = WASM_BINARY.ok_or_else(|| "Development wasm binary not available".to_string())?;

	Ok(ChainSpec::from_genesis(
		// Name
		"Local Testnet",
		// ID
		"local_testnet",
		ChainType::Local,
		move || {
			testnet_genesis(
				wasm_binary,
				// Initial PoA authorities
				vec![authority_keys_from_seed("Alice"), authority_keys_from_seed("Bob")],
				// Sudo account
				get_account_id_from_seed::<sr25519::Public>("Alice"),
				// Pre-funded accounts
				vec![
					get_account_id_from_seed::<sr25519::Public>("Alice"),
					get_account_id_from_seed::<sr25519::Public>("Bob"),
					get_account_id_from_seed::<sr25519::Public>("Charlie"),
					get_account_id_from_seed::<sr25519::Public>("Dave"),
					get_account_id_from_seed::<sr25519::Public>("Eve"),
					get_account_id_from_seed::<sr25519::Public>("Ferdie"),
					get_account_id_from_seed::<sr25519::Public>("Alice//stash"),
					get_account_id_from_seed::<sr25519::Public>("Bob//stash"),
					get_account_id_from_seed::<sr25519::Public>("Charlie//stash"),
					get_account_id_from_seed::<sr25519::Public>("Dave//stash"),
					get_account_id_from_seed::<sr25519::Public>("Eve//stash"),
					get_account_id_from_seed::<sr25519::Public>("Ferdie//stash"),
				],
				true,
			)
		},
		// Bootnodes
		vec![],
		// Telemetry
		None,
		// Protocol ID
		None,
		// Properties
		Some(properties),
		// Extensions
		None,
	))
}

pub fn minterest_turbo_testnet_config() -> Result<ChainSpec, String> {
	let mut properties = Map::new();
	properties.insert("tokenSymbol".into(), "MNT".into());
	properties.insert("tokenDecimals".into(), 18.into());

	let wasm_binary = WASM_BINARY.ok_or_else(|| "Development wasm binary not available".to_string())?;

	Ok(ChainSpec::from_genesis(
		"Minterest Turbo",
		"turbo-latest",
		ChainType::Live,
		move || {
			testnet_genesis(
				wasm_binary,
				// Initial PoA authorities
				vec![authority_keys_from_seed("Alice")],
				// Sudo account
				// 5ER9G3d2V4EEq8VjEbjkGbMdgprvtCntTYu9itCRJNHTkWYX
				hex!["680ee3a95d0b19619d9483fdee34f5d0016fbadd7145d016464f6bfbb993b46b"].into(),
				// Pre-funded accounts
				vec![
					hex!["680ee3a95d0b19619d9483fdee34f5d0016fbadd7145d016464f6bfbb993b46b"].into(),
					get_account_id_from_seed::<sr25519::Public>("Alice"),
					get_account_id_from_seed::<sr25519::Public>("Bob"),
					get_account_id_from_seed::<sr25519::Public>("Alice//stash"),
					get_account_id_from_seed::<sr25519::Public>("Bob//stash"),
				],
				true,
			)
		},
		// Bootnodes
		vec![],
		// Telemetry
		Some(
			TelemetryEndpoints::new(vec![(STAGING_TELEMETRY_URL.to_string(), 0)])
				.expect("Staging telemetry url is valid; qed"),
		),
		// Protocol ID
		Some("turbo-latest"),
		// Properties
		Some(properties),
		// Extensions
		Default::default(),
	))
}

/// Configure initial storage state for FRAME modules.
fn testnet_genesis(
	wasm_binary: &[u8],
	initial_authorities: Vec<(AuraId, GrandpaId)>,
	root_key: AccountId,
	endowed_accounts: Vec<AccountId>,
	_enable_println: bool,
) -> GenesisConfig {
	GenesisConfig {
		frame_system: Some(SystemConfig {
			// Add Wasm runtime to storage.
			code: wasm_binary.to_vec(),
			changes_trie_config: Default::default(),
		}),
		pallet_balances: Some(BalancesConfig {
			// Configure endowed accounts with initial balance of 1 << 60.
			balances: endowed_accounts.iter().cloned().map(|k| (k, 1 << 60)).collect(),
		}),
		pallet_aura: Some(AuraConfig {
			authorities: initial_authorities.iter().map(|x| (x.0.clone())).collect(),
		}),
		pallet_grandpa: Some(GrandpaConfig {
			authorities: initial_authorities.iter().map(|x| (x.1.clone(), 1)).collect(),
		}),
		pallet_sudo: Some(SudoConfig {
			// Assign network admin rights.
			key: root_key,
		}),
		orml_tokens: Some(TokensConfig {
			endowed_accounts: endowed_accounts
				.iter()
				.flat_map(|x| {
					vec![
						(x.clone(), CurrencyId::DOT, INITIAL_BALANCE),
						(x.clone(), CurrencyId::ETH, INITIAL_BALANCE),
						(x.clone(), CurrencyId::KSM, INITIAL_BALANCE),
						(x.clone(), CurrencyId::BTC, INITIAL_BALANCE),
					]
				})
				.collect(),
		}),
		liquidity_pools: Some(LiquidityPoolsConfig {
			pools: vec![
				(
					CurrencyId::ETH,
					Pool {
						total_borrowed: Balance::zero(),
						borrow_index: FixedU128::one(),
						total_insurance: Balance::zero(),
					},
				),
				(
					CurrencyId::DOT,
					Pool {
						total_borrowed: Balance::zero(),
						borrow_index: FixedU128::one(),
						total_insurance: Balance::zero(),
					},
				),
				(
					CurrencyId::KSM,
					Pool {
						total_borrowed: Balance::zero(),
						borrow_index: FixedU128::one(),
						total_insurance: Balance::zero(),
					},
				),
				(
					CurrencyId::BTC,
					Pool {
						total_borrowed: Balance::zero(),
						borrow_index: FixedU128::one(),
						total_insurance: Balance::zero(),
					},
				),
			],
			pool_user_data: vec![],
		}),
		controller: Some(ControllerConfig {
			controller_dates: vec![
				(
					CurrencyId::ETH,
					ControllerData {
						timestamp: 0,
						insurance_factor: FixedU128::saturating_from_rational(1, 10),
						max_borrow_rate: FixedU128::saturating_from_rational(5, 1000),
						collateral_factor: FixedU128::saturating_from_rational(9, 10), // 90%
					},
				),
				(
					CurrencyId::DOT,
					ControllerData {
						timestamp: 0,
						insurance_factor: FixedU128::saturating_from_rational(1, 10),
						max_borrow_rate: FixedU128::saturating_from_rational(5, 1000),
						collateral_factor: FixedU128::saturating_from_rational(9, 10), // 90%
					},
				),
				(
					CurrencyId::KSM,
					ControllerData {
						timestamp: 0,
						insurance_factor: FixedU128::saturating_from_rational(1, 10),
						max_borrow_rate: FixedU128::saturating_from_rational(5, 1000),
						collateral_factor: FixedU128::saturating_from_rational(9, 10), // 90%
					},
				),
				(
					CurrencyId::BTC,
					ControllerData {
						timestamp: 0,
						insurance_factor: FixedU128::saturating_from_rational(1, 10),
						max_borrow_rate: FixedU128::saturating_from_rational(5, 1000),
						collateral_factor: FixedU128::saturating_from_rational(9, 10), // 90%
					},
				),
			],
			pause_keepers: vec![
				(
					CurrencyId::ETH,
					PauseKeeper {
						deposit_paused: false,
						redeem_paused: false,
						borrow_paused: false,
						repay_paused: false,
						transfer_paused: false,
					},
				),
				(
					CurrencyId::DOT,
					PauseKeeper {
						deposit_paused: false,
						redeem_paused: false,
						borrow_paused: false,
						repay_paused: false,
						transfer_paused: false,
					},
				),
				(
					CurrencyId::KSM,
					PauseKeeper {
						deposit_paused: false,
						redeem_paused: false,
						borrow_paused: false,
						repay_paused: false,
						transfer_paused: false,
					},
				),
				(
					CurrencyId::BTC,
					PauseKeeper {
						deposit_paused: false,
						redeem_paused: false,
						borrow_paused: false,
						repay_paused: false,
						transfer_paused: false,
					},
				),
			],
		}),
		accounts: Some(AccountsConfig {
			allowed_accounts: vec![(get_account_id_from_seed::<sr25519::Public>("Alice"), ())],
		}),
		minterest_model: Some(MinterestModelConfig {
			minterest_model_dates: vec![
				(
					CurrencyId::ETH,
					MinterestModelData {
						kink: FixedU128::saturating_from_rational(8, 10), // 0.8 = 80 %
						base_rate_per_block: FixedU128::zero(),
						multiplier_per_block: FixedU128::saturating_from_rational(9, 1_000_000_000), // 0.047304 PerYear
						jump_multiplier_per_block: FixedU128::saturating_from_rational(207, 1_000_000_000), // 1.09 PerYear
					},
				),
				(
					CurrencyId::DOT,
					MinterestModelData {
						kink: FixedU128::saturating_from_rational(8, 10), // 0.8 = 80 %
						base_rate_per_block: FixedU128::zero(),
						multiplier_per_block: FixedU128::saturating_from_rational(9, 1_000_000_000), // 0.047304 PerYear
						jump_multiplier_per_block: FixedU128::saturating_from_rational(207, 1_000_000_000), // 1.09 PerYear
					},
				),
				(
					CurrencyId::KSM,
					MinterestModelData {
						kink: FixedU128::saturating_from_rational(8, 10), // 0.8 = 80 %
						base_rate_per_block: FixedU128::zero(),
						multiplier_per_block: FixedU128::saturating_from_rational(9, 1_000_000_000), // 0.047304 PerYear
						jump_multiplier_per_block: FixedU128::saturating_from_rational(207, 1_000_000_000), // 1.09 PerYear
					},
				),
				(
					CurrencyId::BTC,
					MinterestModelData {
						kink: FixedU128::saturating_from_rational(8, 10), // 0.8 = 80 %
						base_rate_per_block: FixedU128::zero(),
						multiplier_per_block: FixedU128::saturating_from_rational(9, 1_000_000_000), // 0.047304 PerYear
						jump_multiplier_per_block: FixedU128::saturating_from_rational(207, 1_000_000_000), // 1.09 PerYear
					},
				),
			],
		}),
		risk_manager: Some(RiskManagerConfig {
			risk_manager_dates: vec![
				(
					CurrencyId::ETH,
					RiskManagerData {
						max_attempts: 2,
						min_sum: 200_000 * DOLLARS,                               // In USD. FIXME: temporary value.
						threshold: FixedU128::saturating_from_rational(105, 100), // 5%
						liquidation_incentive: FixedU128::saturating_from_rational(105, 100), // 5%
					},
				),
				(
					CurrencyId::DOT,
					RiskManagerData {
						max_attempts: 2,
						min_sum: 100_000 * DOLLARS,                               // In USD. FIXME: temporary value.
<<<<<<< HEAD
						threshold: FixedU128::saturating_from_rational(105, 100), // 5%
						liquidation_incentive: FixedU128::saturating_from_rational(105, 100), // 5%
=======
						threshold: FixedU128::saturating_from_rational(103, 100), // 3%
						liquidation_fee: FixedU128::saturating_from_rational(103, 100), // 3%
>>>>>>> 9ef01c7f
					},
				),
				(
					CurrencyId::KSM,
					RiskManagerData {
						max_attempts: 2,
						min_sum: 200_000 * DOLLARS,                               // In USD. FIXME: temporary value.
						threshold: FixedU128::saturating_from_rational(105, 100), // 5%
						liquidation_incentive: FixedU128::saturating_from_rational(105, 100), // 5%
					},
				),
				(
					CurrencyId::BTC,
					RiskManagerData {
						max_attempts: 2,
						min_sum: 200_000 * DOLLARS,                               // In USD. FIXME: temporary value.
						threshold: FixedU128::saturating_from_rational(105, 100), // 5%
						liquidation_incentive: FixedU128::saturating_from_rational(105, 100), // 5%
					},
				),
			],
		}),
	}
}<|MERGE_RESOLUTION|>--- conflicted
+++ resolved
@@ -414,13 +414,8 @@
 					RiskManagerData {
 						max_attempts: 2,
 						min_sum: 100_000 * DOLLARS,                               // In USD. FIXME: temporary value.
-<<<<<<< HEAD
 						threshold: FixedU128::saturating_from_rational(105, 100), // 5%
 						liquidation_incentive: FixedU128::saturating_from_rational(105, 100), // 5%
-=======
-						threshold: FixedU128::saturating_from_rational(103, 100), // 3%
-						liquidation_fee: FixedU128::saturating_from_rational(103, 100), // 3%
->>>>>>> 9ef01c7f
 					},
 				),
 				(
