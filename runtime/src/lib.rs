#![cfg_attr(not(feature = "std"), no_std)]
// `construct_runtime!` does a lot of recursion and requires us to increase the limit to 256.
#![recursion_limit = "256"]
// The `large_enum_variant` warning originates from `construct_runtime` macro.
#![allow(clippy::large_enum_variant)]
#![allow(clippy::from_over_into)]

// Make the WASM binary available.
#[cfg(feature = "std")]
include!(concat!(env!("OUT_DIR"), "/wasm_binary.rs"));

mod benchmarking;
#[cfg(test)]
mod rpc_tests;
mod weights;
mod weights_test;

pub use controller_rpc_runtime_api::{
	BalanceInfo, HypotheticalLiquidityData, PoolState, ProtocolTotalValue, UserData, UserPoolBalanceData,
};
use frame_system::{EnsureOneOf, EnsureRoot};
use minterest_primitives::constants::fee::WeightToFee;
pub use minterest_primitives::{
	constants::{
		currency::DOLLARS,
		liquidation::{MAX_LIQUIDATION_FEE, PARTIAL_LIQUIDATION_MAX_ATTEMPTS, PARTIAL_LIQUIDATION_MIN_SUM},
		time::{BLOCKS_PER_YEAR, DAYS, SLOT_DURATION},
		INITIAL_EXCHANGE_RATE, MAX_BORROW_CAP, PROTOCOL_INTEREST_TRANSFER_THRESHOLD, TOTAL_ALLOCATION,
	},
	currency::{
		CurrencyType::{UnderlyingAsset, WrappedToken},
		BTC, DOT, ETH, KSM, MBTC, MDOT, METH, MKSM, MNT,
	},
	AccountId, AccountIndex, Amount, Balance, BlockNumber, CurrencyId, DataProviderId, DigestItem, Hash, Index,
	Interest, Moment, Operation, Price, Rate, Signature, VestingBucket,
};
pub use mnt_token_rpc_runtime_api::MntBalanceInfo;
use orml_currencies::BasicCurrencyAdapter;
use orml_traits::{create_median_value_data_provider, parameter_type_with_key, DataFeeder, DataProviderExtended};
use pallet_grandpa::{fg_primitives, AuthorityId as GrandpaId, AuthorityList as GrandpaAuthorityList};
use pallet_traits::{ControllerManager, LiquidityPoolStorageProvider, MntManager, PricesManager, WhitelistManager};
use pallet_transaction_payment::{CurrencyAdapter, Multiplier, TargetedFeeAdjustment};
use sp_api::impl_runtime_apis;
use sp_consensus_aura::sr25519::AuthorityId as AuraId;
use sp_core::{
	crypto::KeyTypeId,
	u32_trait::{_1, _2, _3, _4},
	OpaqueMetadata,
};
use sp_runtime::{
	create_runtime_str, generic, impl_opaque_keys,
	traits::{AccountIdConversion, AccountIdLookup, BlakeTwo256, Block as BlockT, NumberFor, One, Zero},
	transaction_validity::{TransactionPriority, TransactionSource, TransactionValidity},
	ApplyExtrinsicResult, DispatchResult, FixedPointNumber,
};
use sp_std::{cmp::Ordering, convert::TryFrom, prelude::*};
#[cfg(feature = "std")]
use sp_version::NativeVersion;
use sp_version::RuntimeVersion;

// A few exports that help ease life for downstream crates.
pub use frame_support::{
	construct_runtime, debug, parameter_types,
	traits::{KeyOwnerProofSystem, Randomness, SortedMembers},
	weights::{
		constants::{BlockExecutionWeight, ExtrinsicBaseWeight, RocksDbWeight, WEIGHT_PER_SECOND},
		DispatchClass, IdentityFee, Weight,
	},
	IterableStorageDoubleMap, PalletId, StorageValue,
};
pub use pallet_balances::Call as BalancesCall;
pub use pallet_timestamp::Call as TimestampCall;
#[cfg(any(feature = "std", test))]
pub use sp_runtime::BuildStorage;
pub use sp_runtime::{Perbill, Permill, Perquintill};

/// Opaque types. These are used by the CLI to instantiate machinery that don't need to know
/// the specifics of the runtime. They can then be made to be agnostic over specific formats
/// of data like extrinsics, allowing for them to continue syncing the network through upgrades
/// to even the core data structures.
pub mod opaque {
	use super::*;

	pub use sp_runtime::OpaqueExtrinsic as UncheckedExtrinsic;

	/// Opaque block header type.
	pub type Header = generic::Header<BlockNumber, BlakeTwo256>;
	/// Opaque block type.
	pub type Block = generic::Block<Header, UncheckedExtrinsic>;
	/// Opaque block identifier type.
	pub type BlockId = generic::BlockId<Block>;

	impl_opaque_keys! {
		pub struct SessionKeys {
			pub aura: Aura,
			pub grandpa: Grandpa,
		}
	}
}

pub const VERSION: RuntimeVersion = RuntimeVersion {
	spec_name: create_runtime_str!("node-minterest"),
	impl_name: create_runtime_str!("node-minterest"),
	authoring_version: 1,
	spec_version: 1,
	impl_version: 1,
	apis: RUNTIME_API_VERSIONS,
	transaction_version: 1,
};

/// The version information used to identify this runtime when compiled natively.
#[cfg(feature = "std")]
pub fn native_version() -> NativeVersion {
	NativeVersion {
		runtime_version: VERSION,
		can_author_with: Default::default(),
	}
}

// Pallet accounts of runtime
parameter_types! {
	pub const MntTokenPalletId: PalletId = PalletId(*b"min/mntt");
	pub const LiquidationPoolsPalletId: PalletId = PalletId(*b"min/lqdn");
	pub const DexPalletId: PalletId = PalletId(*b"min/dexs");
	pub const LiquidityPoolsPalletId: PalletId = PalletId(*b"min/lqdy");
}

// Do not change the order of modules. Used for genesis block.
pub fn get_all_modules_accounts() -> Vec<AccountId> {
	vec![
		MntTokenPalletId::get().into_account(),
		LiquidationPoolsPalletId::get().into_account(),
		DexPalletId::get().into_account(),
		LiquidityPoolsPalletId::get().into_account(),
	]
}

const NORMAL_DISPATCH_RATIO: Perbill = Perbill::from_percent(75);

parameter_types! {
	pub const Version: RuntimeVersion = VERSION;
	pub const BlockHashCount: BlockNumber = 2400;
	/// We allow for 2 seconds of compute with a 6 second average block time.
	pub BlockWeights: frame_system::limits::BlockWeights = frame_system::limits::BlockWeights
		::with_sensible_defaults(2 * WEIGHT_PER_SECOND, NORMAL_DISPATCH_RATIO);
	pub BlockLength: frame_system::limits::BlockLength = frame_system::limits::BlockLength
		::max_with_normal_ratio(5 * 1024 * 1024, NORMAL_DISPATCH_RATIO);
	pub const SS58Prefix: u8 = 42;
}

// Configure FRAME pallets to include in runtime.

impl frame_system::Config for Runtime {
	/// The basic call filter to use in dispatchable.
	type BaseCallFilter = ();
	/// Block & extrinsics weights: base values and limits.
	type BlockWeights = BlockWeights;
	/// The maximum length of a block (in bytes).
	type BlockLength = BlockLength;
	/// The identifier used to distinguish between accounts.
	type AccountId = AccountId;
	/// The aggregated dispatch type that is available for extrinsics.
	type Call = Call;
	/// The lookup mechanism to get account ID from whatever is passed in dispatchers.
	type Lookup = AccountIdLookup<AccountId, ()>;
	/// The index type for storing how many extrinsics an account has signed.
	type Index = Index;
	/// The index type for blocks.
	type BlockNumber = BlockNumber;
	/// The type for hashing blocks and tries.
	type Hash = Hash;
	/// The hashing algorithm used.
	type Hashing = BlakeTwo256;
	/// The header type.
	type Header = generic::Header<BlockNumber, BlakeTwo256>;
	/// The ubiquitous event type.
	type Event = Event;
	/// The ubiquitous origin type.
	type Origin = Origin;
	/// Maximum number of block number to block hash mappings to keep (oldest pruned first).
	type BlockHashCount = BlockHashCount;
	/// The weight of database operations that the runtime can invoke.
	type DbWeight = RocksDbWeight;
	/// Version of the runtime.
	type Version = Version;
	/// Converts a module to the index of the module in `construct_runtime!`.
	///
	/// This type is being generated by `construct_runtime!`.
	type PalletInfo = PalletInfo;
	/// What to do if a new account is created.
	type OnNewAccount = ();
	/// What to do if an account is fully reaped from the system.
	type OnKilledAccount = ();
	/// The data to be stored in an account.
	type AccountData = pallet_balances::AccountData<Balance>;
	/// Weight information for the extrinsics of this pallet.
	type SystemWeightInfo = ();
	/// This is used as an identifier of the chain. 42 is the generic substrate prefix.
	type SS58Prefix = SS58Prefix;
	/// What to do if the user wants the code set to something. Just use `()` unless you are in
	/// cumulus.
	/// TODO MIN-293
	type OnSetCode = ();
}

impl pallet_aura::Config for Runtime {
	type AuthorityId = AuraId;
}

impl pallet_grandpa::Config for Runtime {
	type Event = Event;
	type Call = Call;

	type KeyOwnerProofSystem = ();

	type KeyOwnerProof = <Self::KeyOwnerProofSystem as KeyOwnerProofSystem<(KeyTypeId, GrandpaId)>>::Proof;

	type KeyOwnerIdentification =
		<Self::KeyOwnerProofSystem as KeyOwnerProofSystem<(KeyTypeId, GrandpaId)>>::IdentificationTuple;

	type HandleEquivocation = ();

	type WeightInfo = ();
}

parameter_types! {
	pub const MinimumPeriod: u64 = SLOT_DURATION / 2;
}

impl pallet_timestamp::Config for Runtime {
	/// A timestamp: milliseconds since the unix epoch.
	type Moment = Moment;
	type OnTimestampSet = Aura;
	type MinimumPeriod = MinimumPeriod;
	type WeightInfo = ();
}

parameter_types! {
	pub const ExistentialDeposit: Balance = DOLLARS; // 1 MNT
	pub const MaxLocks: u32 = 50;
	pub const MaxReserves: u32 = 256;
}

impl pallet_balances::Config for Runtime {
	type MaxLocks = MaxLocks;
	/// The type for recording an account's balance.
	type Balance = Balance;
	/// The ubiquitous event type.
	type Event = Event;
	/// The maximum number of named reserves that can exist on an account.
	type MaxReserves = MaxReserves;
	/// The id type for named reserves.
	type ReserveIdentifier = [u8; 8];
	type DustRemoval = ();
	type ExistentialDeposit = ExistentialDeposit;
	type AccountStore = System;
	type WeightInfo = pallet_balances::weights::SubstrateWeight<Runtime>;
}

parameter_types! {
	pub TransactionByteFee: Balance = 3_570_000_000_000_000;
	pub const TargetBlockFullness: Perquintill = Perquintill::from_percent(25);
	pub AdjustmentVariable: Multiplier = Multiplier::saturating_from_rational(1, 100_000);
	// FIXME: Temporary value to get multiplier equal to 1
	pub MinimumMultiplier: Multiplier = Multiplier::one();
}

impl pallet_transaction_payment::Config for Runtime {
	type OnChargeTransaction = CurrencyAdapter<Balances, ()>;
	type TransactionByteFee = TransactionByteFee;
	type WeightToFee = WeightToFee;
	type FeeMultiplierUpdate = TargetedFeeAdjustment<Self, TargetBlockFullness, AdjustmentVariable, MinimumMultiplier>;
}

impl pallet_sudo::Config for Runtime {
	type Event = Event;
	type Call = Call;
}

type EnsureRootOrTwoThirdsMinterestCouncil = EnsureOneOf<
	AccountId,
	EnsureRoot<AccountId>,
	pallet_collective::EnsureProportionMoreThan<_2, _3, AccountId, MinterestCouncilInstance>,
>;

type EnsureRootOrThreeFourthsMinterestCouncil = EnsureOneOf<
	AccountId,
	EnsureRoot<AccountId>,
	pallet_collective::EnsureProportionMoreThan<_3, _4, AccountId, MinterestCouncilInstance>,
>;

type EnsureRootOrHalfMinterestCouncil = EnsureOneOf<
	AccountId,
	EnsureRoot<AccountId>,
	pallet_collective::EnsureProportionMoreThan<_1, _2, AccountId, MinterestCouncilInstance>,
>;

parameter_types! {
	pub const MinterestCouncilMotionDuration: BlockNumber = 7 * DAYS;
	pub const MinterestCouncilMaxProposals: u32 = 100;
	pub const MinterestCouncilMaxMembers: u32 = 100;
}

type MinterestCouncilInstance = pallet_collective::Instance1;
impl pallet_collective::Config<MinterestCouncilInstance> for Runtime {
	type Origin = Origin;
	type Proposal = Call;
	type Event = Event;
	type MotionDuration = MinterestCouncilMotionDuration;
	type MaxProposals = MinterestCouncilMaxProposals;
	type MaxMembers = MinterestCouncilMaxMembers;
	type DefaultVote = pallet_collective::PrimeDefaultVote;
	type WeightInfo = ();
}

type MinterestCouncilMembershipInstance = pallet_membership::Instance1;
impl pallet_membership::Config<MinterestCouncilMembershipInstance> for Runtime {
	type Event = Event;
	type AddOrigin = EnsureRootOrThreeFourthsMinterestCouncil;
	type RemoveOrigin = EnsureRootOrThreeFourthsMinterestCouncil;
	type SwapOrigin = EnsureRootOrThreeFourthsMinterestCouncil;
	type ResetOrigin = EnsureRootOrThreeFourthsMinterestCouncil;
	type PrimeOrigin = EnsureRootOrThreeFourthsMinterestCouncil;
	type MembershipInitialized = MinterestCouncil;
	type MembershipChanged = MinterestCouncil;
	type MaxMembers = MinterestCouncilMaxMembers;
	type WeightInfo = ();
}

// It is possible to remove MinterestOracle and this pallets after implementing chainlink.
// If we decided to save it. Need to fix MembershipInitialized and MembershipChanged types.
// TODO MIN-446
type OperatorMembershipInstanceMinterest = pallet_membership::Instance2;
impl pallet_membership::Config<OperatorMembershipInstanceMinterest> for Runtime {
	type Event = Event;
	type AddOrigin = EnsureRootOrTwoThirdsMinterestCouncil;
	type RemoveOrigin = EnsureRootOrTwoThirdsMinterestCouncil;
	type SwapOrigin = EnsureRootOrTwoThirdsMinterestCouncil;
	type ResetOrigin = EnsureRootOrTwoThirdsMinterestCouncil;
	type PrimeOrigin = EnsureRootOrTwoThirdsMinterestCouncil;
	type MembershipInitialized = ();
	type MembershipChanged = MinterestOracle;
	type MaxMembers = MinterestCouncilMaxMembers;
	type WeightInfo = ();
}

impl minterest_protocol::Config for Runtime {
	type Event = Event;
	type MultiCurrency = Currencies;
	type ManagerLiquidationPools = LiquidationPools;
	type ManagerLiquidityPools = LiquidityPools;
	type MntManager = MntToken;
	type ProtocolWeightInfo = weights::minterest_protocol::WeightInfo<Runtime>;
	type ControllerManager = Controller;
	type MinterestModelManager = MinterestModel;
	type CreatePoolOrigin = EnsureRootOrHalfMinterestCouncil;
	type UserLiquidationAttempts = RiskManager;
	type RiskManager = RiskManager;
	type WhitelistManager = Whitelist;
}

parameter_type_with_key! {
	pub ExistentialDeposits: |_currency_id: CurrencyId| -> Balance {
		Zero::zero()
	};
}

impl orml_tokens::Config for Runtime {
	type Event = Event;
	type Balance = Balance;
	type Amount = Amount;
	type CurrencyId = CurrencyId;
	type WeightInfo = ();
	type ExistentialDeposits = ExistentialDeposits;
	type OnDust = ();
	type MaxLocks = MaxLocks;
}

parameter_types! {
	pub const GetMinterestCurrencyId: CurrencyId = MNT;
}

pub type MinterestToken = BasicCurrencyAdapter<Runtime, Balances, Amount, BlockNumber>;

impl orml_currencies::Config for Runtime {
	type Event = Event;
	type MultiCurrency = Tokens;
	type NativeCurrency = MinterestToken;
	type GetNativeCurrencyId = GetMinterestCurrencyId;
	type WeightInfo = ();
}

parameter_types! {
	pub LiquidityPoolAccountId: AccountId = LiquidityPoolsPalletId::get().into_account();
	pub const InitialExchangeRate: Rate = INITIAL_EXCHANGE_RATE;
	pub EnabledUnderlyingAssetsIds: Vec<CurrencyId> = CurrencyId::get_enabled_tokens_in_protocol(UnderlyingAsset);
	pub EnabledWrappedTokensId: Vec<CurrencyId> = CurrencyId::get_enabled_tokens_in_protocol(WrappedToken);
}

impl liquidity_pools::Config for Runtime {
	type MultiCurrency = Currencies;
	type PriceSource = Prices;
	type PalletId = LiquidityPoolsPalletId;
	type LiquidityPoolAccountId = LiquidityPoolAccountId;
	type InitialExchangeRate = InitialExchangeRate;
	type EnabledUnderlyingAssetsIds = EnabledUnderlyingAssetsIds;
	type EnabledWrappedTokensId = EnabledWrappedTokensId;
}

parameter_types! {
	pub const MaxBorrowCap: Balance = MAX_BORROW_CAP;
}

impl controller::Config for Runtime {
	type Event = Event;
	type MultiCurrency = Currencies;
	type PriceSource = Prices;
	type LiquidityPoolsManager = LiquidityPools;
	type MinterestModelManager = MinterestModel;
	type MaxBorrowCap = MaxBorrowCap;
	type UpdateOrigin = EnsureRootOrHalfMinterestCouncil;
	type ControllerWeightInfo = weights::controller::WeightInfo<Runtime>;
	type MntManager = MntToken;
}

impl module_prices::Config for Runtime {
	type Event = Event;
	type Source = AggregatedDataProvider;
	type LockOrigin = EnsureRootOrTwoThirdsMinterestCouncil;
	type WeightInfo = weights::prices::WeightInfo<Runtime>;
}

parameter_types! {
	pub const BlocksPerYear: u128 = BLOCKS_PER_YEAR;
}

impl minterest_model::Config for Runtime {
	type Event = Event;
	type BlocksPerYear = BlocksPerYear;
	type ModelUpdateOrigin = EnsureRootOrHalfMinterestCouncil;
	type WeightInfo = weights::minterest_model::WeightInfo<Runtime>;
}

parameter_types! {
	pub const RiskManagerPriority: TransactionPriority = TransactionPriority::max_value();
	pub const LiquidityPoolsPriority: TransactionPriority = TransactionPriority::max_value() - 1;
	pub const PartialLiquidationMinSum: Balance = PARTIAL_LIQUIDATION_MIN_SUM;
	pub const PartialLiquidationMaxAttempts: u8 = PARTIAL_LIQUIDATION_MAX_ATTEMPTS;
	pub const MaxLiquidationFee: Rate = MAX_LIQUIDATION_FEE;
}

impl risk_manager::Config for Runtime {
	type Event = Event;
	type UnsignedPriority = RiskManagerPriority;
	type PriceSource = Prices;
	type UserCollateral = LiquidityPools;
	type PartialLiquidationMinSum = PartialLiquidationMinSum;
	type PartialLiquidationMaxAttempts = PartialLiquidationMaxAttempts;
	type MaxLiquidationFee = MaxLiquidationFee;
	type RiskManagerUpdateOrigin = EnsureRootOrHalfMinterestCouncil;
	type ControllerManager = Controller;
	type LiquidityPoolsManager = LiquidityPools;
	type LiquidationPoolsManager = LiquidationPools;
	type MinterestProtocolManager = MinterestProtocol;
}

parameter_types! {
	pub MntTokenAccountId: AccountId = MntTokenPalletId::get().into_account();
}

impl mnt_token::Config for Runtime {
	type Event = Event;
	type PriceSource = Prices;
	type UpdateOrigin = EnsureRootOrTwoThirdsMinterestCouncil;
	type LiquidityPoolsManager = LiquidityPools;
	type MultiCurrency = Currencies;
	type ControllerManager = Controller;
	type MntTokenAccountId = MntTokenAccountId;
	type MntTokenWeightInfo = weights::mnt_token::WeightInfo<Runtime>;
}

impl<C> frame_system::offchain::SendTransactionTypes<C> for Runtime
where
	Call: From<C>,
{
	type OverarchingCall = Call;
	type Extrinsic = UncheckedExtrinsic;
}

parameter_types! {
	pub LiquidationPoolAccountId: AccountId = LiquidationPoolsPalletId::get().into_account();
}

impl liquidation_pools::Config for Runtime {
	type Event = Event;
	type MultiCurrency = Currencies;
	type UnsignedPriority = LiquidityPoolsPriority;
	type LiquidationPoolAccountId = LiquidationPoolAccountId;
	type PriceSource = Prices;
	type LiquidationPoolsPalletId = LiquidationPoolsPalletId;
	type UpdateOrigin = EnsureRootOrHalfMinterestCouncil;
	type LiquidityPoolsManager = LiquidityPools;
	type Dex = Dex;
	type LiquidationPoolsWeightInfo = weights::liquidation_pools::WeightInfo<Runtime>;
}

parameter_types! {
	pub const MinimumCount: u32 = 1;
	pub const ExpiresIn: Moment = 1000 * 60 * 60; // 60 mins
	pub ZeroAccountId: AccountId = AccountId::from([0u8; 32]);
	pub const MaxHasDispatchedSize: u32 = 100;
}

pub type TimeStampedPrice = orml_oracle::TimestampedValue<Price, minterest_primitives::Moment>;
type MinterestDataProvider = orml_oracle::Instance1;
impl orml_oracle::Config<MinterestDataProvider> for Runtime {
	type Event = Event;
	type OnNewData = ();
	type CombineData = orml_oracle::DefaultCombineData<Runtime, MinimumCount, ExpiresIn, MinterestDataProvider>;
	type Time = Timestamp;
	type OracleKey = CurrencyId;
	type OracleValue = Price;
	type RootOperatorAccountId = ZeroAccountId;
	type WeightInfo = ();
	type Members = OperatorMembershipMinterest;
	type MaxHasDispatchedSize = MaxHasDispatchedSize;
}

create_median_value_data_provider!(
	AggregatedDataProvider,
	CurrencyId,
	Price,
	TimeStampedPrice,
	[MinterestOracle]
);
// Aggregated data provider cannot feed.
impl DataFeeder<CurrencyId, Price, AccountId> for AggregatedDataProvider {
	fn feed_value(_: AccountId, _: CurrencyId, _: Price) -> DispatchResult {
		Err("Not supported".into())
	}
}

parameter_types! {
	pub DexAccountId: AccountId = DexPalletId::get().into_account();
}

impl dex::Config for Runtime {
	type Event = Event;
	type MultiCurrency = Currencies;
	type DexPalletId = DexPalletId;
	type DexAccountId = DexAccountId;
}

parameter_types! {
	pub MinVestedTransfer: Balance = DOLLARS; // 1 USD
	pub const MaxVestingSchedules: u32 = 2;
	pub VestingBucketsInfo: Vec<(VestingBucket, u8, u8, Balance)> = VestingBucket::get_vesting_buckets_info();
}

impl module_vesting::Config for Runtime {
	type Event = Event;
	type Currency = pallet_balances::Pallet<Runtime>;
	type MinVestedTransfer = MinVestedTransfer;
	type VestedTransferOrigin = EnsureRootOrTwoThirdsMinterestCouncil;
	type WeightInfo = weights::vesting::WeightInfo<Runtime>;
	type MaxVestingSchedules = MaxVestingSchedules;
	type VestingBucketsInfo = VestingBucketsInfo;
}

parameter_types! {
	pub const MaxMembersWhitelistMode: u8 = 100;
}

impl whitelist_module::Config for Runtime {
	type Event = Event;
	type MaxMembers = MaxMembersWhitelistMode;
	type WhitelistOrigin = EnsureRootOrHalfMinterestCouncil;
	type WhitelistWeightInfo = weights::whitelist::WeightInfo<Runtime>;
}

// Create the runtime by composing the FRAME pallets that were previously configured.
construct_runtime!(
	pub enum Runtime where
		Block = Block,
		NodeBlock = opaque::Block,
		UncheckedExtrinsic = UncheckedExtrinsic
	{
		System: frame_system::{Pallet, Call, Config, Storage, Event<T>},
		Timestamp: pallet_timestamp::{Pallet, Call, Storage, Inherent},

		// Tokens & Related
		Balances: pallet_balances::{Pallet, Call, Storage, Config<T>, Event<T>},
		Tokens: orml_tokens::{Pallet, Storage, Call, Event<T>, Config<T>},
		Currencies: orml_currencies::{Pallet, Call, Event<T>},
		Vesting: module_vesting::{Pallet, Storage, Call, Event<T>, Config<T>},
		TransactionPayment: pallet_transaction_payment::{Pallet, Storage},

		// Consensus & Staking
		Aura: pallet_aura::{Pallet, Config<T>},
		Grandpa: pallet_grandpa::{Pallet, Call, Storage, Config, Event},

		// Governance
		MinterestCouncil: pallet_collective::<Instance1>::{Pallet, Call, Storage, Origin<T>, Event<T>, Config<T>},
		MinterestCouncilMembership: pallet_membership::<Instance1>::{Pallet, Call, Storage, Event<T>, Config<T>},

		// Oracle and Prices
		MinterestOracle: orml_oracle::<Instance1>::{Pallet, Storage, Call, Event<T>},
		Prices: module_prices::{Pallet, Storage, Call, Event<T>, Config<T>},

		// OperatorMembership must be placed after Oracle or else will have race condition on initialization
		OperatorMembershipMinterest: pallet_membership::<Instance2>::{Pallet, Call, Storage, Event<T>, Config<T>},

		// Minterest pallets
		MinterestProtocol: minterest_protocol::{Pallet, Call, Event<T>},
		LiquidityPools: liquidity_pools::{Pallet, Storage, Call, Config<T>},
		Controller: controller::{Pallet, Storage, Call, Event, Config<T>},
		MinterestModel: minterest_model::{Pallet, Storage, Call, Event, Config<T>},
		RiskManager: risk_manager::{Pallet, Storage, Call, Event<T>, Config<T>, ValidateUnsigned},
		LiquidationPools: liquidation_pools::{Pallet, Storage, Call, Event<T>, Config<T>, ValidateUnsigned},
		MntToken: mnt_token::{Pallet, Storage, Call, Event<T>, Config<T>},
		Dex: dex::{Pallet, Storage, Call, Event<T>},
		Whitelist: whitelist_module::{Pallet, Storage, Call, Event<T>, Config<T>},
		// Dev
		Sudo: pallet_sudo::{Pallet, Call, Config<T>, Storage, Event<T>},
	}
);

/// The address format for describing accounts.
pub type Address = sp_runtime::MultiAddress<AccountId, ()>;
/// Block header type as expected by this runtime.
pub type Header = generic::Header<BlockNumber, BlakeTwo256>;
/// Block type as expected by this runtime.
pub type Block = generic::Block<Header, UncheckedExtrinsic>;
/// A Block signed with a Justification
pub type SignedBlock = generic::SignedBlock<Block>;
/// BlockId type as expected by this runtime.
pub type BlockId = generic::BlockId<Block>;
/// The SignedExtension to the basic transaction logic.
pub type SignedExtra = (
	frame_system::CheckSpecVersion<Runtime>,
	frame_system::CheckTxVersion<Runtime>,
	frame_system::CheckGenesis<Runtime>,
	frame_system::CheckEra<Runtime>,
	frame_system::CheckNonce<Runtime>,
	frame_system::CheckWeight<Runtime>,
	pallet_transaction_payment::ChargeTransactionPayment<Runtime>,
);
/// Unchecked extrinsic type as expected by this runtime.
pub type UncheckedExtrinsic = generic::UncheckedExtrinsic<Address, Call, Signature, SignedExtra>;
/// Extrinsic type that has already been checked.
pub type CheckedExtrinsic = generic::CheckedExtrinsic<AccountId, Call, SignedExtra>;
/// Executive: handles dispatch to the various pallets.
pub type Executive =
	frame_executive::Executive<Runtime, Block, frame_system::ChainContext<Runtime>, Runtime, AllPallets>;

impl_runtime_apis! {
	impl sp_api::Core<Block> for Runtime {
		fn version() -> RuntimeVersion {
			VERSION
		}

		fn execute_block(block: Block) {
			Executive::execute_block(block)
		}

		fn initialize_block(header: &<Block as BlockT>::Header) {
			Executive::initialize_block(header)
		}
	}

	impl sp_api::Metadata<Block> for Runtime {
		fn metadata() -> OpaqueMetadata {
			Runtime::metadata().into()
		}
	}

	impl sp_block_builder::BlockBuilder<Block> for Runtime {
		fn apply_extrinsic(extrinsic: <Block as BlockT>::Extrinsic) -> ApplyExtrinsicResult {
			Executive::apply_extrinsic(extrinsic)
		}

		fn finalize_block() -> <Block as BlockT>::Header {
			Executive::finalize_block()
		}

		fn inherent_extrinsics(data: sp_inherents::InherentData) -> Vec<<Block as BlockT>::Extrinsic> {
			data.create_extrinsics()
		}

		fn check_inherents(
			block: Block,
			data: sp_inherents::InherentData,
		) -> sp_inherents::CheckInherentsResult {
			data.check_extrinsics(&block)
		}
	}

	impl sp_transaction_pool::runtime_api::TaggedTransactionQueue<Block> for Runtime {
		fn validate_transaction(
			source: TransactionSource,
			tx: <Block as BlockT>::Extrinsic,
			block_hash: <Block as BlockT>::Hash,
		) -> TransactionValidity {
			Executive::validate_transaction(source, tx, block_hash)
		}
	}

	impl sp_offchain::OffchainWorkerApi<Block> for Runtime {
		fn offchain_worker(header: &<Block as BlockT>::Header) {
			Executive::offchain_worker(header)
		}
	}

	impl sp_consensus_aura::AuraApi<Block, AuraId> for Runtime {
		fn slot_duration() -> sp_consensus_aura::SlotDuration {
			sp_consensus_aura::SlotDuration::from_millis(Aura::slot_duration())
		}

		fn authorities() -> Vec<AuraId> {
			Aura::authorities()
		}
	}

	impl sp_session::SessionKeys<Block> for Runtime {
		fn generate_session_keys(seed: Option<Vec<u8>>) -> Vec<u8> {
			opaque::SessionKeys::generate(seed)
		}

		fn decode_session_keys(
			encoded: Vec<u8>,
		) -> Option<Vec<(Vec<u8>, KeyTypeId)>> {
			opaque::SessionKeys::decode_into_raw_public_keys(&encoded)
		}
	}

	impl fg_primitives::GrandpaApi<Block> for Runtime {
		fn grandpa_authorities() -> GrandpaAuthorityList {
			Grandpa::grandpa_authorities()
		}

		fn submit_report_equivocation_unsigned_extrinsic(
			_equivocation_proof: fg_primitives::EquivocationProof<
				<Block as BlockT>::Hash,
				NumberFor<Block>,
			>,
			_key_owner_proof: fg_primitives::OpaqueKeyOwnershipProof,
		) -> Option<()> {
			None
		}

		fn generate_key_ownership_proof(
			_set_id: fg_primitives::SetId,
			_authority_id: GrandpaId,
		) -> Option<fg_primitives::OpaqueKeyOwnershipProof> {
			// NOTE: this is the only implementation possible since we've
			// defined our key owner proof type as a bottom type (i.e. a type
			// with no values).
			None
		}
	}

	impl frame_system_rpc_runtime_api::AccountNonceApi<Block, AccountId, Index> for Runtime {
		fn account_nonce(account: AccountId) -> Index {
			System::account_nonce(account)
		}
	}

	impl pallet_transaction_payment_rpc_runtime_api::TransactionPaymentApi<Block, Balance> for Runtime {
		fn query_info(
			uxt: <Block as BlockT>::Extrinsic,
			len: u32,
		) -> pallet_transaction_payment_rpc_runtime_api::RuntimeDispatchInfo<Balance> {
			TransactionPayment::query_info(uxt, len)
		}
		fn query_fee_details(
			uxt: <Block as BlockT>::Extrinsic,
			len: u32,
		) -> pallet_transaction_payment::FeeDetails<Balance> {
			TransactionPayment::query_fee_details(uxt, len)
		}
	}

	impl controller_rpc_runtime_api::ControllerRuntimeApi<Block, AccountId> for Runtime {
		// TODO: Fill RPC with real data according to task MIN-483
		fn get_user_data(_account_id: AccountId) -> Option<UserData> {
			Some(UserData { total_collateral_in_usd: Balance::one(), total_supply_in_usd: Balance::one(), total_borrow_in_usd: Balance::one(), total_supply_apy: Rate::one(), total_borrow_apy: Rate::one(), net_apy: Rate::one() })
		}

		fn get_protocol_total_values() -> Option<ProtocolTotalValue> {
		let (pool_total_supply_in_usd, pool_total_borrow_in_usd, tvl_in_usd, pool_total_protocol_interest_in_usd) = Controller::get_protocol_total_values().ok()?;
				Some(ProtocolTotalValue{pool_total_supply_in_usd, pool_total_borrow_in_usd, tvl_in_usd, pool_total_protocol_interest_in_usd })
		}

		fn liquidity_pool_state(pool_id: CurrencyId) -> Option<PoolState> {
			let (exchange_rate, borrow_rate, supply_rate) = Controller::get_pool_exchange_borrow_and_supply_rates(pool_id)?;
			Some(PoolState { exchange_rate, borrow_rate, supply_rate })
		}

		fn get_pool_utilization_rate(pool_id: CurrencyId) -> Option<Rate> {
			Controller::get_pool_utilization_rate(pool_id)
		}

		fn get_user_total_supply_and_borrow_balance_in_usd(account_id: AccountId) -> Option<UserPoolBalanceData> {
			let (total_supply_in_usd, total_borrowed_in_usd) = Controller::get_user_total_supply_and_borrow_balance_in_usd(&account_id).ok()?;

			Some(UserPoolBalanceData {total_supply_in_usd, total_borrowed_in_usd})
		}

		fn get_hypothetical_account_liquidity(account_id: AccountId) -> Option<HypotheticalLiquidityData> {
			let (excess, shortfall) = Controller::get_hypothetical_account_liquidity(&account_id, MNT, 0, 0).ok()?;
			let res = match excess.cmp(&shortfall) {
				Ordering::Less => {
					let amount = Amount::try_from(shortfall).ok()?;
					amount.checked_neg()?
				},
				_ => Amount::try_from(excess).ok()?
			};

			Some(HypotheticalLiquidityData{ liquidity_in_usd: res })
		}

		fn is_admin(caller: AccountId) -> Option<bool> {
				Some(MinterestCouncil::is_member(&caller))
		}

		fn get_user_total_collateral(account_id: AccountId) -> Option<BalanceInfo> {
				Some(BalanceInfo{amount: Controller::get_user_total_collateral(account_id).ok()?})
		}

		fn get_user_borrow_per_asset(account_id: AccountId, underlying_asset_id: CurrencyId) -> Option<BalanceInfo> {
				Some(BalanceInfo{amount: Controller::get_user_borrow_underlying_balance(&account_id, underlying_asset_id).ok()?})
		}

		fn get_user_underlying_balance_per_asset(account_id: AccountId, pool_id: CurrencyId) -> Option<BalanceInfo> {
				Some(BalanceInfo{amount: Controller::get_user_supply_underlying_balance(&account_id, pool_id).ok()?})
		}

		fn pool_exists(underlying_asset_id: CurrencyId) -> bool {
			LiquidityPools::pool_exists(&underlying_asset_id)
		}

		fn get_user_total_supply_borrow_and_net_apy(account_id: AccountId) -> Option<(Interest, Interest, Interest)> {
			Controller::get_user_total_supply_borrow_and_net_apy(account_id).ok()
		}
	}

	impl mnt_token_rpc_runtime_api::MntTokenRuntimeApi<Block, AccountId> for Runtime {
		fn get_user_total_unclaimed_mnt_balance(account_id: AccountId) -> Option<MntBalanceInfo> {
				Some(MntBalanceInfo{amount: MntToken::get_user_total_unclaimed_mnt_balance(&account_id).ok()?})
		}

		fn get_pool_mnt_borrow_and_supply_rates(pool_id: CurrencyId) -> Option<(Rate, Rate)> {
			MntToken::get_pool_mnt_borrow_and_supply_rates(pool_id).ok()
		}
	}

	impl whitelist_rpc_runtime_api::WhitelistRuntimeApi<Block, AccountId> for Runtime {
		fn is_whitelist_member(who: AccountId) -> bool {
				Whitelist::is_whitelist_member(&who)
		}
	}

	impl orml_oracle_rpc_runtime_api::OracleApi<
		Block,
		DataProviderId,
		CurrencyId,
		TimeStampedPrice,
	> for Runtime {
<<<<<<< HEAD
	    #[doc(alias("MNT RPC", "MNT oracle"))]
=======
			/// Returns the USD exchange rate for the selected underlying asset
			///
			/// Parameters:
			///  - [`provider_id`](`minterest_primitives::DataProviderId`):  provider type
			///  - [`key`](`minterest_primitives::CurrencyId`): currency type
			///
			/// Returns:
			///
			/// - [`Price`](`minterest_primitives::Price`):  price of a currency in USD
			/// - [`Moment`](`minterest_primitives::Moment`):  time stamp at the time of the call.
>>>>>>> ff6e3f3f
		fn get_value(provider_id: DataProviderId, key: CurrencyId) -> Option<TimeStampedPrice> {
			match provider_id {
				DataProviderId::Minterest => MinterestOracle::get_no_op(&key),
				DataProviderId::Aggregated => <AggregatedDataProvider as DataProviderExtended<_, _>>::get_no_op(&key)
			}
		}
<<<<<<< HEAD
        #[doc(alias("MNT RPC", "MNT oracle"))]
=======
			/// Return the USD exchange rate for all underlying assets
			///
			/// Parameters:
			///  - [`provider_id`](`minterest_primitives::DataProviderId`):  provider type
			///
			/// Returns:
			///
			/// - [`CurrencyId`](`minterest_primitives::CurrencyId`): currency type
			/// - [`Price`](`minterest_primitives::Price`):  price of a currency in USD
			/// - [`Moment`](`minterest_primitives::Moment`):  time stamp at the time of the call.
>>>>>>> ff6e3f3f
		fn get_all_values(provider_id: DataProviderId) -> Vec<(CurrencyId, Option<TimeStampedPrice>)> {
			match provider_id {
				DataProviderId::Minterest => MinterestOracle::get_all_values(),
				DataProviderId::Aggregated => <AggregatedDataProvider as DataProviderExtended<_, _>>::get_all_values()
			}
		}
	}

	impl prices_rpc_runtime_api::PricesRuntimeApi<Block> for Runtime {
		fn  get_current_price(currency_id: CurrencyId) -> Option<Price> {
			Prices::get_underlying_price(currency_id)
		}

		fn  get_all_locked_prices() -> Vec<(CurrencyId, Option<Price>)> {
			CurrencyId::get_enabled_tokens_in_protocol(UnderlyingAsset)
				.into_iter()
				.map(|currency_id| (currency_id, Prices::locked_price_storage(currency_id)))
				.collect()
		}

		fn get_all_freshest_prices() -> Vec<(CurrencyId, Option<Price>)> {
			Prices::get_all_freshest_prices()
		}
	}

	#[cfg(feature = "runtime-benchmarks")]
	impl frame_benchmarking::Benchmark<Block> for Runtime {
		fn dispatch_benchmark(
			config: frame_benchmarking::BenchmarkConfig
		) -> Result<Vec<frame_benchmarking::BenchmarkBatch>, sp_runtime::RuntimeString> {
			use frame_benchmarking::{Benchmarking, BenchmarkBatch, TrackedStorageKey};
			use orml_benchmarking::add_benchmark;

			let whitelist: Vec<TrackedStorageKey> = vec![
				// Block Number
				hex_literal::hex!("26aa394eea5630e07c48ae0c9558cef702a5c1b19ab7a04f536c519aca4983ac").to_vec().into(),
				// Total Issuance
				hex_literal::hex!("c2261276cc9d1f8598ea4b6a74b15c2f57c875e4cff74148e4628f264b974c80").to_vec().into(),
				// Execution Phase
				hex_literal::hex!("26aa394eea5630e07c48ae0c9558cef7ff553b5a9862a516939d82b3d3d8661a").to_vec().into(),
				// Event Count
				hex_literal::hex!("26aa394eea5630e07c48ae0c9558cef70a98fdbe9ce6c55837576c60c7af3850").to_vec().into(),
				// System Events
				hex_literal::hex!("26aa394eea5630e07c48ae0c9558cef780d41e5e16056765bc8461851072c9d7").to_vec().into(),
			];

			let mut batches = Vec::<BenchmarkBatch>::new();
			let params = (&config, &whitelist);

			add_benchmark!(params, batches, controller, benchmarking::controller);
			add_benchmark!(params, batches, minterest_model, benchmarking::minterest_model);
			add_benchmark!(params, batches, module_prices, benchmarking::prices);
			add_benchmark!(params, batches, liquidation_pools, benchmarking::liquidation_pools);
			add_benchmark!(params, batches, minterest_protocol, benchmarking::minterest_protocol);
			add_benchmark!(params, batches, mnt_token, benchmarking::mnt_token);
			add_benchmark!(params, batches, module_vesting, benchmarking::vesting);
			add_benchmark!(params, batches, whitelist_module, benchmarking::whitelist);

			if batches.is_empty() { return Err("Benchmark not found for this pallet.".into()) }
			Ok(batches)
		}
	}
}<|MERGE_RESOLUTION|>--- conflicted
+++ resolved
@@ -866,9 +866,6 @@
 		CurrencyId,
 		TimeStampedPrice,
 	> for Runtime {
-<<<<<<< HEAD
-	    #[doc(alias("MNT RPC", "MNT oracle"))]
-=======
 			/// Returns the USD exchange rate for the selected underlying asset
 			///
 			/// Parameters:
@@ -879,16 +876,13 @@
 			///
 			/// - [`Price`](`minterest_primitives::Price`):  price of a currency in USD
 			/// - [`Moment`](`minterest_primitives::Moment`):  time stamp at the time of the call.
->>>>>>> ff6e3f3f
+			#[doc(alias("MNT RPC", "MNT oracle"))]
 		fn get_value(provider_id: DataProviderId, key: CurrencyId) -> Option<TimeStampedPrice> {
 			match provider_id {
 				DataProviderId::Minterest => MinterestOracle::get_no_op(&key),
 				DataProviderId::Aggregated => <AggregatedDataProvider as DataProviderExtended<_, _>>::get_no_op(&key)
 			}
 		}
-<<<<<<< HEAD
-        #[doc(alias("MNT RPC", "MNT oracle"))]
-=======
 			/// Return the USD exchange rate for all underlying assets
 			///
 			/// Parameters:
@@ -899,7 +893,7 @@
 			/// - [`CurrencyId`](`minterest_primitives::CurrencyId`): currency type
 			/// - [`Price`](`minterest_primitives::Price`):  price of a currency in USD
 			/// - [`Moment`](`minterest_primitives::Moment`):  time stamp at the time of the call.
->>>>>>> ff6e3f3f
+            #[doc(alias("MNT RPC", "MNT oracle"))]
 		fn get_all_values(provider_id: DataProviderId) -> Vec<(CurrencyId, Option<TimeStampedPrice>)> {
 			match provider_id {
 				DataProviderId::Minterest => MinterestOracle::get_all_values(),
