--- conflicted
+++ resolved
@@ -34,30 +34,16 @@
 			Rate::saturating_from_rational(10_512_000, 1)
 		));
 		assert_eq!(
-<<<<<<< HEAD
-			TestMinterestModel::minterest_model_params(CurrencyId::DOT).base_rate_per_block,
-=======
-			TestMinterestModel::minterest_model_dates(DOT).base_rate_per_block,
->>>>>>> b94d10c3
+			TestMinterestModel::minterest_model_params(DOT).base_rate_per_block,
 			Rate::saturating_from_rational(2, 1)
 		);
 		let expected_event = Event::minterest_model(crate::Event::BaseRatePerBlockChanged);
 		assert!(System::events().iter().any(|record| record.event == expected_event));
 
 		// Can be set to 0.0: (0 / 10) / 5_256_000
-<<<<<<< HEAD
-		assert_ok!(TestMinterestModel::set_base_rate(
-			alice(),
-			CurrencyId::DOT,
-			Rate::zero()
-		));
-		assert_eq!(
-			TestMinterestModel::minterest_model_params(CurrencyId::DOT).base_rate_per_block,
-=======
-		assert_ok!(TestMinterestModel::set_base_rate_per_year(alice(), DOT, Rate::zero()));
-		assert_eq!(
-			TestMinterestModel::minterest_model_dates(DOT).base_rate_per_block,
->>>>>>> b94d10c3
+		assert_ok!(TestMinterestModel::set_base_rate(alice(), DOT, Rate::zero()));
+		assert_eq!(
+			TestMinterestModel::minterest_model_params(DOT).base_rate_per_block,
 			Rate::zero()
 		);
 
@@ -68,48 +54,26 @@
 			Rate::saturating_from_rational(47304, 1_000_000)
 		));
 		assert_eq!(
-<<<<<<< HEAD
-			TestMinterestModel::minterest_model_params(CurrencyId::DOT).base_rate_per_block,
-=======
-			TestMinterestModel::minterest_model_dates(DOT).base_rate_per_block,
->>>>>>> b94d10c3
+			TestMinterestModel::minterest_model_params(DOT).base_rate_per_block,
 			Rate::from_inner(9_000_000_000)
 		);
 
 		// Base rate per block cannot be set to 0 at the same time as Multiplier per block.
-<<<<<<< HEAD
-		assert_ok!(TestMinterestModel::set_multiplier(
-			alice(),
-			CurrencyId::DOT,
-			Rate::zero()
-		));
-		assert_noop!(
-			TestMinterestModel::set_base_rate(alice(), CurrencyId::DOT, Rate::zero()),
-=======
-		assert_ok!(TestMinterestModel::set_multiplier_per_year(alice(), DOT, Rate::zero()));
-		assert_noop!(
-			TestMinterestModel::set_base_rate_per_year(alice(), DOT, Rate::zero()),
->>>>>>> b94d10c3
+		assert_ok!(TestMinterestModel::set_multiplier(alice(), DOT, Rate::zero()));
+		assert_noop!(
+			TestMinterestModel::set_base_rate(alice(), DOT, Rate::zero()),
 			Error::<Test>::BaseRatePerBlockCannotBeZero
 		);
 
 		// The dispatch origin of this call must be Root or half MinterestCouncil.
 		assert_noop!(
-<<<<<<< HEAD
-			TestMinterestModel::set_base_rate(bob(), CurrencyId::DOT, Rate::from_inner(2)),
-=======
-			TestMinterestModel::set_base_rate_per_year(bob(), DOT, Rate::from_inner(2)),
->>>>>>> b94d10c3
-			BadOrigin
-		);
-
-		// MDOT is wrong CurrencyId for underlying assets.
-		assert_noop!(
-<<<<<<< HEAD
-			TestMinterestModel::set_base_rate(alice(), CurrencyId::MDOT, Rate::from_inner(2)),
-=======
-			TestMinterestModel::set_base_rate_per_year(alice(), MDOT, Rate::from_inner(2)),
->>>>>>> b94d10c3
+			TestMinterestModel::set_base_rate(bob(), DOT, Rate::from_inner(2)),
+			BadOrigin
+		);
+
+		// MDOT is wrong CurrencyId for underlying assets.
+		assert_noop!(
+			TestMinterestModel::set_base_rate(alice(), MDOT, Rate::from_inner(2)),
 			Error::<Test>::NotValidUnderlyingAssetId
 		);
 	});
@@ -125,32 +89,17 @@
 			Rate::saturating_from_rational(10_512_000, 1)
 		));
 		assert_eq!(
-<<<<<<< HEAD
-			TestMinterestModel::minterest_model_params(CurrencyId::DOT).multiplier_per_block,
-=======
-			TestMinterestModel::minterest_model_dates(DOT).multiplier_per_block,
->>>>>>> b94d10c3
+			TestMinterestModel::minterest_model_params(DOT).multiplier_per_block,
 			Rate::saturating_from_rational(2, 1)
 		);
 		let expected_event = Event::minterest_model(crate::Event::MultiplierPerBlockChanged);
 		assert!(System::events().iter().any(|record| record.event == expected_event));
 
 		// Can be set to 0.0 if Base rate per block grater than zero: (0 / 10) / 5_256_000
-<<<<<<< HEAD
-		assert_ok!(TestMinterestModel::set_base_rate(alice(), CurrencyId::DOT, Rate::one()));
-		assert_ok!(TestMinterestModel::set_multiplier(
-			alice(),
-			CurrencyId::DOT,
-			Rate::zero()
-		));
-		assert_eq!(
-			TestMinterestModel::minterest_model_params(CurrencyId::DOT).multiplier_per_block,
-=======
-		assert_ok!(TestMinterestModel::set_base_rate_per_year(alice(), DOT, Rate::one()));
-		assert_ok!(TestMinterestModel::set_multiplier_per_year(alice(), DOT, Rate::zero()));
-		assert_eq!(
-			TestMinterestModel::minterest_model_dates(DOT).multiplier_per_block,
->>>>>>> b94d10c3
+		assert_ok!(TestMinterestModel::set_base_rate(alice(), DOT, Rate::one()));
+		assert_ok!(TestMinterestModel::set_multiplier(alice(), DOT, Rate::zero()));
+		assert_eq!(
+			TestMinterestModel::minterest_model_params(DOT).multiplier_per_block,
 			Rate::zero()
 		);
 
@@ -161,48 +110,26 @@
 			Rate::saturating_from_rational(47304, 1_000_000)
 		));
 		assert_eq!(
-<<<<<<< HEAD
-			TestMinterestModel::minterest_model_params(CurrencyId::DOT).multiplier_per_block,
-=======
-			TestMinterestModel::minterest_model_dates(DOT).multiplier_per_block,
->>>>>>> b94d10c3
+			TestMinterestModel::minterest_model_params(DOT).multiplier_per_block,
 			Rate::from_inner(9_000_000_000)
 		);
 
 		//  Multiplier per block cannot be set to 0 at the same time as Base rate per block.
-<<<<<<< HEAD
-		assert_ok!(TestMinterestModel::set_base_rate(
-			alice(),
-			CurrencyId::DOT,
-			Rate::zero()
-		));
-		assert_noop!(
-			TestMinterestModel::set_multiplier(alice(), CurrencyId::DOT, Rate::zero()),
-=======
-		assert_ok!(TestMinterestModel::set_base_rate_per_year(alice(), DOT, Rate::zero()));
-		assert_noop!(
-			TestMinterestModel::set_multiplier_per_year(alice(), DOT, Rate::zero()),
->>>>>>> b94d10c3
+		assert_ok!(TestMinterestModel::set_base_rate(alice(), DOT, Rate::zero()));
+		assert_noop!(
+			TestMinterestModel::set_multiplier(alice(), DOT, Rate::zero()),
 			Error::<Test>::MultiplierPerBlockCannotBeZero
 		);
 
 		// The dispatch origin of this call must be Root or half MinterestCouncil.
 		assert_noop!(
-<<<<<<< HEAD
-			TestMinterestModel::set_multiplier(bob(), CurrencyId::DOT, Rate::from_inner(2)),
-=======
-			TestMinterestModel::set_multiplier_per_year(bob(), DOT, Rate::from_inner(2)),
->>>>>>> b94d10c3
-			BadOrigin
-		);
-
-		// MDOT is wrong CurrencyId for underlying assets.
-		assert_noop!(
-<<<<<<< HEAD
-			TestMinterestModel::set_base_rate(alice(), CurrencyId::MDOT, Rate::from_inner(2)),
-=======
-			TestMinterestModel::set_base_rate_per_year(alice(), MDOT, Rate::from_inner(2)),
->>>>>>> b94d10c3
+			TestMinterestModel::set_multiplier(bob(), DOT, Rate::from_inner(2)),
+			BadOrigin
+		);
+
+		// MDOT is wrong CurrencyId for underlying assets.
+		assert_noop!(
+			TestMinterestModel::set_base_rate(alice(), MDOT, Rate::from_inner(2)),
 			Error::<Test>::NotValidUnderlyingAssetId
 		);
 	});
@@ -218,28 +145,16 @@
 			Rate::saturating_from_rational(10_512_000, 1)
 		));
 		assert_eq!(
-<<<<<<< HEAD
-			TestMinterestModel::minterest_model_params(CurrencyId::DOT).jump_multiplier_per_block,
-=======
-			TestMinterestModel::minterest_model_dates(DOT).jump_multiplier_per_block,
->>>>>>> b94d10c3
+			TestMinterestModel::minterest_model_params(DOT).jump_multiplier_per_block,
 			Rate::saturating_from_rational(2, 1)
 		);
 		let expected_event = Event::minterest_model(crate::Event::JumpMultiplierPerBlockChanged);
 		assert!(System::events().iter().any(|record| record.event == expected_event));
 
 		// Can be set to 0.0: (0 / 10) / 5_256_000
-		assert_ok!(TestMinterestModel::set_jump_multiplier(
-			alice(),
-			DOT,
-			Rate::zero()
-		));
-		assert_eq!(
-<<<<<<< HEAD
-			TestMinterestModel::minterest_model_params(CurrencyId::DOT).jump_multiplier_per_block,
-=======
-			TestMinterestModel::minterest_model_dates(DOT).jump_multiplier_per_block,
->>>>>>> b94d10c3
+		assert_ok!(TestMinterestModel::set_jump_multiplier(alice(), DOT, Rate::zero()));
+		assert_eq!(
+			TestMinterestModel::minterest_model_params(DOT).jump_multiplier_per_block,
 			Rate::zero()
 		);
 
@@ -250,31 +165,19 @@
 			Rate::saturating_from_rational(47_304, 1_000_000)
 		));
 		assert_eq!(
-<<<<<<< HEAD
-			TestMinterestModel::minterest_model_params(CurrencyId::DOT).jump_multiplier_per_block,
-=======
-			TestMinterestModel::minterest_model_dates(DOT).jump_multiplier_per_block,
->>>>>>> b94d10c3
+			TestMinterestModel::minterest_model_params(DOT).jump_multiplier_per_block,
 			Rate::from_inner(9_000_000_000)
 		);
 
 		// The dispatch origin of this call must be Root or half MinterestCouncil.
 		assert_noop!(
-<<<<<<< HEAD
-			TestMinterestModel::set_jump_multiplier(bob(), CurrencyId::DOT, Rate::from_inner(2)),
-=======
-			TestMinterestModel::set_jump_multiplier_per_year(bob(), DOT, Rate::from_inner(2)),
->>>>>>> b94d10c3
-			BadOrigin
-		);
-
-		// MDOT is wrong CurrencyId for underlying assets.
-		assert_noop!(
-<<<<<<< HEAD
-			TestMinterestModel::set_base_rate(alice(), CurrencyId::MDOT, Rate::from_inner(2)),
-=======
-			TestMinterestModel::set_base_rate_per_year(alice(), MDOT, Rate::from_inner(2)),
->>>>>>> b94d10c3
+			TestMinterestModel::set_jump_multiplier(bob(), DOT, Rate::from_inner(2)),
+			BadOrigin
+		);
+
+		// MDOT is wrong CurrencyId for underlying assets.
+		assert_noop!(
+			TestMinterestModel::set_base_rate(alice(), MDOT, Rate::from_inner(2)),
 			Error::<Test>::NotValidUnderlyingAssetId
 		);
 	});
@@ -289,11 +192,7 @@
 			Rate::saturating_from_rational(8, 10)
 		));
 		assert_eq!(
-<<<<<<< HEAD
-			TestMinterestModel::minterest_model_params(CurrencyId::DOT).kink,
-=======
-			TestMinterestModel::minterest_model_dates(DOT).kink,
->>>>>>> b94d10c3
+			TestMinterestModel::minterest_model_params(DOT).kink,
 			Rate::saturating_from_rational(8, 10)
 		);
 		let expected_event = Event::minterest_model(crate::Event::KinkChanged);
