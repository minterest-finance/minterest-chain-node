--- conflicted
+++ resolved
@@ -63,13 +63,9 @@
 		UnlockPrice(CurrencyId),
 	}
 
-<<<<<<< HEAD
-	/// Mapping from currency id to it's locked price
-	/// [`MNT Storage`](?search=module_prices::module::Pallet::locked_price_storage)
+	/// Mapping from currency id to it's locked(approved by Oracles pallet) price in USD.
+    /// [`MNT Storage`](?search=module_prices::module::Pallet::locked_price_storage)
 	#[doc(alias("MNT Storage", "MNT module_prices"))]
-=======
-	/// mapping from currency id to it's locked(approved by Oracles pallet) price in USD.
->>>>>>> ff6e3f3f
 	#[pallet::storage]
 	#[pallet::getter(fn locked_price_storage)]
 	pub type LockedPriceStorage<T: Config> = StorageMap<_, Twox64Concat, CurrencyId, Price, OptionQuery>;
