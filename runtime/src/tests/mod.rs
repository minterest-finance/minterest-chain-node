--- conflicted
+++ resolved
@@ -46,13 +46,10 @@
 	endowed_accounts: Vec<(AccountId, CurrencyId, Balance)>,
 	pools: Vec<(CurrencyId, Pool)>,
 	pool_user_data: Vec<(CurrencyId, AccountId, PoolUserData)>,
-<<<<<<< HEAD
+	locked_prices: Vec<(CurrencyId, Price)>,
 	minted_pools: Vec<CurrencyId>,
 	mnt_rate: Balance,
 	mnt_claim_threshold: Balance,
-=======
-	locked_prices: Vec<(CurrencyId, Price)>,
->>>>>>> a6416df3
 }
 
 impl Default for ExtBuilder {
@@ -76,12 +73,9 @@
 			pools: vec![],
 			minted_pools: vec![],
 			pool_user_data: vec![],
-<<<<<<< HEAD
+			locked_prices: vec![],
 			mnt_claim_threshold: Balance::zero(),
 			mnt_rate: Balance::zero(),
-=======
-			locked_prices: vec![],
->>>>>>> a6416df3
 		}
 	}
 }
@@ -156,21 +150,21 @@
 		self
 	}
 
-<<<<<<< HEAD
-	pub fn enable_minting_for_pool(mut self, pool_id: CurrencyId) -> Self {
-		self.minted_pools.push(pool_id);
-		self
-	}
-
-	pub fn mnt_account_balance(mut self, balance: Balance) -> Self {
-		self.endowed_accounts.push((MntToken::get_account_id(), MNT, balance));
-=======
 	pub fn set_locked_prices(mut self, price: u128) -> Self {
 		self.locked_prices.push((DOT, Price::saturating_from_integer(price)));
 		self.locked_prices.push((ETH, Price::saturating_from_integer(price)));
 		self.locked_prices.push((BTC, Price::saturating_from_integer(price)));
 		self.locked_prices.push((KSM, Price::saturating_from_integer(price)));
->>>>>>> a6416df3
+		self
+	}
+
+	pub fn enable_minting_for_pool(mut self, pool_id: CurrencyId) -> Self {
+		self.minted_pools.push(pool_id);
+		self
+	}
+
+	pub fn mnt_account_balance(mut self, balance: Balance) -> Self {
+		self.endowed_accounts.push((MntToken::get_account_id(), MNT, balance));
 		self
 	}
 
@@ -400,14 +394,8 @@
 		.unwrap();
 
 		module_prices::GenesisConfig::<Runtime> {
-<<<<<<< HEAD
-			locked_price: vec![
-				(DOT, Rate::saturating_from_integer(2)),
-				(KSM, Rate::saturating_from_integer(2)),
-				(ETH, Rate::saturating_from_integer(2)),
-				(BTC, Rate::saturating_from_integer(2)),
-			],
-			_phantom: Default::default(),
+			locked_price: self.locked_prices,
+			_phantom: PhantomData,
 		}
 		.assimilate_storage(&mut t)
 		.unwrap();
@@ -417,10 +405,6 @@
 			mnt_claim_threshold: self.mnt_claim_threshold,
 			minted_pools: self.minted_pools,
 			_phantom: std::marker::PhantomData,
-=======
-			locked_price: self.locked_prices,
-			_phantom: PhantomData,
->>>>>>> a6416df3
 		}
 		.assimilate_storage(&mut t)
 		.unwrap();
@@ -463,13 +447,12 @@
 	<Runtime as ControllerApi<Block, AccountId>>::get_user_total_collateral(account_id)
 }
 
-<<<<<<< HEAD
+fn get_user_borrow_per_asset_rpc(account_id: AccountId, underlying_asset_id: CurrencyId) -> Option<BalanceInfo> {
+	<Runtime as ControllerApi<Block, AccountId>>::get_user_borrow_per_asset(account_id, underlying_asset_id)
+}
+
 fn get_unclaimed_mnt_balance_rpc(account_id: AccountId) -> Option<MntBalanceInfo> {
 	<Runtime as MntTokenApi<Block, AccountId>>::get_unclaimed_mnt_balance(account_id)
-=======
-fn get_user_borrow_per_asset_rpc(account_id: AccountId, underlying_asset_id: CurrencyId) -> Option<BalanceInfo> {
-	<Runtime as ControllerApi<Block, AccountId>>::get_user_borrow_per_asset(account_id, underlying_asset_id)
->>>>>>> a6416df3
 }
 
 fn dollars(amount: u128) -> u128 {
