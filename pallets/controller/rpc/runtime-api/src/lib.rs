//! Runtime API definition for controller pallet.

#![cfg_attr(not(feature = "std"), no_std)]
// The `too_many_arguments` warning originates from `decl_runtime_apis` macro.
#![allow(clippy::too_many_arguments)]
// The `unnecessary_mut_passed` warning originates from `decl_runtime_apis` macro.
#![allow(clippy::unnecessary_mut_passed)]

<<<<<<< HEAD
use codec::{Codec, Decode, Encode};
use minterest_primitives::{CurrencyId, Rate};
=======
use codec::{Decode, Encode};
use minterest_primitives::{AccountId, Balance, CurrencyId, Rate};
>>>>>>> e1fcbd16
use sp_core::RuntimeDebug;
use sp_std::prelude::*;

#[cfg(feature = "std")]
use serde::{Deserialize, Deserializer, Serialize, Serializer};

#[cfg_attr(feature = "std", derive(Serialize, Deserialize))]
#[derive(Encode, Decode, Eq, PartialEq, Default, RuntimeDebug)]
pub struct PoolState {
	pub exchange_rate: Rate,
	pub borrow_rate: Rate,
	pub supply_rate: Rate,
}

#[cfg_attr(feature = "std", derive(Serialize, Deserialize))]
#[derive(Encode, Decode, Eq, PartialEq, Default, RuntimeDebug)]
pub struct UserPoolBalanceData {
	#[cfg_attr(feature = "std", serde(serialize_with = "serialize_as_string"))]
	#[cfg_attr(feature = "std", serde(deserialize_with = "deserialize_from_string"))]
	pub total_supply: Balance,
	#[cfg_attr(feature = "std", serde(serialize_with = "serialize_as_string"))]
	#[cfg_attr(feature = "std", serde(deserialize_with = "deserialize_from_string"))]
	pub total_borrowed: Balance,
}

#[cfg(feature = "std")]
fn serialize_as_string<S: Serializer, T: std::fmt::Display>(t: &T, serializer: S) -> Result<S::Ok, S::Error> {
	serializer.serialize_str(&t.to_string())
}

#[cfg(feature = "std")]
fn deserialize_from_string<'de, D: Deserializer<'de>, T: std::str::FromStr>(deserializer: D) -> Result<T, D::Error> {
	let s = String::deserialize(deserializer)?;
	s.parse::<T>()
		.map_err(|_| serde::de::Error::custom("Parse from string failed"))
}

// Here we declare the runtime API. It is implemented it the `impl` block in
// runtime amalgamator file (the `runtime/src/lib.rs`)
sp_api::decl_runtime_apis! {
	pub trait ControllerApi<AccountId> where AccountId: Codec {
		fn liquidity_pool_state(pool_id: CurrencyId) -> Option<PoolState>;
<<<<<<< HEAD
		fn is_admin(caller: AccountId) -> Option<bool>;
=======

		fn get_total_supply_and_borrowed_usd_balance(account_id: AccountId) -> Option<UserPoolBalanceData>;
>>>>>>> e1fcbd16
	}
}<|MERGE_RESOLUTION|>--- conflicted
+++ resolved
@@ -6,13 +6,8 @@
 // The `unnecessary_mut_passed` warning originates from `decl_runtime_apis` macro.
 #![allow(clippy::unnecessary_mut_passed)]
 
-<<<<<<< HEAD
 use codec::{Codec, Decode, Encode};
-use minterest_primitives::{CurrencyId, Rate};
-=======
-use codec::{Decode, Encode};
 use minterest_primitives::{AccountId, Balance, CurrencyId, Rate};
->>>>>>> e1fcbd16
 use sp_core::RuntimeDebug;
 use sp_std::prelude::*;
 
@@ -55,11 +50,9 @@
 sp_api::decl_runtime_apis! {
 	pub trait ControllerApi<AccountId> where AccountId: Codec {
 		fn liquidity_pool_state(pool_id: CurrencyId) -> Option<PoolState>;
-<<<<<<< HEAD
-		fn is_admin(caller: AccountId) -> Option<bool>;
-=======
 
 		fn get_total_supply_and_borrowed_usd_balance(account_id: AccountId) -> Option<UserPoolBalanceData>;
->>>>>>> e1fcbd16
+
+		fn is_admin(caller: AccountId) -> Option<bool>;
 	}
 }