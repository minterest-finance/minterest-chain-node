--- conflicted
+++ resolved
@@ -173,15 +173,11 @@
 				System::set_block_number(10);
 
 				// Set interest factor equal to zero.
-<<<<<<< HEAD
-				assert_ok!(TestController::set_protocol_interest_factor(admin(), DOT, Rate::zero()));
-=======
 				assert_ok!(TestController::set_protocol_interest_factor(
 					admin_origin(),
 					DOT,
 					Rate::zero()
 				));
->>>>>>> d07bf9aa
 
 				// Alice repay full loan in DOTs.
 				assert_ok!(MinterestProtocol::repay_all(Origin::signed(ALICE), DOT));
