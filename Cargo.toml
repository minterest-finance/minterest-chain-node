--- conflicted
+++ resolved
@@ -47,10 +47,6 @@
     "pallets/liquidation-pools",
     "pallets/mnt-token",
     "pallets/dex",
-<<<<<<< HEAD
-    "pallets/whitelist"
-]
-=======
     "pallets/whitelist",
     "pallets/chainlink-price-manager",
 ]
@@ -188,4 +184,3 @@
 pallet-staking-reward-fn = { git = "https://github.com/paritytech//substrate", rev = "1b758b2a8d151d97d2242260c465b6df9cb8a7a4" }
 sc-consensus-uncles = { git = "https://github.com/paritytech//substrate", rev = "1b758b2a8d151d97d2242260c465b6df9cb8a7a4" }
 sp-authorship = { git = "https://github.com/paritytech//substrate", rev = "1b758b2a8d151d97d2242260c465b6df9cb8a7a4" }
->>>>>>> b08bcdcc
