on:
  push:
    branches:
    - master
  pull_request:
    branches:
    - master

name: Continuous integration

jobs:
  check:
    name: Check
    runs-on: ubuntu-20.04
    steps:
      - uses: actions/checkout@v2
        with:
          submodules: recursive
      - uses: actions-rs/toolchain@v1
        with:
          profile: minimal
          toolchain: nightly-2020-09-27
          target: wasm32-unknown-unknown
          default: true
      - uses: actions-rs/cargo@v1
        with:
          command: check

  test:
    name: Test Suite
    runs-on: ubuntu-20.04
    steps:
      - uses: actions/checkout@v2
<<<<<<< HEAD
      - with:
=======
        with:
>>>>>>> c3342c29
          submodules: recursive
      - uses: actions-rs/toolchain@v1
        with:
          profile: minimal
          toolchain: nightly-2020-09-27
          target: wasm32-unknown-unknown
          default: true
      - uses: actions-rs/cargo@v1
        with:
          command: test

  fmt:
    name: Rustfmt
    runs-on: ubuntu-20.04
    steps:
      - uses: actions/checkout@v2
        with:
          submodules: recursive
      - uses: actions-rs/toolchain@v1
        with:
          profile: minimal
          toolchain: nightly-2020-09-27
          target: wasm32-unknown-unknown
          default: true
      - run: rustup component add rustfmt
      - uses: actions-rs/cargo@v1
        with:
          command: fmt
          args: --all -- --check

  clippy:
    name: Clippy
    runs-on: ubuntu-18.04
    steps:
      - uses: actions/checkout@v2
        with:
          submodules: recursive
      - uses: actions-rs/toolchain@v1
        with:
          profile: minimal
          toolchain: nightly-2020-09-27
          target: wasm32-unknown-unknown
          default: true
      - run: rustup component add clippy
      - uses: actions-rs/cargo@v1
        with:
          command: clippy
          args: -- -D warnings<|MERGE_RESOLUTION|>--- conflicted
+++ resolved
@@ -11,7 +11,7 @@
 jobs:
   check:
     name: Check
-    runs-on: ubuntu-20.04
+    runs-on: ubuntu-18.04
     steps:
       - uses: actions/checkout@v2
         with:
@@ -31,11 +31,7 @@
     runs-on: ubuntu-20.04
     steps:
       - uses: actions/checkout@v2
-<<<<<<< HEAD
-      - with:
-=======
         with:
->>>>>>> c3342c29
           submodules: recursive
       - uses: actions-rs/toolchain@v1
         with:
