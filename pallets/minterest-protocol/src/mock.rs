--- conflicted
+++ resolved
@@ -29,7 +29,6 @@
 		NodeBlock = Block,
 		UncheckedExtrinsic = UncheckedExtrinsic,
 	{
-<<<<<<< HEAD
 		System: frame_system::{Pallet, Call, Config, Storage, Event<T>},
 		Balances: pallet_balances::{Pallet, Call, Storage, Config<T>, Event<T>},
 		Tokens: orml_tokens::{Pallet, Storage, Call, Event<T>, Config<T>},
@@ -41,20 +40,7 @@
 		TestLiquidationPools: liquidation_pools::{Pallet, Storage, Call, Event<T>, Config<T>},
 		TestDex: dex::{Pallet, Storage, Call, Event<T>},
 		TestMntToken: mnt_token::{Pallet, Storage, Call, Event<T>, Config<T>},
-=======
-		System: frame_system::{Module, Call, Config, Storage, Event<T>},
-		Balances: pallet_balances::{Module, Call, Storage, Config<T>, Event<T>},
-		Tokens: orml_tokens::{Module, Storage, Call, Event<T>, Config<T>},
-		Currencies: orml_currencies::{Module, Call, Event<T>},
-		Controller: controller::{Module, Storage, Call, Event, Config<T>},
-		TestMinterestModel: minterest_model::{Module, Storage, Call, Event, Config<T>},
-		TestProtocol: minterest_protocol::{Module, Storage, Call, Event<T>},
-		TestPools: liquidity_pools::{Module, Storage, Call, Config<T>},
-		TestLiquidationPools: liquidation_pools::{Module, Storage, Call, Event<T>, Config<T>},
-		TestDex: dex::{Module, Storage, Call, Event<T>},
-		TestMntToken: mnt_token::{Module, Storage, Call, Event<T>, Config<T>},
-		TestWhitelist: whitelist_module::{Module, Storage, Call, Event<T>, Config<T>},
->>>>>>> 7daeae82
+		TestWhitelist: whitelist_module::{Pallet, Storage, Call, Event<T>, Config<T>},
 	}
 );
 
@@ -114,28 +100,6 @@
 	fn unlock_price(_currency_id: CurrencyId) {}
 }
 
-<<<<<<< HEAD
-thread_local! {
-	static TWO: RefCell<Vec<u64>> = RefCell::new(vec![2]);
-}
-
-impl Contains<u64> for WhitelistMembers {
-	fn contains(who: &AccountId) -> bool {
-		TWO.with(|v| v.borrow().contains(who))
-	}
-
-	#[cfg(feature = "runtime-benchmarks")]
-	fn add(new: &u128) {
-		TWO.with(|v| {
-			let mut members = v.borrow_mut();
-			members.push(*new);
-			members.sort();
-		})
-	}
-}
-
-=======
->>>>>>> 7daeae82
 pub struct ExtBuilder {
 	endowed_accounts: Vec<(AccountId, CurrencyId, Balance)>,
 	pools: Vec<(CurrencyId, Pool)>,
