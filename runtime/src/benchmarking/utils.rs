--- conflicted
+++ resolved
@@ -285,9 +285,6 @@
 		.assimilate_storage::<Runtime>(&mut storage)
 		.unwrap();
 
-<<<<<<< HEAD
-		storage.into()
-=======
 		// TODO MIN-221. MNT pallet uses price oracle in build() function.
 		// That causes error during building this ext for tests
 		// mnt_token::GenesisConfig::<Runtime> {
@@ -299,7 +296,6 @@
 		// .assimilate_storage(&mut t)
 		// .unwrap();
 
-		t.into()
->>>>>>> 3da322cc
+		storage.into()
 	}
 }