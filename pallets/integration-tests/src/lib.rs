--- conflicted
+++ resolved
@@ -63,12 +63,8 @@
 			TestMinterestModel: minterest_model::{Module, Storage, Call, Event, Config<T>},
 			TestDex: dex::{Module, Storage, Call, Event<T>},
 			TestMntToken: mnt_token::{Module, Storage, Call, Event<T>, Config<T>},
-<<<<<<< HEAD
-			TestRiskManager: risk_manager::{Module, Storage, Call, Event<T>, Config},
+			TestRiskManager: risk_manager::{Module, Storage, Call, Event<T>, Config<T>},
 			TestWhitelist: whitelist_module::{Module, Storage, Call, Event<T>, Config<T>},
-=======
-			TestRiskManager: risk_manager::{Module, Storage, Call, Event<T>, Config<T>},
->>>>>>> e645abcd
 		}
 	);
 
@@ -132,14 +128,11 @@
 		fn unlock_price(_currency_id: CurrencyId) {}
 	}
 
-<<<<<<< HEAD
 	thread_local! {
 		static FOUR: RefCell<Vec<u64>> = RefCell::new(vec![4]);
 	}
 
 	pub struct WhitelistMembers;
-=======
->>>>>>> e645abcd
 	impl Contains<u64> for WhitelistMembers {
 		fn sorted_members() -> Vec<u64> {
 			vec![4]
