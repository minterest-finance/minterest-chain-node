//! Tests for the liquidation-pools pallet.

use super::*;
use frame_support::{assert_noop, assert_ok};
use mock::{Event, *};
use sp_runtime::traits::{BadOrigin, Zero};

#[test]
fn set_balancing_period_should_work() {
	ExternalityBuilder::default().build().execute_with(|| {
		// Can be set to 0.0
		assert_ok!(TestLiquidationPools::set_balancing_period(admin(), u32::zero()));
		assert_eq!(
			TestLiquidationPools::liquidation_pool_params().balancing_period,
			u32::zero()
		);
		let expected_event = Event::liquidation_pools(crate::Event::BalancingPeriodChanged(u32::zero()));
		assert!(System::events().iter().any(|record| record.event == expected_event));

		// Admin set period equal amount of blocks per year.
		assert_ok!(TestLiquidationPools::set_balancing_period(admin(), 5256000));
		assert_eq!(
			TestLiquidationPools::liquidation_pool_params().balancing_period,
			5256000
		);
		let expected_event = Event::liquidation_pools(crate::Event::BalancingPeriodChanged(ADMIN, 5256000));
		assert!(System::events().iter().any(|record| record.event == expected_event));

		// The dispatch origin of this call must be Administrator.
		assert_noop!(
			TestLiquidationPools::set_balancing_period(alice(), 10),
			Error::<Test>::RequireAdmin
		);
	});
}

#[test]
fn set_deviation_threshold_should_work() {
	ExternalityBuilder::default().build().execute_with(|| {
		// Can be set to 0.0
		assert_ok!(TestLiquidationPools::set_deviation_threshold(
			admin(),
			CurrencyId::DOT,
			0
		));
		assert_eq!(
			TestLiquidationPools::liquidation_pools(CurrencyId::DOT).deviation_threshold,
			Rate::zero()
		);
<<<<<<< HEAD
		let expected_event = Event::liquidation_pools(crate::Event::BalancingPeriodChanged(5256000));
=======
		let expected_event = Event::liquidation_pools(crate::Event::DeviationThresholdChanged(ADMIN, Rate::zero()));
>>>>>>> e1fcbd16
		assert!(System::events().iter().any(|record| record.event == expected_event));

		// Can be set to 1.0
		assert_ok!(TestLiquidationPools::set_deviation_threshold(
			admin(),
			CurrencyId::DOT,
			1_000_000_000_000_000_000u128
		));
		assert_eq!(
			TestLiquidationPools::liquidation_pools(CurrencyId::DOT).deviation_threshold,
			Rate::one()
		);
		let expected_event = Event::liquidation_pools(crate::Event::DeviationThresholdChanged(ADMIN, Rate::one()));
		assert!(System::events().iter().any(|record| record.event == expected_event));

		// Can not be set grater than 1.0
		assert_noop!(
			TestLiquidationPools::set_deviation_threshold(admin(), CurrencyId::DOT, 2_000_000_000_000_000_000u128),
			Error::<Test>::NotValidDeviationThresholdValue
		);

		// The dispatch origin of this call must be Administrator.
		assert_noop!(
<<<<<<< HEAD
			TestLiquidationPools::set_balancing_period(alice(), CurrencyId::DOT, 10),
			BadOrigin
=======
			TestLiquidationPools::set_deviation_threshold(alice(), CurrencyId::DOT, 10),
			Error::<Test>::RequireAdmin
>>>>>>> e1fcbd16
		);

		// MDOT is wrong CurrencyId for underlying assets.
		assert_noop!(
			TestLiquidationPools::set_deviation_threshold(admin(), CurrencyId::MDOT, 10),
			Error::<Test>::NotValidUnderlyingAssetId
		);
	});
}

#[test]
fn balancing_should_work() {
	ExternalityBuilder::default().build().execute_with(|| {
		// Origin::signed(Alice) is wrong origin for fn balancing.
		assert_noop!(
			TestLiquidationPools::balancing(Origin::signed(ALICE), CurrencyId::DOT),
			BadOrigin
		);

		// Origin::none is available origin for fn balancing.
		assert_ok!(TestLiquidationPools::balancing(Origin::none(), CurrencyId::DOT));
	});
}

#[test]
fn calculate_deadline_should_work() {
	ExternalityBuilder::default()
		.pool_timestamp_and_period(1, 600)
		.build()
		.execute_with(|| {
			assert_eq!(TestLiquidationPools::calculate_deadline(), Ok(601));

			TestLiquidationPools::set_balancing_period(admin(), u32::MAX).unwrap_or_default();

			assert_noop!(TestLiquidationPools::calculate_deadline(), Error::<Test>::NumOverflow);
		});
}<|MERGE_RESOLUTION|>--- conflicted
+++ resolved
@@ -23,7 +23,7 @@
 			TestLiquidationPools::liquidation_pool_params().balancing_period,
 			5256000
 		);
-		let expected_event = Event::liquidation_pools(crate::Event::BalancingPeriodChanged(ADMIN, 5256000));
+		let expected_event = Event::liquidation_pools(crate::Event::BalancingPeriodChanged(5256000));
 		assert!(System::events().iter().any(|record| record.event == expected_event));
 
 		// The dispatch origin of this call must be Administrator.
@@ -47,11 +47,7 @@
 			TestLiquidationPools::liquidation_pools(CurrencyId::DOT).deviation_threshold,
 			Rate::zero()
 		);
-<<<<<<< HEAD
-		let expected_event = Event::liquidation_pools(crate::Event::BalancingPeriodChanged(5256000));
-=======
-		let expected_event = Event::liquidation_pools(crate::Event::DeviationThresholdChanged(ADMIN, Rate::zero()));
->>>>>>> e1fcbd16
+		let expected_event = Event::liquidation_pools(crate::Event::DeviationThresholdChanged(Rate::zero()));
 		assert!(System::events().iter().any(|record| record.event == expected_event));
 
 		// Can be set to 1.0
@@ -64,7 +60,7 @@
 			TestLiquidationPools::liquidation_pools(CurrencyId::DOT).deviation_threshold,
 			Rate::one()
 		);
-		let expected_event = Event::liquidation_pools(crate::Event::DeviationThresholdChanged(ADMIN, Rate::one()));
+		let expected_event = Event::liquidation_pools(crate::Event::DeviationThresholdChanged(Rate::one()));
 		assert!(System::events().iter().any(|record| record.event == expected_event));
 
 		// Can not be set grater than 1.0
@@ -75,13 +71,8 @@
 
 		// The dispatch origin of this call must be Administrator.
 		assert_noop!(
-<<<<<<< HEAD
-			TestLiquidationPools::set_balancing_period(alice(), CurrencyId::DOT, 10),
+			TestLiquidationPools::set_deviation_threshold(alice(), CurrencyId::DOT, 10),
 			BadOrigin
-=======
-			TestLiquidationPools::set_deviation_threshold(alice(), CurrencyId::DOT, 10),
-			Error::<Test>::RequireAdmin
->>>>>>> e1fcbd16
 		);
 
 		// MDOT is wrong CurrencyId for underlying assets.
