--- conflicted
+++ resolved
@@ -248,22 +248,16 @@
 
 			// Whitelist Mode is enabled. In whitelist mode, only members
 			// from whitelist can work with protocol.
-			assert_ok!(TestWhitelist::switch_whitelist_mode(alice(), true));
-			assert_ok!(TestWhitelist::add_member(alice(), BOB));
+			assert_ok!(TestWhitelist::switch_whitelist_mode(alice_origin(), true));
+			assert_ok!(TestWhitelist::add_member(alice_origin(), BOB));
 			assert_noop!(
 				TestProtocol::deposit_underlying(alice_origin(), KSM, dollars(10_u128)),
 				BadOrigin
 			);
 			// Bob is a whitelist member.
-<<<<<<< HEAD
-			assert_ok!(TestProtocol::deposit_underlying(bob(), DOT, dollars(10_u128)));
-			assert_ok!(TestWhitelist::switch_whitelist_mode(alice(), false));
-			assert_ok!(TestProtocol::deposit_underlying(alice(), DOT, dollars(10_u128)));
-=======
 			assert_ok!(TestProtocol::deposit_underlying(bob_origin(), DOT, dollars(10_u128)));
-			controller::WhitelistMode::<Test>::put(false);
+			assert_ok!(TestWhitelist::switch_whitelist_mode(alice_origin(), false));
 			assert_ok!(TestProtocol::deposit_underlying(alice_origin(), DOT, dollars(10_u128)));
->>>>>>> e645abcd
 		});
 }
 
@@ -319,21 +313,12 @@
 			assert_ok!(TestProtocol::deposit_underlying(alice_origin(), DOT, dollars(60_u128)));
 
 			// Whitelist Mode is enabled. In whitelist mode, only members
-<<<<<<< HEAD
 			// from whitelist can work with protocol.
-			assert_ok!(TestWhitelist::switch_whitelist_mode(alice(), true));
-			assert_noop!(TestProtocol::redeem(alice(), DOT), BadOrigin);
-
-			assert_ok!(TestWhitelist::switch_whitelist_mode(alice(), false));
-			assert_ok!(TestProtocol::redeem(alice(), DOT,));
-=======
-			// 'WhitelistCouncil' can work with protocols.
-			controller::WhitelistMode::<Test>::put(true);
+			assert_ok!(TestWhitelist::switch_whitelist_mode(alice_origin(), true));
 			assert_noop!(TestProtocol::redeem(alice_origin(), DOT), BadOrigin);
 
-			controller::WhitelistMode::<Test>::put(false);
+			assert_ok!(TestWhitelist::switch_whitelist_mode(alice_origin(), false));
 			assert_ok!(TestProtocol::redeem(alice_origin(), DOT,));
->>>>>>> e645abcd
 		});
 }
 
@@ -399,13 +384,13 @@
 
 			// Whitelist Mode is enabled. In whitelist mode, only members
 			// from whitelist can work with protocol.
-			assert_ok!(TestWhitelist::switch_whitelist_mode(alice(), true));
+			assert_ok!(TestWhitelist::switch_whitelist_mode(alice_origin(), true));
 			assert_noop!(
 				TestProtocol::redeem_underlying(alice_origin(), DOT, dollars(30_u128)),
 				BadOrigin
 			);
 
-			assert_ok!(TestWhitelist::switch_whitelist_mode(alice(), false));
+			assert_ok!(TestWhitelist::switch_whitelist_mode(alice_origin(), false));
 
 			assert_ok!(TestProtocol::redeem_underlying(alice_origin(), DOT, dollars(30_u128)));
 			let expected_event = Event::minterest_protocol(crate::Event::Redeemed(
@@ -479,20 +464,11 @@
 			);
 
 			// Whitelist Mode is enabled. In whitelist mode, only members
-<<<<<<< HEAD
 			// from whitelist can work with protocol.
-			assert_ok!(TestWhitelist::switch_whitelist_mode(alice(), true));
-			assert_noop!(TestProtocol::redeem_wrapped(alice(), MDOT, dollars(35_u128)), BadOrigin);
-=======
-			// 'WhitelistCouncil' can work with protocols.
-			controller::WhitelistMode::<Test>::put(true);
-			assert_noop!(
-				TestProtocol::redeem_wrapped(alice_origin(), MDOT, dollars(35_u128)),
-				BadOrigin
-			);
->>>>>>> e645abcd
-
-			assert_ok!(TestWhitelist::switch_whitelist_mode(alice(), false));
+			assert_ok!(TestWhitelist::switch_whitelist_mode(alice_origin(), true));
+			assert_noop!(TestProtocol::redeem_wrapped(alice_origin(), MDOT, dollars(35_u128)), BadOrigin);
+
+			assert_ok!(TestWhitelist::switch_whitelist_mode(alice_origin(), false));
 
 			assert_ok!(TestProtocol::redeem_wrapped(alice_origin(), MDOT, dollars(35_u128)));
 			let expected_event = Event::minterest_protocol(crate::Event::Redeemed(
@@ -568,17 +544,11 @@
 			);
 
 			// Whitelist Mode is enabled. In whitelist mode, only members
-<<<<<<< HEAD
 			// from whitelist can work with protocol.
-			assert_ok!(TestWhitelist::switch_whitelist_mode(alice(), true));
-			assert_noop!(TestProtocol::borrow(alice(), DOT, dollars(30_u128)), BadOrigin);
-=======
-			// 'WhitelistCouncil' can work with protocols.
-			controller::WhitelistMode::<Test>::put(true);
+			assert_ok!(TestWhitelist::switch_whitelist_mode(alice_origin(), true));
 			assert_noop!(TestProtocol::borrow(alice_origin(), DOT, dollars(30_u128)), BadOrigin);
->>>>>>> e645abcd
-
-			assert_ok!(TestWhitelist::switch_whitelist_mode(alice(), false));
+
+			assert_ok!(TestWhitelist::switch_whitelist_mode(alice_origin(), false));
 
 			// Alice borrowed 30 DOT
 			assert_ok!(TestProtocol::borrow(alice_origin(), DOT, dollars(30_u128)));
@@ -670,17 +640,11 @@
 			);
 
 			// Whitelist Mode is enabled. In whitelist mode, only members
-<<<<<<< HEAD
 			// from whitelist can work with protocol.
-			assert_ok!(TestWhitelist::switch_whitelist_mode(alice(), true));
-			assert_noop!(TestProtocol::repay(alice(), DOT, dollars(20_u128)), BadOrigin);
-=======
-			// 'WhitelistCouncil' can work with protocols.
-			controller::WhitelistMode::<Test>::put(true);
+			assert_ok!(TestWhitelist::switch_whitelist_mode(alice_origin(), true));
 			assert_noop!(TestProtocol::repay(alice_origin(), DOT, dollars(20_u128)), BadOrigin);
->>>>>>> e645abcd
-
-			assert_ok!(TestWhitelist::switch_whitelist_mode(alice(), false));
+
+			assert_ok!(TestWhitelist::switch_whitelist_mode(alice_origin(), false));
 
 			// Alice repaid 20 DOT. Her borrow_balance = 10 DOT.
 			assert_ok!(TestProtocol::repay(alice_origin(), DOT, dollars(20_u128)));
@@ -714,17 +678,11 @@
 			);
 
 			// Whitelist Mode is enabled. In whitelist mode, only members
-<<<<<<< HEAD
 			// from whitelist can work with protocol.
-			assert_ok!(TestWhitelist::switch_whitelist_mode(alice(), true));
-			assert_noop!(TestProtocol::repay_all(alice(), DOT), BadOrigin);
-=======
-			// 'WhitelistCouncil' can work with protocols.
-			controller::WhitelistMode::<Test>::put(true);
+			assert_ok!(TestWhitelist::switch_whitelist_mode(alice_origin(), true));
 			assert_noop!(TestProtocol::repay_all(alice_origin(), DOT), BadOrigin);
->>>>>>> e645abcd
-
-			assert_ok!(TestWhitelist::switch_whitelist_mode(alice(), false));
+
+			assert_ok!(TestWhitelist::switch_whitelist_mode(alice_origin(), false));
 
 			// Alice repaid all 30 DOT.
 			assert_ok!(TestProtocol::repay_all(alice_origin(), DOT));
@@ -800,8 +758,8 @@
 
 			// Whitelist Mode is enabled. In whitelist mode, only members
 			// from whitelist can work with protocol.
-			assert_ok!(TestWhitelist::switch_whitelist_mode(alice(), true));
-			assert_ok!(TestWhitelist::add_member(alice(), BOB));
+			assert_ok!(TestWhitelist::switch_whitelist_mode(alice_origin(), true));
+			assert_ok!(TestWhitelist::add_member(alice_origin(), BOB));
 
 			// Bob repaid 20 DOT for Alice.
 			assert_ok!(TestProtocol::repay_on_behalf(
@@ -832,17 +790,11 @@
 			assert_ok!(TestProtocol::deposit_underlying(alice_origin(), ETH, dollars(60_u128)));
 
 			// Whitelist Mode is enabled. In whitelist mode, only members
-<<<<<<< HEAD
 			// from whitelist can work with protocol.
-			assert_ok!(TestWhitelist::switch_whitelist_mode(alice(), true));
-			assert_noop!(TestProtocol::enable_is_collateral(alice(), ETH), BadOrigin);
-=======
-			// 'WhitelistCouncil' can work with protocols.
-			controller::WhitelistMode::<Test>::put(true);
+			assert_ok!(TestWhitelist::switch_whitelist_mode(alice_origin(), true));
 			assert_noop!(TestProtocol::enable_is_collateral(alice_origin(), ETH), BadOrigin);
->>>>>>> e645abcd
-
-			assert_ok!(TestWhitelist::switch_whitelist_mode(alice(), false));
+
+			assert_ok!(TestWhitelist::switch_whitelist_mode(alice_origin(), false));
 
 			// Alice enable as collateral her ETH pool.
 			assert_ok!(TestProtocol::enable_is_collateral(alice_origin(), ETH));
@@ -882,17 +834,11 @@
 			assert_ok!(TestProtocol::enable_is_collateral(alice_origin(), ETH));
 
 			// Whitelist Mode is enabled. In whitelist mode, only members
-<<<<<<< HEAD
 			// from whitelist can work with protocol.
-			assert_ok!(TestWhitelist::switch_whitelist_mode(alice(), true));
-			assert_noop!(TestProtocol::disable_is_collateral(alice(), ETH), BadOrigin);
-=======
-			// 'WhitelistCouncil' can work with protocols.
-			controller::WhitelistMode::<Test>::put(true);
+			assert_ok!(TestWhitelist::switch_whitelist_mode(alice_origin(), true));
 			assert_noop!(TestProtocol::disable_is_collateral(alice_origin(), ETH), BadOrigin);
->>>>>>> e645abcd
-
-			assert_ok!(TestWhitelist::switch_whitelist_mode(alice(), false));
+
+			assert_ok!(TestWhitelist::switch_whitelist_mode(alice_origin(), false));
 
 			// Alice disable collateral her ETH pool.
 			assert_ok!(TestProtocol::disable_is_collateral(alice_origin(), ETH));
@@ -986,13 +932,13 @@
 
 			// Whitelist Mode is enabled. In whitelist mode, only members
 			// from whitelist can work with protocol.
-			assert_ok!(TestWhitelist::switch_whitelist_mode(alice(), true));
+			assert_ok!(TestWhitelist::switch_whitelist_mode(alice_origin(), true));
 			assert_noop!(
 				TestProtocol::transfer_wrapped(alice_origin(), BOB, MDOT, ONE_HUNDRED),
 				BadOrigin
 			);
 
-			assert_ok!(TestWhitelist::switch_whitelist_mode(alice(), false));
+			assert_ok!(TestWhitelist::switch_whitelist_mode(alice_origin(), false));
 
 			// Alice is unable to transfer more tokens than she has
 			assert_noop!(
