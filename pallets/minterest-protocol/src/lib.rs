#![cfg_attr(not(feature = "std"), no_std)]

use frame_support::{decl_error, decl_event, decl_module, decl_storage, ensure, traits::Get};
use frame_system::{self as system, ensure_signed};
use minterest_primitives::{Balance, CurrencyId};
use orml_traits::MultiCurrency;
use orml_utilities::with_transaction_result;
use pallet_traits::Borrowing;
use sp_runtime::{traits::Zero, DispatchError, DispatchResult};
use sp_std::cmp::Ordering;
use sp_std::{prelude::Vec, result};

#[cfg(test)]
mod mock;
#[cfg(test)]
mod tests;

pub trait Trait: liquidity_pools::Trait + controller::Trait {
	/// The overarching event type.
	type Event: From<Event<Self>> + Into<<Self as system::Trait>::Event>;

	/// Basic borrowing functions
	type Borrowing: Borrowing<Self::AccountId>;
}

type LiquidityPools<T> = liquidity_pools::Module<T>;
type Controller<T> = controller::Module<T>;

decl_storage! {
	trait Store for Module<T: Trait> as MinterestProtocol {
	}
}

decl_event!(
	pub enum Event<T> where
		<T as system::Trait>::AccountId,
	{
		/// Underlying assets added to pool and wrapped tokens minted: \[who, underlying_asset_id, underlying_amount, wrapped_currency_id, wrapped_amount\]
		Deposited(AccountId, CurrencyId, Balance, CurrencyId, Balance),

		/// Underlying assets and wrapped tokens redeemed: \[who, underlying_asset_id, underlying_amount, wrapped_currency_id, wrapped_amount\]
		Redeemed(AccountId, CurrencyId, Balance, CurrencyId, Balance),

		/// Borrowed a specific amount of the pool currency: \[who, underlying_asset_id, the_amount_to_be_borrowed\]
		Borrowed(AccountId, CurrencyId, Balance),

		/// Repaid a borrow on the specific pool, for the specified amount: \[who, underlying_asset_id, the_amount_repaid\]
		Repaid(AccountId, CurrencyId, Balance),

		/// The user allowed the assets in the pool to be used as collateral: \[who, pool_id\]
		PoolEnabledAsCollateral(AccountId, CurrencyId),

		/// The user denies use the assets in pool as collateral: \[who, pool_id\]
		PoolDisabledCollateral(AccountId, CurrencyId),
	}
);

decl_error! {
	pub enum Error for Module<T: Trait> {
		/// The currency is not enabled in protocol.
		NotValidUnderlyingAssetId,

		/// The currency is not enabled in wrapped protocol.
		NotValidWrappedTokenId,

		/// There is not enough liquidity available in the pool.
		NotEnoughLiquidityAvailable,

		/// Insufficient wrapped tokens in the user account.
		NotEnoughWrappedTokens,

		/// User did not make deposit (no mTokens).
		NumberOfWrappedTokensIsZero,

		/// Insufficient underlying assets in the user account.
		NotEnoughUnderlyingsAssets,

		/// Number overflow in calculation.
		NumOverflow,

		/// The block number in the pool is equal to the current block number.
		PoolNotFresh,

		/// An internal failure occurred in the execution of the Accrue Interest function.
		AccrueInterestFailed,

		/// Deposit was blocked due to Controller rejection.
		DepositControllerRejection,

		/// Redeem was blocked due to Controller rejection.
		RedeemControllerRejection,

		/// Borrow was blocked due to Controller rejection.
		BorrowControllerRejection,

		/// Repay was blocked due to Controller rejection.
		RepayBorrowControllerRejection,

		/// Pool not found.
		PoolNotFound,

<<<<<<< HEAD
		/// Transaction with zero balance is not allowed.
		ZeroBalanceTransaction,

		/// User is trying repay more than he borrowed.
		RepayAmountToBig,
=======
		/// This pool is already collateral.
		AlreadyCollateral,

		/// This pool has already been disabled as a collateral.
		AlreadyDisabledCollateral,

		/// The user has an outstanding borrow. Cannot be disabled as collateral.
		CanotBeDisabledAsCollateral,

		/// The user has not deposited funds into the pool.
		CanotBeEnabledAsCollateral
>>>>>>> 63189a1d
	}
}

decl_module! {
	pub struct Module<T: Trait> for enum Call where origin: T::Origin {
		type Error = Error<T>;
		fn deposit_event() = default;

		const UnderlyingAssetId: Vec<CurrencyId> = T::UnderlyingAssetId::get();

		/// Transfers an asset into the protocol. The user receives a quantity of mTokens equal
		/// to the underlying tokens supplied, divided by the current Exchange Rate.
		///
		/// - `underlying_asset_id`: CurrencyId of underlying assets to be transferred into the protocol.
		/// - `underlying_amount`: The amount of the asset to be supplied, in units of the underlying asset.
		#[weight = 10_000]
		pub fn deposit_underlying(
			origin,
			underlying_asset_id: CurrencyId,
			#[compact] underlying_amount: Balance
		) {
			with_transaction_result(|| {
				let who = ensure_signed(origin)?;
				let (_, wrapped_id, wrapped_amount) = Self::do_deposit(&who, underlying_asset_id, underlying_amount)?;
				Self::deposit_event(RawEvent::Deposited(who, underlying_asset_id, underlying_amount, wrapped_id, wrapped_amount));
				Ok(())
			})?;
		}

		/// Converts ALL mTokens into a specified quantity of the underlying asset, and returns them
		/// to the user. The amount of underlying tokens received is equal to the quantity of
		/// mTokens redeemed, multiplied by the current Exchange Rate.
		///
		/// - `underlying_asset_id`: CurrencyId of underlying assets to be redeemed.
		#[weight = 10_000]
		pub fn redeem(
			origin,
			underlying_asset_id: CurrencyId,
		) {
			with_transaction_result(|| {
				let who = ensure_signed(origin)?;
				let (underlying_amount, wrapped_id, wrapped_amount) = Self::do_redeem(&who, underlying_asset_id, Balance::zero(), Balance::zero(), true)?;
				Self::deposit_event(RawEvent::Redeemed(who, underlying_asset_id, underlying_amount, wrapped_id, wrapped_amount));
				Ok(())
			})?;
		}

		/// Converts mTokens into a specified quantity of the underlying asset, and returns them to
		/// the user. The amount of mTokens redeemed is equal to the quantity of underlying tokens
		/// received, divided by the current Exchange Rate.
		///
		/// - `underlying_asset_id`: CurrencyId of underlying assets to be redeemed.
		/// - `underlying_amount`: The number of underlying assets to be redeemed.
		#[weight = 10_000]
		pub fn redeem_underlying(
			origin,
			underlying_asset_id: CurrencyId,
			#[compact] underlying_amount: Balance
		) {
			with_transaction_result(|| {
				let who = ensure_signed(origin)?;
				let (_, wrapped_id, wrapped_amount) = Self::do_redeem(&who, underlying_asset_id, underlying_amount, Balance::zero(), false)?;
				Self::deposit_event(RawEvent::Redeemed(who, underlying_asset_id, underlying_amount, wrapped_id, wrapped_amount));
				Ok(())
			})?;
		}

		/// Converts a specified quantity of mTokens into the underlying asset, and returns them to the user.
		/// The amount of underlying tokens received is equal to the quantity of mTokens redeemed,
		/// multiplied by the current Exchange Rate.
		///
		/// - `wrapped_id`: CurrencyId of mTokens to be redeemed.
		/// - `wrapped_amount`: The number of mTokens to be redeemed.
		#[weight = 10_000]
		pub fn redeem_wrapped(origin, wrapped_id: CurrencyId, #[compact] wrapped_amount: Balance) {
			with_transaction_result(|| {
				let who = ensure_signed(origin)?;
				let underlying_asset_id = <Controller<T>>::get_underlying_asset_id_by_wrapped_id(&wrapped_id).map_err(|_| Error::<T>::NotValidWrappedTokenId)?;
				let (underlying_amount, wrapped_id, _) = Self::do_redeem(&who, underlying_asset_id, Balance::zero(), wrapped_amount, false)?;
				Self::deposit_event(RawEvent::Redeemed(who, underlying_asset_id, underlying_amount, wrapped_id, wrapped_amount));
				Ok(())
			})?;
		}

		/// Borrowing a specific amount of the pool currency, provided that the borrower already
		/// deposited enough collateral.
		///
		/// - `underlying_asset_id`: The currency ID of the underlying asset to be borrowed.
		/// - `underlying_amount`: The amount of the underlying asset to be borrowed.
		#[weight = 10_000]
		pub fn borrow(
			origin,
			underlying_asset_id: CurrencyId,
			#[compact] borrow_amount: Balance
		) {
			with_transaction_result(|| {
				let who = ensure_signed(origin)?;
				Self::do_borrow(&who, underlying_asset_id, borrow_amount)?;
				Self::deposit_event(RawEvent::Borrowed(who, underlying_asset_id, borrow_amount));
				Ok(())
			})?;
		}

		/// Repays a borrow on the specific pool, for the specified amount.
		///
		/// - `underlying_asset_id`: The currency ID of the underlying asset to be repaid.
		/// - `repay_amount`: The amount of the underlying asset to be repaid.
		#[weight = 10_000]
		pub fn repay(
			origin,
			underlying_asset_id: CurrencyId,
			#[compact] repay_amount: Balance
		) {
			with_transaction_result(|| {
				let who = ensure_signed(origin)?;
				Self::do_repay(&who, &who, underlying_asset_id, repay_amount, false)?;
				Self::deposit_event(RawEvent::Repaid(who, underlying_asset_id, repay_amount));
				Ok(())
			})?;
		}

		/// Repays a borrow on the specific pool, for the all amount.
		///
		/// - `underlying_asset_id`: The currency ID of the underlying asset to be repaid.
		#[weight = 10_000]
		pub fn repay_all(origin, underlying_asset_id: CurrencyId) {
			with_transaction_result(|| {
				let who = ensure_signed(origin)?;
				let repay_amount = Self::do_repay(&who, &who, underlying_asset_id, Balance::zero(), true)?;
				Self::deposit_event(RawEvent::Repaid(who, underlying_asset_id, repay_amount));
				Ok(())
			})?;
		}

		/// Transfers an asset into the protocol, reducing the target user's borrow balance.
		///
		/// - `underlying_asset_id`: The currency ID of the underlying asset to be repaid.
		/// - `borrower`: The account which borrowed the asset to be repaid.
		/// - `repay_amount`: The amount of the underlying borrowed asset to be repaid.
		#[weight = 10_000]
		pub fn repay_on_behalf(origin, underlying_asset_id: CurrencyId, borrower: T::AccountId, repay_amount: Balance) {
			with_transaction_result(|| {
				let who = ensure_signed(origin)?;
				let repay_amount = Self::do_repay(&who, &borrower, underlying_asset_id, repay_amount, false)?;
				Self::deposit_event(RawEvent::Repaid(who, underlying_asset_id, repay_amount));
				Ok(())
			})?
		}

		/// Sender allowed the assets in the pool to be used as collateral.
		#[weight = 10_000]
		pub fn enable_as_collateral(origin, pool_id: CurrencyId) -> DispatchResult {
			let sender = ensure_signed(origin)?;
			ensure!(<LiquidityPools<T>>::pool_exists(&pool_id), Error::<T>::PoolNotFound);

			let wrapped_id = <Controller<T>>::get_wrapped_id_by_underlying_asset_id(&pool_id)?;

			let user_wrapped_balance = T::MultiCurrency::free_balance(wrapped_id, &sender);

			ensure!(user_wrapped_balance > 0, Error::<T>::CanotBeEnabledAsCollateral);

			ensure!(!<LiquidityPools<T>>::check_user_available_collateral(&sender, pool_id), Error::<T>::AlreadyCollateral);

			<LiquidityPools<T>>::enable_as_collateral_internal(&sender, pool_id)?;
			Self::deposit_event(RawEvent::PoolEnabledAsCollateral(sender, pool_id));
			Ok(())
		}

		/// Sender has denies use the assets in pool as collateral.
		#[weight = 10_000]
		pub fn disable_collateral(origin, pool_id: CurrencyId) -> DispatchResult {
			let sender = ensure_signed(origin)?;
			ensure!(<LiquidityPools<T>>::pool_exists(&pool_id), Error::<T>::PoolNotFound);

			ensure!(<LiquidityPools<T>>::check_user_available_collateral(&sender, pool_id), Error::<T>::AlreadyDisabledCollateral);

			let user_balance_disabled_asset = T::MultiCurrency::free_balance(pool_id, &sender);

			// Check if the user will have enough collateral if he removes one of the collaterals.
			let (_, shortfall) = <Controller<T>>::get_hypothetical_account_liquidity(&sender, pool_id, user_balance_disabled_asset, 0)?;
			ensure!(!(shortfall > 0), Error::<T>::CanotBeDisabledAsCollateral);

			<LiquidityPools<T>>::disable_collateral_internal(&sender, pool_id)?;
			Self::deposit_event(RawEvent::PoolDisabledCollateral(sender, pool_id));
			Ok(())
		}
	}
}

type TokensResult = result::Result<(Balance, CurrencyId, Balance), DispatchError>;
type BalanceResult = result::Result<Balance, DispatchError>;

// Dispatchable calls implementation
impl<T: Trait> Module<T> {
	fn do_deposit(who: &T::AccountId, underlying_asset_id: CurrencyId, underlying_amount: Balance) -> TokensResult {
		ensure!(
			T::UnderlyingAssetId::get().contains(&underlying_asset_id),
			Error::<T>::NotValidUnderlyingAssetId
		);

		ensure!(underlying_amount > Balance::zero(), Error::<T>::ZeroBalanceTransaction);

		ensure!(
			underlying_amount <= T::MultiCurrency::free_balance(underlying_asset_id, &who),
			Error::<T>::NotEnoughLiquidityAvailable
		);

		<Controller<T>>::accrue_interest_rate(underlying_asset_id).map_err(|_| Error::<T>::AccrueInterestFailed)?;

		// Fail if deposit not allowed
		<Controller<T>>::deposit_allowed(underlying_asset_id, &who, underlying_amount)
			.map_err(|_| Error::<T>::DepositControllerRejection)?;

		let wrapped_id = <Controller<T>>::get_wrapped_id_by_underlying_asset_id(&underlying_asset_id)
			.map_err(|_| Error::<T>::NotValidUnderlyingAssetId)?;

		let wrapped_amount = <Controller<T>>::convert_to_wrapped(underlying_asset_id, underlying_amount)
			.map_err(|_| Error::<T>::NumOverflow)?;

		T::MultiCurrency::transfer(
			underlying_asset_id,
			&who,
			&<LiquidityPools<T>>::pools_account_id(),
			underlying_amount,
		)?;

		T::MultiCurrency::deposit(wrapped_id, &who, wrapped_amount)?;

		Ok((underlying_amount, wrapped_id, wrapped_amount))
	}

	fn do_redeem(
		who: &T::AccountId,
		underlying_asset_id: CurrencyId,
		mut underlying_amount: Balance,
		wrapped_amount: Balance,
		all_assets: bool,
	) -> TokensResult {
		ensure!(
			T::UnderlyingAssetId::get().contains(&underlying_asset_id),
			Error::<T>::NotValidUnderlyingAssetId
		);

		<Controller<T>>::accrue_interest_rate(underlying_asset_id).map_err(|_| Error::<T>::AccrueInterestFailed)?;

		let wrapped_id = <Controller<T>>::get_wrapped_id_by_underlying_asset_id(&underlying_asset_id)?;

		let wrapped_amount = match (underlying_amount, wrapped_amount, all_assets) {
			(0, 0, true) => {
				let total_wrapped_amount = T::MultiCurrency::free_balance(wrapped_id, &who);
				ensure!(
					total_wrapped_amount != Balance::zero(),
					Error::<T>::NumberOfWrappedTokensIsZero
				);
				underlying_amount = <Controller<T>>::convert_from_wrapped(wrapped_id, total_wrapped_amount)
					.map_err(|_| Error::<T>::NumOverflow)?;
				total_wrapped_amount
			}
			(_, 0, false) => {
				ensure!(underlying_amount > Balance::zero(), Error::<T>::ZeroBalanceTransaction);
				<Controller<T>>::convert_to_wrapped(underlying_asset_id, underlying_amount)
					.map_err(|_| Error::<T>::NumOverflow)?
			}
			_ => {
				ensure!(wrapped_amount > Balance::zero(), Error::<T>::ZeroBalanceTransaction);
				underlying_amount = <Controller<T>>::convert_from_wrapped(wrapped_id, wrapped_amount)
					.map_err(|_| Error::<T>::NumOverflow)?;
				wrapped_amount
			}
		};

		ensure!(
			underlying_amount <= <LiquidityPools<T>>::get_pool_available_liquidity(underlying_asset_id),
			Error::<T>::NotEnoughLiquidityAvailable
		);

		ensure!(
			wrapped_amount <= T::MultiCurrency::free_balance(wrapped_id, &who),
			Error::<T>::NotEnoughWrappedTokens
		);

		// Fail if redeem not allowed
		<Controller<T>>::redeem_allowed(underlying_asset_id, &who, wrapped_amount)
			.map_err(|_| Error::<T>::RedeemControllerRejection)?;

		T::MultiCurrency::withdraw(wrapped_id, &who, wrapped_amount)?;

		T::MultiCurrency::transfer(
			underlying_asset_id,
			&<LiquidityPools<T>>::pools_account_id(),
			&who,
			underlying_amount,
		)?;

		Ok((underlying_amount, wrapped_id, wrapped_amount))
	}

	/// Users borrow assets from the protocol to their own address
	///
	/// - `who`: the address of the user who borrows.
	/// - `underlying_asset_id`: the currency ID of the underlying asset to borrow.
	/// - `underlying_amount`: the amount of the underlying asset to borrow.
	fn do_borrow(who: &T::AccountId, underlying_asset_id: CurrencyId, borrow_amount: Balance) -> DispatchResult {
		ensure!(
			T::UnderlyingAssetId::get().contains(&underlying_asset_id),
			Error::<T>::NotValidUnderlyingAssetId
		);

		let pool_available_liquidity = <LiquidityPools<T>>::get_pool_available_liquidity(underlying_asset_id);

		// Raise an error if protocol has insufficient underlying cash
		ensure!(
			borrow_amount <= pool_available_liquidity,
			Error::<T>::NotEnoughLiquidityAvailable
		);

		ensure!(borrow_amount > Balance::zero(), Error::<T>::ZeroBalanceTransaction);

		<Controller<T>>::accrue_interest_rate(underlying_asset_id).map_err(|_| Error::<T>::AccrueInterestFailed)?;

		// Fail if borrow not allowed
		<Controller<T>>::borrow_allowed(underlying_asset_id, &who, borrow_amount)
			.map_err(|_| Error::<T>::BorrowControllerRejection)?;

		// Fetch the amount the borrower owes, with accumulated interest
		let account_borrows =
			<Controller<T>>::borrow_balance_stored(&who, underlying_asset_id).map_err(|_| Error::<T>::NumOverflow)?;

		<LiquidityPools<T>>::update_state_on_borrow(&who, underlying_asset_id, borrow_amount, account_borrows)
			.map_err(|_| Error::<T>::NumOverflow)?;

		// Transfer the borrow_amount from the protocol account to the borrower's account.
		T::MultiCurrency::transfer(
			underlying_asset_id,
			&<LiquidityPools<T>>::pools_account_id(),
			&who,
			borrow_amount,
		)?;

		Ok(())
	}

	/// Sender repays their own borrow
	///
	/// - `who`: the account paying off the borrow.
	/// - `borrower`: the account with the debt being payed off.
	/// - `underlying_asset_id`: the currency ID of the underlying asset to repay.
	/// - `repay_amount`: the amount of the underlying asset to repay.
	fn do_repay(
		who: &T::AccountId,
		borrower: &T::AccountId,
		underlying_asset_id: CurrencyId,
		mut repay_amount: Balance,
		all_assets: bool,
	) -> BalanceResult {
		ensure!(
			T::UnderlyingAssetId::get().contains(&underlying_asset_id),
			Error::<T>::NotValidUnderlyingAssetId
		);

		ensure!(
			repay_amount <= T::MultiCurrency::free_balance(underlying_asset_id, &who),
			Error::<T>::NotEnoughUnderlyingsAssets
		);

		if !all_assets {
			ensure!(repay_amount > Balance::zero(), Error::<T>::ZeroBalanceTransaction);
		}

		<Controller<T>>::accrue_interest_rate(underlying_asset_id).map_err(|_| Error::<T>::AccrueInterestFailed)?;

		// Fail if repayBorrow not allowed
		<Controller<T>>::repay_borrow_allowed(underlying_asset_id, &who, repay_amount)
			.map_err(|_| Error::<T>::RepayBorrowControllerRejection)?;

		// Verify pool's block number equals current block number
		let current_block_number = <frame_system::Module<T>>::block_number();
		let accrual_block_number_previous = <Controller<T>>::controller_dates(underlying_asset_id).timestamp;
		ensure!(
			current_block_number == accrual_block_number_previous,
			Error::<T>::PoolNotFresh
		);

		// Fetch the amount the borrower owes, with accumulated interest
		let account_borrows = <Controller<T>>::borrow_balance_stored(&borrower, underlying_asset_id)
			.map_err(|_| Error::<T>::NumOverflow)?;

		repay_amount = match repay_amount.cmp(&Balance::zero()) {
			Ordering::Equal => account_borrows,
			_ => repay_amount,
		};

		<LiquidityPools<T>>::update_state_on_repay(&borrower, underlying_asset_id, repay_amount, account_borrows)
			.map_err(|_| Error::<T>::RepayAmountToBig)?;

		// Transfer the repay_amount from the borrower's account to the protocol account.
		T::MultiCurrency::transfer(
			underlying_asset_id,
			&who,
			&<LiquidityPools<T>>::pools_account_id(),
			repay_amount,
		)?;

		Ok(repay_amount)
	}
}<|MERGE_RESOLUTION|>--- conflicted
+++ resolved
@@ -99,13 +99,12 @@
 		/// Pool not found.
 		PoolNotFound,
 
-<<<<<<< HEAD
 		/// Transaction with zero balance is not allowed.
 		ZeroBalanceTransaction,
 
 		/// User is trying repay more than he borrowed.
 		RepayAmountToBig,
-=======
+
 		/// This pool is already collateral.
 		AlreadyCollateral,
 
@@ -117,7 +116,6 @@
 
 		/// The user has not deposited funds into the pool.
 		CanotBeEnabledAsCollateral
->>>>>>> 63189a1d
 	}
 }
 
