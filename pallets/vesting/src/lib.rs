//! # Vesting Module
//!
//! ## Overview
//!
//! Vesting module provides a means of scheduled balance lock on an account. It
//! uses the *graded vesting* way, which unlocks a specific amount of balance
//! every period of time, until all balance unlocked.
//!
//! ### Vesting Schedule
//!
//! The schedule of a vesting is described by data structure `VestingSchedule`:
//! from the block number of `start`, for every `period` amount of blocks,
//! `per_period` amount of balance would unlocked, until number of periods
//! `period_count` reached. Note in vesting schedules, *time* is measured by
//! block number. `bucket` - Vesting bucket type. All `VestingSchedule`s under
//! an account could be queried in chain state.
//!
//! ### Vesting Buckets
//!
//! In the Minterest protocol, all Vesting are divided into `VestingBucket`. Each vesting bucket
//! has its own vesting start, vesting duration and total number of tokens.
//!
//! ## Interface
//!
//! ### Dispatchable Functions
//!
//! - `claim` - Claim unlocked balances.
//! - `vested_transfer` - Add a new vesting schedule for an account.
//! - `remove_vesting_schedules` - Remove a vesting schedule from an account. Unlocks the user's
//! balance, transfers unvested tokens to the vesting bucket.

#![cfg_attr(not(feature = "std"), no_std)]
#![allow(clippy::unused_unit)]

use codec::{Decode, Encode};
use frame_support::sp_runtime::{traits::CheckedMul, FixedPointNumber};
use frame_support::{
	ensure,
	pallet_prelude::*,
	traits::{Currency, EnsureOrigin, ExistenceRequirement, Get, LockIdentifier, LockableCurrency, WithdrawReasons},
	transactional,
};
use frame_system::{ensure_signed, pallet_prelude::*};
use minterest_primitives::constants::time::{BLOCKS_PER_YEAR, DAYS};
use minterest_primitives::{Balance, Rate, VestingBucket};
pub use module::*;

use sp_runtime::{
	traits::{AtLeast32Bit, StaticLookup, Zero},
	DispatchResult, RuntimeDebug,
};
use sp_std::{
	cmp::{Eq, PartialEq},
	vec::Vec,
};
pub mod weights;
pub use weights::WeightInfo;

#[cfg(feature = "std")]
use serde::{Deserialize, Serialize};

#[cfg(test)]
mod mock;
#[cfg(test)]
mod tests;

pub const VESTING_LOCK_ID: LockIdentifier = *b"mod/vest";

/// The vesting schedule.
///
/// Benefits would be granted gradually, `per_period` amount every `period`
/// of blocks after `start`.
#[derive(Clone, Encode, Decode, PartialEq, Eq, RuntimeDebug)]
#[cfg_attr(feature = "std", derive(Serialize, Deserialize))]
pub struct VestingSchedule<BlockNumber> {
	/// Vesting bucket type
	pub bucket: VestingBucket,
	/// Vesting starting block
	pub start: BlockNumber,
	/// Number of blocks between vest
	pub period: BlockNumber,
	/// Number of vest
	pub period_count: u32,
	/// Amount of tokens to release per vest
	pub per_period: Rate,
}

impl<BlockNumber: AtLeast32Bit + Copy> VestingSchedule<BlockNumber> {
	/// Creates a new schedule with default parameters (start, period, period_count, per_period).
	///
	/// - `amount`: the number of tokens for which need to create a schedule.
	/// Note: this constructor can only be used when configuring a genesis block.
	pub fn new(bucket: VestingBucket, amount: Balance) -> Self {
		let start: BlockNumber = (bucket.unlock_begins_in_days() as u32 * DAYS).into();
		let period: BlockNumber = BlockNumber::one(); // block by block
		let period_count: u32 = bucket.vesting_duration() as u32 * BLOCKS_PER_YEAR as u32;
		let per_period = Rate::checked_from_rational(amount, period_count).expect("ensured non-zero period_count; qed");
		Self {
			bucket,
			start,
			period,
			period_count,
			per_period,
		}
	}

	/// Creates a new schedule with default parameters (period, period_count, per_period).
	///
	/// - `bucket`: vesting bucket type (must be `Team` or `Marketing` or `Strategic Partners`).
	/// - `start`: the vesting schedule starting block.
	/// - `amount`: the number of tokens for which need to create a schedule.
	pub fn new_beginning_from(bucket: VestingBucket, start: BlockNumber, amount: Balance) -> Option<Self> {
		if !bucket.is_manipulated_bucket() {
			return None;
		}
		let period: BlockNumber = BlockNumber::one(); // block by block
		let period_count: u32 = bucket.vesting_duration() as u32 * BLOCKS_PER_YEAR as u32;
		let per_period = Rate::saturating_from_rational(amount, period_count);
		Some(Self {
			bucket,
			start,
			period,
			period_count,
			per_period,
		})
	}

	/// Returns the end of all periods, `None` if calculation overflows.
	pub fn end(&self) -> Option<BlockNumber> {
		// period * period_count + start
		self.period
			.checked_mul(&self.period_count.into())?
			.checked_add(&self.start)
	}

	/// Returns all locked amount, `None` if calculation overflows.
	pub fn total_amount(&self) -> Option<Balance> {
		Rate::from_inner(self.period_count as u128)
			.checked_mul(&self.per_period)
			.map(|x| x.into_inner())
	}

	/// Returns locked amount for a given `time`.
	///
	/// Note this func assumes schedule is a valid one(non-zero period and
	/// non-overflow total amount), and it should be guaranteed by callers.
	pub fn locked_amount(&self, time: BlockNumber) -> Balance {
		// expired_periods = (time - start) / period
		// unrealized_periods = period_count - expired_periods
		// locked_amount = per_period * unrealized_periods
		let expired_periods = time
			.saturating_sub(self.start)
			.checked_div(&self.period)
			.expect("ensured non-zero period; qed");
		let unrealized_periods = self
			.period_count
			.saturating_sub(expired_periods.unique_saturated_into());
		Rate::from_inner(unrealized_periods as u128)
			.checked_mul(&self.per_period)
			.map(|x| x.into_inner())
			.expect("ensured non-overflow total amount; qed")
	}
}

#[frame_support::pallet]
pub mod module {
	use super::*;

	/// Type alias for VestingSchedule.
	pub(crate) type VestingScheduleOf<T> = VestingSchedule<<T as frame_system::Config>::BlockNumber>;
	/// Tuple struct for GenesisConfig. `(account_id, start, period, period_count, per_period)`
	pub type ScheduledItem<T> = (VestingBucket, <T as frame_system::Config>::AccountId, Balance);

	#[pallet::config]
	pub trait Config: frame_system::Config {
		type Event: From<Event<Self>> + IsType<<Self as frame_system::Config>::Event>;

		/// A currency whose accounts can have liquidity restrictions.
		type Currency: LockableCurrency<Self::AccountId, Moment = Self::BlockNumber, Balance = Balance>;

		#[pallet::constant]
		/// The minimum amount transferred to call `vested_transfer`.
		type MinVestedTransfer: Get<Balance>;

		/// Required origin for vested transfer.  Root or
		/// Two thirds of Minterest Council can always do this.
		type VestedTransferOrigin: EnsureOrigin<Self::Origin>;

		/// Weight information for extrinsics in this module.
		type WeightInfo: WeightInfo;

		/// The maximum number of vesting schedules an account can have.
		type MaxVestingSchedules: Get<u32>;

		#[pallet::constant]
		/// Information for each vesting bucket:
		/// (vesting bucket type, vesting_duration, unlock_begins_in_days, total_amount).
		type VestingBucketsInfo: Get<Vec<(VestingBucket, u8, u8, Balance)>>;
	}

	#[pallet::error]
	pub enum Error<T> {
		/// Vesting period is zero
		ZeroVestingPeriod,
		/// Number of vests is zero
		ZeroVestingPeriodCount,
		/// Arithmetic calculation overflow
		NumOverflow,
		/// Insufficient amount of balance to lock
		InsufficientBalanceToLock,
		/// This account have too many vesting schedules
		TooManyVestingSchedules,
		/// The vested transfer amount is too low
		AmountLow,
		/// Incorrect vesting bucket type. Only vesting from Marketing, Team and
		/// Strategic Partners buckets can be created or removed.
		IncorrectVestingBucketType,
		/// Incorrect vesting bucket account id.
		IncorrectVestingBucketAccountId,
		/// The user does not have such a schedule
		UserDoesNotHaveSuchSchedule,
	}

	#[pallet::event]
	#[pallet::generate_deposit(fn deposit_event)]
	pub enum Event<T: Config> {
		/// Added new vesting schedule. [to, vesting_schedule]
		VestingScheduleAdded(T::AccountId, VestingScheduleOf<T>),
		/// Claimed vesting. [who, locked_amount]
		Claimed(T::AccountId, Balance),
		/// Removed vesting schedules. [who]
		VestingSchedulesRemoved(T::AccountId),
	}

	/// Vesting schedules of an account.
<<<<<<< HEAD
	/// [`MNT Storage`](?search=module_vesting::module::Pallet::vesting_schedule_storage)
	#[doc(alias("MNT Storage", "MNT module_vesting"))]
=======
	///
	/// Return:
	/// - `bucket`: `VestingBucket` vesting bucket type
	/// - `start`: `BlockNumber` vesting starting block
	/// - `period`: `BlockNumber` number of blocks between vest
	/// - `period_count`: `u32` number of vest
	/// - `per_period`: `Rate` amount of tokens to release per vest
>>>>>>> ff6e3f3f
	#[pallet::storage]
	#[pallet::getter(fn vesting_schedule_storage)]
	pub type VestingScheduleStorage<T: Config> =
		StorageMap<_, Blake2_128Concat, T::AccountId, Vec<VestingScheduleOf<T>>, ValueQuery>;

	#[pallet::genesis_config]
	pub struct GenesisConfig<T: Config> {
		pub vesting: Vec<ScheduledItem<T>>,
	}

	#[cfg(feature = "std")]
	impl<T: Config> Default for GenesisConfig<T> {
		fn default() -> Self {
			GenesisConfig { vesting: vec![] }
		}
	}

	#[pallet::genesis_build]
	impl<T: Config> GenesisBuild<T> for GenesisConfig<T> {
		fn build(&self) {
			self.vesting.iter().for_each(|(bucket, who, total)| {
				assert!(
					T::Currency::free_balance(who) >= *total,
					"Account do not have enough balance"
				);

				// We do not set a schedule for Market Making vesting bucket.
				if *bucket != VestingBucket::MarketMaking {
					let schedule = VestingSchedule::new(*bucket, *total);
					Pallet::<T>::ensure_valid_vesting_schedule(&schedule).unwrap();
					T::Currency::set_lock(VESTING_LOCK_ID, who, *total, WithdrawReasons::all());
					VestingScheduleStorage::<T>::insert(who, vec![schedule]);
				}
			});
		}
	}

	#[pallet::pallet]
	pub struct Pallet<T>(PhantomData<T>);

	#[pallet::hooks]
	impl<T: Config> Hooks<T::BlockNumber> for Pallet<T> {}

	#[pallet::call]
	impl<T: Config> Pallet<T>
	where
		<T as frame_system::Config>::AccountId: From<[u8; 32]>,
	{
		/// Claim unlocked balances.
		/// Can not get VestingSchedule count from `who`, so use `MaxVestingSchedules / 2`.
		#[doc(alias("MNT Extrinsic", "MNT module_vesting"))]
		#[pallet::weight(T::WeightInfo::claim((<T as Config>::MaxVestingSchedules::get() / 2) as u32))]
		pub fn claim(origin: OriginFor<T>) -> DispatchResultWithPostInfo {
			let who = ensure_signed(origin)?;
			let locked_amount = Self::do_claim(&who);

			Self::deposit_event(Event::Claimed(who, locked_amount));
			Ok(().into())
		}

		/// Add a new vesting schedule for an account. Transfer balance
		/// from the vesting bucket account to target account.
		///
		/// The dispatch origin of this call must be `VestedTransferOrigin`.
		///
		/// Parameters:
		/// - `target`: the AccountId on which the vesting schedule is created;
		/// - `bucket`: vesting bucket type (must be `Team` or `Marketing` or `Strategic Partners`);
		/// - `start`: block number in which the vesting schedule starts to work;
		/// - `amount`: the balance for which the vesting schedule is created.
		#[doc(alias("MNT Extrinsic", "MNT module_vesting"))]
		#[pallet::weight(T::WeightInfo::vested_transfer())]
		pub fn vested_transfer(
			origin: OriginFor<T>,
			target: <T::Lookup as StaticLookup>::Source,
			bucket: VestingBucket,
			start: T::BlockNumber,
			amount: Balance,
		) -> DispatchResultWithPostInfo {
			T::VestedTransferOrigin::ensure_origin(origin)?;
			let target = T::Lookup::lookup(target)?;

			let schedule: VestingSchedule<T::BlockNumber> = VestingSchedule::new_beginning_from(bucket, start, amount)
				.ok_or(Error::<T>::IncorrectVestingBucketType)?;

			let raw_bucket_account_id: [u8; 32] = bucket
				.bucket_account_id()
				.ok_or(Error::<T>::IncorrectVestingBucketType)?
				.into();

			Self::do_vested_transfer(&raw_bucket_account_id.into(), &target, schedule.clone())?;

			Self::deposit_event(Event::VestingScheduleAdded(target, schedule));
			Ok(().into())
		}

		/// Remove a vesting schedule from an account. Transfer unvested tokens to the
		/// vesting bucket.
		///
		/// The dispatch origin of this call must be `VestedTransferOrigin`.
		///
		/// Parameters:
		/// - `target`: the account that receives vesting schedule of the MNT tokens;
		/// - `bucket`: the type of vesting bucket from which we want to delete the schedule;
		#[doc(alias("MNT Extrinsic", "MNT module_vesting"))]
		#[pallet::weight(T::WeightInfo::remove_vesting_schedules())]
		pub fn remove_vesting_schedules(
			origin: OriginFor<T>,
			target: <T::Lookup as StaticLookup>::Source,
			bucket: VestingBucket,
		) -> DispatchResultWithPostInfo {
			T::VestedTransferOrigin::ensure_origin(origin)?;
			let account = T::Lookup::lookup(target)?;
			ensure!(bucket.is_manipulated_bucket(), Error::<T>::IncorrectVestingBucketType);

			Self::do_remove_vesting_schedule(&account, bucket)?;

			Self::deposit_event(Event::VestingSchedulesRemoved(account));
			Ok(().into())
		}
	}
}

impl<T: Config> Pallet<T> {
	/// Claim unlocked balances.
	fn do_claim(who: &T::AccountId) -> Balance {
		let locked = Self::locked_balance(who);
		if locked.is_zero() {
			T::Currency::remove_lock(VESTING_LOCK_ID, who);
		} else {
			T::Currency::set_lock(VESTING_LOCK_ID, who, locked, WithdrawReasons::all());
		}
		locked
	}

	/// Returns locked balance based on current block number.
	fn locked_balance(who: &T::AccountId) -> Balance {
		let now = <frame_system::Pallet<T>>::block_number();
		<VestingScheduleStorage<T>>::mutate_exists(who, |maybe_schedules| {
			let total_locked = if let Some(schedules) = maybe_schedules {
				let mut total: Balance = Zero::zero();
				// leave only schedules with a locked balance
				schedules.retain(|s| {
					// calculate the remaining number of locked tokens in the schedule
					let locked_amount = s.locked_amount(now);
					total = total.saturating_add(locked_amount);
					!locked_amount.is_zero()
				});
				total
			} else {
				Zero::zero()
			};
			// If there is no locked balance left, then clear the schedule vector
			if total_locked.is_zero() {
				*maybe_schedules = None;
			}
			total_locked
		})
	}

	/// Add a new vesting schedule for an account. Transfer balance
	/// from the vesting bucket account to target account.
	#[transactional]
	fn do_vested_transfer(from: &T::AccountId, to: &T::AccountId, schedule: VestingScheduleOf<T>) -> DispatchResult {
		let schedule_amount = Self::ensure_valid_vesting_schedule(&schedule)?;

		ensure!(
			<VestingScheduleStorage<T>>::decode_len(to).unwrap_or(0) < T::MaxVestingSchedules::get() as usize,
			Error::<T>::TooManyVestingSchedules
		);

		let total_locked = Self::locked_balance(to)
			.checked_add(schedule_amount)
			.ok_or(Error::<T>::NumOverflow)?;

		T::Currency::transfer(from, to, schedule_amount, ExistenceRequirement::AllowDeath)?;
		T::Currency::set_lock(VESTING_LOCK_ID, to, total_locked, WithdrawReasons::all());
		<VestingScheduleStorage<T>>::append(to, schedule);
		Ok(())
	}

	/// Remove a vesting schedule from an account. Transfer unvested tokens to the
	/// vesting bucket.
	#[transactional]
	fn do_remove_vesting_schedule(target: &T::AccountId, bucket: VestingBucket) -> DispatchResult
	where
		<T as frame_system::Config>::AccountId: From<[u8; 32]>,
	{
		let now = <frame_system::Pallet<T>>::block_number();
		<VestingScheduleStorage<T>>::try_mutate_exists(target, |maybe_schedules| -> DispatchResult {
			// `total_locked` - the balance that needs to be locked for the user after deleting the schedule
			// `total_removed` - the balance to be sent from the user account to the bucket account
			let (mut total_locked, mut total_removed) = (Balance::zero(), Balance::zero());

			if let Some(schedules) = maybe_schedules {
				// leave only the schedules that are not deleted
				schedules.retain(|schedule| {
					if schedule.bucket == bucket {
						total_removed += schedule.locked_amount(now);
					} else {
						total_locked += schedule.locked_amount(now);
					}
					schedule.bucket != bucket
				});

				ensure!(!total_removed.is_zero(), Error::<T>::UserDoesNotHaveSuchSchedule);

				if total_locked.is_zero() {
					T::Currency::remove_lock(VESTING_LOCK_ID, target);
				} else {
					T::Currency::set_lock(VESTING_LOCK_ID, target, total_locked, WithdrawReasons::all());
				}

				let raw_bucket_account_id: [u8; 32] = bucket
					.bucket_account_id()
					.ok_or(Error::<T>::IncorrectVestingBucketType)?
					.into();
				T::Currency::transfer(
					target,
					&raw_bucket_account_id.into(),
					total_removed,
					ExistenceRequirement::AllowDeath,
				)?;

				// If there is no schedules left, then clear the schedule vector
				if schedules.is_empty() {
					*maybe_schedules = None;
				}
			}
			Ok(())
		})
	}

	/// Returns `Ok(total_amount)` if valid schedule, or error.
	fn ensure_valid_vesting_schedule(schedule: &VestingScheduleOf<T>) -> Result<Balance, Error<T>> {
		ensure!(!schedule.period.is_zero(), Error::<T>::ZeroVestingPeriod);
		ensure!(!schedule.period_count.is_zero(), Error::<T>::ZeroVestingPeriodCount);
		ensure!(schedule.end().is_some(), Error::<T>::NumOverflow);

		let total_amount = schedule.total_amount().ok_or(Error::<T>::NumOverflow)?;

		ensure!(total_amount >= T::MinVestedTransfer::get(), Error::<T>::AmountLow);

		Ok(total_amount)
	}
}<|MERGE_RESOLUTION|>--- conflicted
+++ resolved
@@ -233,10 +233,6 @@
 	}
 
 	/// Vesting schedules of an account.
-<<<<<<< HEAD
-	/// [`MNT Storage`](?search=module_vesting::module::Pallet::vesting_schedule_storage)
-	#[doc(alias("MNT Storage", "MNT module_vesting"))]
-=======
 	///
 	/// Return:
 	/// - `bucket`: `VestingBucket` vesting bucket type
@@ -244,7 +240,8 @@
 	/// - `period`: `BlockNumber` number of blocks between vest
 	/// - `period_count`: `u32` number of vest
 	/// - `per_period`: `Rate` amount of tokens to release per vest
->>>>>>> ff6e3f3f
+	///  [`MNT Storage`](?search=module_vesting::module::Pallet::vesting_schedule_storage)
+	#[doc(alias("MNT Storage", "MNT module_vesting"))]
 	#[pallet::storage]
 	#[pallet::getter(fn vesting_schedule_storage)]
 	pub type VestingScheduleStorage<T: Config> =
