use controller::{ControllerData, PauseKeeper};
use cumulus_primitives_core::ParaId;
use hex_literal::hex;
use liquidation_pools::LiquidationPoolData;
use liquidity_pools::PoolData;
use minterest_model::MinterestModelData;
use minterest_primitives::currency::GetDecimals;
use minterest_primitives::{VestingBucket, VestingScheduleJson};
<<<<<<< HEAD
use parachain_runtime::{
	get_all_modules_accounts, AccountId, Balance, ExistentialDeposit, MntTokenPalletId, Signature, BTC, DOLLARS, DOT,
	ETH, KSM, MNT, PROTOCOL_INTEREST_TRANSFER_THRESHOLD, TOTAL_ALLOCATION,
=======
use node_minterest_runtime::{
	get_all_modules_accounts, AccountId, AuraConfig, Balance, BalancesConfig, ChainlinkFeedConfig, ControllerConfig,
	ExistentialDeposit, GenesisConfig, GrandpaConfig, LiquidationPoolsConfig, LiquidityPoolsConfig,
	MinterestCouncilMembershipConfig, MinterestModelConfig, MntTokenConfig, MntTokenPalletId,
	OperatorMembershipMinterestConfig, PricesConfig, RiskManagerConfig, Signature, SudoConfig, SystemConfig,
	TokensConfig, VestingConfig, WhitelistConfig, BTC, DOLLARS, DOT, ETH, KSM, MNT,
	PROTOCOL_INTEREST_TRANSFER_THRESHOLD, TOTAL_ALLOCATION, WASM_BINARY,
>>>>>>> b08bcdcc
};
use sc_chain_spec::{ChainSpecExtension, ChainSpecGroup};
use sc_service::ChainType;
use serde::{Deserialize, Serialize};
use serde_json::map::Map;
use sp_consensus_aura::sr25519::AuthorityId as AuraId;
use sp_core::{sr25519, Pair, Public};
use sp_finality_grandpa::AuthorityId as GrandpaId;
use sp_runtime::{
	traits::{AccountIdConversion, IdentifyAccount, One, Verify, Zero},
	FixedPointNumber, FixedU128,
};
use sp_std::collections::btree_map::BTreeMap;
use std::collections::{HashMap, HashSet};

// The URL for the telemetry server.
// const STAGING_TELEMETRY_URL: &str = "wss://telemetry.polkadot.io/submit/";

const INITIAL_BALANCE: u128 = 100_000 * DOLLARS;
const INITIAL_TREASURY: u128 = 5_000_000 * DOLLARS;

/// Specialized `ChainSpec`. This is a specialization of the general Substrate ChainSpec type.
pub type ChainSpec = sc_service::GenericChainSpec<parachain_runtime::GenesisConfig, Extensions>;
pub type StandaloneChainSpec = sc_service::GenericChainSpec<standalone_runtime::GenesisConfig, Extensions>;

/// Generate a crypto pair from seed.
pub fn get_from_seed<TPublic: Public>(seed: &str) -> <TPublic::Pair as Pair>::Public {
	TPublic::Pair::from_string(&format!("//{}", seed), None)
		.expect("static values are valid; qed")
		.public()
}

/// The extensions for the [`ChainSpec`].
#[derive(Debug, Clone, PartialEq, Serialize, Deserialize, ChainSpecGroup, ChainSpecExtension)]
#[serde(deny_unknown_fields)]
pub struct Extensions {
	/// The relay chain of the Parachain.
	pub relay_chain: String,
	/// The id of the Parachain.
	pub para_id: u32,
}

impl Extensions {
	/// Try to get the extension from the given `ChainSpec`.
	pub fn try_get(chain_spec: &dyn sc_service::ChainSpec) -> Option<&Self> {
		sc_chain_spec::get_extension(chain_spec.extensions())
	}
}

type AccountPublic = <Signature as Verify>::Signer;

/// Generate an account ID from seed.
pub fn get_account_id_from_seed<TPublic: Public>(seed: &str) -> AccountId
where
	AccountPublic: From<<TPublic::Pair as Pair>::Public>,
{
	AccountPublic::from(get_from_seed::<TPublic>(seed)).into_account()
}

/// Generate an Aura authority key.
pub fn authority_keys_from_seed(seed: &str) -> AuraId {
	get_from_seed::<AuraId>(seed)
}

pub fn get_parachain_spec(id: ParaId) -> ChainSpec {
	ChainSpec::from_genesis(
		"Local Testnet",
		"local_testnet",
		ChainType::Local,
		move || {
			minterest_genesis(
				get_account_id_from_seed::<sr25519::Public>("Alice"),
				vec![get_from_seed::<AuraId>("Alice"), get_from_seed::<AuraId>("Bob")],
				vec![
					get_account_id_from_seed::<sr25519::Public>("Alice"),
					get_account_id_from_seed::<sr25519::Public>("Bob"),
					get_account_id_from_seed::<sr25519::Public>("Charlie"),
					get_account_id_from_seed::<sr25519::Public>("Dave"),
					get_account_id_from_seed::<sr25519::Public>("Eve"),
					get_account_id_from_seed::<sr25519::Public>("Ferdie"),
					get_account_id_from_seed::<sr25519::Public>("Alice//stash"),
					get_account_id_from_seed::<sr25519::Public>("Bob//stash"),
					get_account_id_from_seed::<sr25519::Public>("Charlie//stash"),
					get_account_id_from_seed::<sr25519::Public>("Dave//stash"),
					get_account_id_from_seed::<sr25519::Public>("Eve//stash"),
					get_account_id_from_seed::<sr25519::Public>("Ferdie//stash"),
					// Eugene
					hex!["680ee3a95d0b19619d9483fdee34f5d0016fbadd7145d016464f6bfbb993b46b"].into(),
					// Marina
					hex!["567983d191ec6de996ed8546fc9ef65ce698e3c15f19de1c4011436096b8a915"].into(),
					// Julia
					hex!["cedd4c175ec803c5d3f5b2d3e9e63c8ec73aff05414acd0981f60ae24079bc44"].into(),
					// Polina
					hex!["2e314191e6f8a49b0fdd374dd243b20cc8b1f32a44ba512692ad5e8c5d251c7f"].into(),
					hex!["6ae90e9d3f0b4f1161a12024b46c7b44030bedbc4772260f1836262b37806d15"].into(),
					hex!["38099e3930713a1fdae1419be266ea78ff353752a83033acbe215e190cb0cf2b"].into(),
					hex!["267e9faef0221b88501b0b943222b3d9f052e8308de28bc86f10780e8f9c5b0a"].into(),
				],
				id,
			)
		},
		vec![],
		None,
		None,
		Some({
			let mut properties = Map::new();
			properties.insert("tokenDecimals".into(), 18.into());
			properties
		}),
		Extensions {
			relay_chain: "rococo-local".into(),
			para_id: id.into(),
		},
	)
}

pub fn get_standalone_dev_spec() -> StandaloneChainSpec {
	StandaloneChainSpec::from_genesis(
		"Standalone Development",
		"dev",
		ChainType::Development,
		move || {
			standalone_dev_genesis(
				get_account_id_from_seed::<sr25519::Public>("Alice"),
				vec![(get_from_seed::<AuraId>("Alice"), get_from_seed::<GrandpaId>("Alice"))],
				vec![
					get_account_id_from_seed::<sr25519::Public>("Alice"),
					get_account_id_from_seed::<sr25519::Public>("Bob"),
					get_account_id_from_seed::<sr25519::Public>("Charlie"),
					get_account_id_from_seed::<sr25519::Public>("Dave"),
					get_account_id_from_seed::<sr25519::Public>("Eve"),
					get_account_id_from_seed::<sr25519::Public>("Ferdie"),
					get_account_id_from_seed::<sr25519::Public>("Alice//stash"),
					get_account_id_from_seed::<sr25519::Public>("Bob//stash"),
					// Eugene
					hex!["680ee3a95d0b19619d9483fdee34f5d0016fbadd7145d016464f6bfbb993b46b"].into(),
					// Marina
					hex!["ec1686827c6d2bf042501bccaebd8383c6a9ca892c8e63faaa620e549696eb01"].into(),
					// Julia
					hex!["cedd4c175ec803c5d3f5b2d3e9e63c8ec73aff05414acd0981f60ae24079bc44"].into(),
					// Polina
					hex!["2e314191e6f8a49b0fdd374dd243b20cc8b1f32a44ba512692ad5e8c5d251c7f"].into(),
					hex!["6ae90e9d3f0b4f1161a12024b46c7b44030bedbc4772260f1836262b37806d15"].into(),
					hex!["38099e3930713a1fdae1419be266ea78ff353752a83033acbe215e190cb0cf2b"].into(),
					hex!["267e9faef0221b88501b0b943222b3d9f052e8308de28bc86f10780e8f9c5b0a"].into(),
				],
			)
		},
		vec![],
		None,
		None,
		Some({
			let mut properties = Map::new();
			properties.insert("tokenDecimals".into(), 18.into());
			properties
		}),
		Extensions {
			relay_chain: "rococo-local".into(),
			para_id: 2000,
		},
	)
}

pub fn get_standalone_local_spec() -> StandaloneChainSpec {
	StandaloneChainSpec::from_genesis(
		"Standalone Local",
		"standalone-local",
		ChainType::Local,
		move || {
			standalone_dev_genesis(
				get_account_id_from_seed::<sr25519::Public>("Alice"),
				vec![
					(get_from_seed::<AuraId>("Alice"), get_from_seed::<GrandpaId>("Alice")),
					(get_from_seed::<AuraId>("Bob"), get_from_seed::<GrandpaId>("Bob")),
				],
				vec![
					get_account_id_from_seed::<sr25519::Public>("Alice"),
					get_account_id_from_seed::<sr25519::Public>("Bob"),
					get_account_id_from_seed::<sr25519::Public>("Charlie"),
					get_account_id_from_seed::<sr25519::Public>("Dave"),
					get_account_id_from_seed::<sr25519::Public>("Eve"),
					get_account_id_from_seed::<sr25519::Public>("Ferdie"),
					get_account_id_from_seed::<sr25519::Public>("Alice//stash"),
					get_account_id_from_seed::<sr25519::Public>("Bob//stash"),
					get_account_id_from_seed::<sr25519::Public>("Charlie//stash"),
					get_account_id_from_seed::<sr25519::Public>("Dave//stash"),
					get_account_id_from_seed::<sr25519::Public>("Eve//stash"),
					get_account_id_from_seed::<sr25519::Public>("Ferdie//stash"),
					// Eugene
					hex!["680ee3a95d0b19619d9483fdee34f5d0016fbadd7145d016464f6bfbb993b46b"].into(),
					// Marina
					hex!["ec1686827c6d2bf042501bccaebd8383c6a9ca892c8e63faaa620e549696eb01"].into(),
					// Julia
					hex!["cedd4c175ec803c5d3f5b2d3e9e63c8ec73aff05414acd0981f60ae24079bc44"].into(),
					// Polina
					hex!["2e314191e6f8a49b0fdd374dd243b20cc8b1f32a44ba512692ad5e8c5d251c7f"].into(),
					hex!["6ae90e9d3f0b4f1161a12024b46c7b44030bedbc4772260f1836262b37806d15"].into(),
					hex!["38099e3930713a1fdae1419be266ea78ff353752a83033acbe215e190cb0cf2b"].into(),
					hex!["267e9faef0221b88501b0b943222b3d9f052e8308de28bc86f10780e8f9c5b0a"].into(),
				],
			)
		},
		vec![],
		None,
		None,
		Some({
			let mut properties = Map::new();
			properties.insert("tokenDecimals".into(), 18.into());
			properties
		}),
		Extensions {
			relay_chain: "rococo-local".into(),
			para_id: 2000,
		},
	)
}

/// Configure initial storage state for FRAME pallets.
/// This initial storage state is used in `local_testnet_config` and
/// `minterest_turbo_testnet_config`.
fn minterest_genesis(
	root_key: AccountId,
	initial_authorities: Vec<AuraId>,
	endowed_accounts: Vec<AccountId>,
	para_id: ParaId,
) -> parachain_runtime::GenesisConfig {
	// Reading the initial allocations from the file.
	let allocated_accounts_json = &include_bytes!("../../resources/dev-minterest-allocation-MNT.json")[..];
	let allocated_list_parsed: HashMap<VestingBucket, Vec<VestingScheduleJson<AccountId, Balance>>> =
		serde_json::from_slice(allocated_accounts_json).unwrap();

	let allocated_list = allocated_list_parsed
		.iter()
		.flat_map(|(_bucket, schedules)| {
			schedules
				.iter()
				.map(|schedule| (schedule.account.clone(), schedule.amount))
		})
		.collect::<Vec<(AccountId, Balance)>>();

	// Initial allocation calculation
	let initial_allocations = calculate_initial_allocations(endowed_accounts, allocated_list);
	// Vesting calculation
	let vesting_list = calculate_vesting_list(allocated_list_parsed);

	// Reading whitelist members from the file.
	let white_list_members_json = &include_bytes!("../../resources/whitelist-members.json")[..];
	let whitelist_members: Vec<AccountId> = serde_json::from_slice(white_list_members_json).unwrap();

	parachain_runtime::GenesisConfig {
		system: parachain_runtime::SystemConfig {
			code: parachain_runtime::WASM_BINARY
				.expect("WASM binary was not build, please build it!")
				.to_vec(),
			changes_trie_config: Default::default(),
		},
		balances: parachain_runtime::BalancesConfig {
			balances: initial_allocations,
		},
		parachain_info: parachain_runtime::ParachainInfoConfig { parachain_id: para_id },
		aura: parachain_runtime::AuraConfig {
			authorities: initial_authorities.iter().map(|x| (x.clone())).collect(),
		},
		sudo: parachain_runtime::SudoConfig {
			// Assign network admin rights.
			key: root_key.clone(),
		},
		tokens: parachain_runtime::TokensConfig { balances: vec![] },
		liquidity_pools: parachain_runtime::LiquidityPoolsConfig {
			pools: vec![
				(
					ETH,
					PoolData {
						borrowed: Balance::zero(),
						borrow_index: FixedU128::one(),
						protocol_interest: Balance::zero(),
					},
				),
				(
					DOT,
					PoolData {
						borrowed: Balance::zero(),
						borrow_index: FixedU128::one(),
						protocol_interest: Balance::zero(),
					},
				),
				(
					KSM,
					PoolData {
						borrowed: Balance::zero(),
						borrow_index: FixedU128::one(),
						protocol_interest: Balance::zero(),
					},
				),
				(
					BTC,
					PoolData {
						borrowed: Balance::zero(),
						borrow_index: FixedU128::one(),
						protocol_interest: Balance::zero(),
					},
				),
			],
			pool_user_data: vec![],
		},
		controller: parachain_runtime::ControllerConfig {
			controller_params: vec![
				(
					ETH,
					ControllerData {
						last_interest_accrued_block: 0,
						protocol_interest_factor: FixedU128::saturating_from_rational(1, 10),
						max_borrow_rate: FixedU128::saturating_from_rational(5, 1000),
						collateral_factor: FixedU128::saturating_from_rational(9, 10), // 90%
						borrow_cap: None,
						protocol_interest_threshold: PROTOCOL_INTEREST_TRANSFER_THRESHOLD,
					},
				),
				(
					DOT,
					ControllerData {
						last_interest_accrued_block: 0,
						protocol_interest_factor: FixedU128::saturating_from_rational(1, 10),
						max_borrow_rate: FixedU128::saturating_from_rational(5, 1000),
						collateral_factor: FixedU128::saturating_from_rational(9, 10), // 90%
						borrow_cap: None,
						protocol_interest_threshold: PROTOCOL_INTEREST_TRANSFER_THRESHOLD,
					},
				),
				(
					KSM,
					ControllerData {
						last_interest_accrued_block: 0,
						protocol_interest_factor: FixedU128::saturating_from_rational(1, 10),
						max_borrow_rate: FixedU128::saturating_from_rational(5, 1000),
						collateral_factor: FixedU128::saturating_from_rational(9, 10), // 90%
						borrow_cap: None,
						protocol_interest_threshold: PROTOCOL_INTEREST_TRANSFER_THRESHOLD,
					},
				),
				(
					BTC,
					ControllerData {
						last_interest_accrued_block: 0,
						protocol_interest_factor: FixedU128::saturating_from_rational(1, 10),
						max_borrow_rate: FixedU128::saturating_from_rational(5, 1000),
						collateral_factor: FixedU128::saturating_from_rational(9, 10), // 90%
						borrow_cap: None,
						protocol_interest_threshold: PROTOCOL_INTEREST_TRANSFER_THRESHOLD,
					},
				),
			],
			pause_keepers: vec![
				(ETH, PauseKeeper::all_unpaused()),
				(DOT, PauseKeeper::all_unpaused()),
				(KSM, PauseKeeper::all_unpaused()),
				(BTC, PauseKeeper::all_unpaused()),
			],
		},
		minterest_model: parachain_runtime::MinterestModelConfig {
			minterest_model_params: vec![
				(
					ETH,
					MinterestModelData {
						kink: FixedU128::saturating_from_rational(8, 10), // 0.8 = 80 %
						base_rate_per_block: FixedU128::zero(),
						multiplier_per_block: FixedU128::saturating_from_rational(9, 1_000_000_000), // 0.047304 PerYear
						jump_multiplier_per_block: FixedU128::saturating_from_rational(207, 1_000_000_000), // 1.09 PerYear
					},
				),
				(
					DOT,
					MinterestModelData {
						kink: FixedU128::saturating_from_rational(8, 10), // 0.8 = 80 %
						base_rate_per_block: FixedU128::zero(),
						multiplier_per_block: FixedU128::saturating_from_rational(9, 1_000_000_000), // 0.047304 PerYear
						jump_multiplier_per_block: FixedU128::saturating_from_rational(207, 1_000_000_000), // 1.09 PerYear
					},
				),
				(
					KSM,
					MinterestModelData {
						kink: FixedU128::saturating_from_rational(8, 10), // 0.8 = 80 %
						base_rate_per_block: FixedU128::zero(),
						multiplier_per_block: FixedU128::saturating_from_rational(9, 1_000_000_000), // 0.047304 PerYear
						jump_multiplier_per_block: FixedU128::saturating_from_rational(207, 1_000_000_000), // 1.09 PerYear
					},
				),
				(
					BTC,
					MinterestModelData {
						kink: FixedU128::saturating_from_rational(8, 10), // 0.8 = 80 %
						base_rate_per_block: FixedU128::zero(),
						multiplier_per_block: FixedU128::saturating_from_rational(9, 1_000_000_000), // 0.047304 PerYear
						jump_multiplier_per_block: FixedU128::saturating_from_rational(207, 1_000_000_000), // 1.09 PerYear
					},
				),
			],
			_phantom: Default::default(),
		},
		risk_manager: parachain_runtime::RiskManagerConfig {
			liquidation_fee: vec![
				(DOT, FixedU128::saturating_from_rational(5, 100)),
				(ETH, FixedU128::saturating_from_rational(5, 100)),
				(BTC, FixedU128::saturating_from_rational(5, 100)),
				(KSM, FixedU128::saturating_from_rational(5, 100)),
			],
			liquidation_threshold: FixedU128::saturating_from_rational(103, 100),
			_phantom: Default::default(),
		},
		liquidation_pools: parachain_runtime::LiquidationPoolsConfig {
			phantom: Default::default(),
			liquidation_pools: vec![
				(
					DOT,
					LiquidationPoolData {
						deviation_threshold: FixedU128::saturating_from_rational(1, 10),
						balance_ratio: FixedU128::saturating_from_rational(2, 10),
						max_ideal_balance_usd: None,
					},
				),
				(
					ETH,
					LiquidationPoolData {
						deviation_threshold: FixedU128::saturating_from_rational(1, 10),
						balance_ratio: FixedU128::saturating_from_rational(2, 10),
						max_ideal_balance_usd: None,
					},
				),
				(
					BTC,
					LiquidationPoolData {
						deviation_threshold: FixedU128::saturating_from_rational(1, 10),
						balance_ratio: FixedU128::saturating_from_rational(2, 10),
						max_ideal_balance_usd: None,
					},
				),
				(
					KSM,
					LiquidationPoolData {
						deviation_threshold: FixedU128::saturating_from_rational(1, 10),
						balance_ratio: FixedU128::saturating_from_rational(2, 10),
						max_ideal_balance_usd: None,
					},
				),
			],
		},
		prices: parachain_runtime::PricesConfig {
			locked_price: vec![
				(DOT, FixedU128::saturating_from_integer(2)),
				(KSM, FixedU128::saturating_from_integer(2)),
				(ETH, FixedU128::saturating_from_integer(2)),
				(BTC, FixedU128::saturating_from_integer(2)),
				(MNT, FixedU128::saturating_from_integer(2)),
			],
			_phantom: Default::default(),
		},
		minterest_council: Default::default(),
		minterest_council_membership: parachain_runtime::MinterestCouncilMembershipConfig {
			members: vec![root_key.clone()],
			phantom: Default::default(),
		},
<<<<<<< HEAD
		operator_membership_minterest: parachain_runtime::OperatorMembershipMinterestConfig {
			members: vec![root_key],
=======
		operator_membership_minterest: OperatorMembershipMinterestConfig {
			members: vec![root_key.clone()],
>>>>>>> b08bcdcc
			phantom: Default::default(),
		},
		mnt_token: parachain_runtime::MntTokenConfig {
			mnt_claim_threshold: 0, // disable by default
			minted_pools: vec![
				(DOT, (237977549 * DOLLARS) / 1_000_000_000),
				(ETH, (237977549 * DOLLARS) / 1_000_000_000),
				(KSM, (237977549 * DOLLARS) / 1_000_000_000),
				(BTC, (237977549 * DOLLARS) / 1_000_000_000),
			],
			_phantom: Default::default(),
		},
		vesting: parachain_runtime::VestingConfig { vesting: vesting_list },
		whitelist: parachain_runtime::WhitelistConfig {
			members: whitelist_members,
			whitelist_mode: false,
		},
<<<<<<< HEAD
		aura_ext: Default::default(),
		parachain_system: Default::default(),
=======
		chainlink_feed: ChainlinkFeedConfig {
			pallet_admin: Some(root_key.clone()),
			feed_creators: vec![root_key],
		},
>>>>>>> b08bcdcc
	}
}

fn standalone_dev_genesis(
	root_key: AccountId,
	initial_authorities: Vec<(AuraId, GrandpaId)>,
	endowed_accounts: Vec<AccountId>,
) -> standalone_runtime::GenesisConfig {
	standalone_runtime::GenesisConfig {
		system: standalone_runtime::SystemConfig {
			code: standalone_runtime::WASM_BINARY
				.expect("WASM binary was not build, please build it!")
				.to_vec(),
			changes_trie_config: Default::default(),
		},
		balances: standalone_runtime::BalancesConfig {
			// Configure endowed accounts with initial balance of INITIAL_BALANCE.
			balances: endowed_accounts
				.iter()
				.cloned()
				.map(|k| (k, INITIAL_BALANCE))
				.chain(
					get_all_modules_accounts()
						.get(0) // mnt-token module
						.map(|x| (x.clone(), INITIAL_TREASURY)),
				)
				.collect(),
		},
		aura: standalone_runtime::AuraConfig {
			authorities: initial_authorities.iter().map(|x| (x.0.clone())).collect(),
		},
		grandpa: standalone_runtime::GrandpaConfig {
			authorities: initial_authorities.iter().map(|x| (x.1.clone(), 1)).collect(),
		},
		sudo: standalone_runtime::SudoConfig {
			// Assign network admin rights.
			key: root_key.clone(),
		},
		tokens: standalone_runtime::TokensConfig {
			balances: endowed_accounts
				.iter()
				.chain(get_all_modules_accounts()[1..3].iter()) // liquidation_pools + DEXes
				.flat_map(|x| {
					vec![
						(x.clone(), DOT, INITIAL_BALANCE),
						(x.clone(), ETH, INITIAL_BALANCE),
						(x.clone(), KSM, INITIAL_BALANCE),
						(x.clone(), BTC, INITIAL_BALANCE),
					]
				})
				.collect(),
		},
		liquidity_pools: standalone_runtime::LiquidityPoolsConfig {
			pools: vec![
				(
					ETH,
					PoolData {
						borrowed: Balance::zero(),
						borrow_index: FixedU128::one(),
						protocol_interest: Balance::zero(),
					},
				),
				(
					DOT,
					PoolData {
						borrowed: Balance::zero(),
						borrow_index: FixedU128::one(),
						protocol_interest: Balance::zero(),
					},
				),
				(
					KSM,
					PoolData {
						borrowed: Balance::zero(),
						borrow_index: FixedU128::one(),
						protocol_interest: Balance::zero(),
					},
				),
				(
					BTC,
					PoolData {
						borrowed: Balance::zero(),
						borrow_index: FixedU128::one(),
						protocol_interest: Balance::zero(),
					},
				),
			],
			pool_user_data: vec![],
		},
		controller: standalone_runtime::ControllerConfig {
			controller_params: vec![
				(
					ETH,
					ControllerData {
						last_interest_accrued_block: 0,
						protocol_interest_factor: FixedU128::saturating_from_rational(1, 10),
						max_borrow_rate: FixedU128::saturating_from_rational(5, 1000),
						collateral_factor: FixedU128::saturating_from_rational(9, 10), // 90%
						borrow_cap: None,
						protocol_interest_threshold: PROTOCOL_INTEREST_TRANSFER_THRESHOLD,
					},
				),
				(
					DOT,
					ControllerData {
						last_interest_accrued_block: 0,
						protocol_interest_factor: FixedU128::saturating_from_rational(1, 10),
						max_borrow_rate: FixedU128::saturating_from_rational(5, 1000),
						collateral_factor: FixedU128::saturating_from_rational(9, 10), // 90%
						borrow_cap: None,
						protocol_interest_threshold: PROTOCOL_INTEREST_TRANSFER_THRESHOLD,
					},
				),
				(
					KSM,
					ControllerData {
						last_interest_accrued_block: 0,
						protocol_interest_factor: FixedU128::saturating_from_rational(1, 10),
						max_borrow_rate: FixedU128::saturating_from_rational(5, 1000),
						collateral_factor: FixedU128::saturating_from_rational(9, 10), // 90%
						borrow_cap: None,
						protocol_interest_threshold: PROTOCOL_INTEREST_TRANSFER_THRESHOLD,
					},
				),
				(
					BTC,
					ControllerData {
						last_interest_accrued_block: 0,
						protocol_interest_factor: FixedU128::saturating_from_rational(1, 10),
						max_borrow_rate: FixedU128::saturating_from_rational(5, 1000),
						collateral_factor: FixedU128::saturating_from_rational(9, 10), // 90%
						borrow_cap: None,
						protocol_interest_threshold: PROTOCOL_INTEREST_TRANSFER_THRESHOLD,
					},
				),
			],
			pause_keepers: vec![
				(ETH, PauseKeeper::all_unpaused()),
				(DOT, PauseKeeper::all_unpaused()),
				(KSM, PauseKeeper::all_unpaused()),
				(BTC, PauseKeeper::all_unpaused()),
			],
		},
		minterest_model: standalone_runtime::MinterestModelConfig {
			minterest_model_params: vec![
				(
					ETH,
					MinterestModelData {
						kink: FixedU128::saturating_from_rational(8, 10), // 0.8 = 80 %
						base_rate_per_block: FixedU128::zero(),
						multiplier_per_block: FixedU128::saturating_from_rational(9, 1_000_000_000), // 0.047304 PerYear
						jump_multiplier_per_block: FixedU128::saturating_from_rational(207, 1_000_000_000), // 1.09 PerYear
					},
				),
				(
					DOT,
					MinterestModelData {
						kink: FixedU128::saturating_from_rational(8, 10), // 0.8 = 80 %
						base_rate_per_block: FixedU128::zero(),
						multiplier_per_block: FixedU128::saturating_from_rational(9, 1_000_000_000), // 0.047304 PerYear
						jump_multiplier_per_block: FixedU128::saturating_from_rational(207, 1_000_000_000), // 1.09 PerYear
					},
				),
				(
					KSM,
					MinterestModelData {
						kink: FixedU128::saturating_from_rational(8, 10), // 0.8 = 80 %
						base_rate_per_block: FixedU128::zero(),
						multiplier_per_block: FixedU128::saturating_from_rational(9, 1_000_000_000), // 0.047304 PerYear
						jump_multiplier_per_block: FixedU128::saturating_from_rational(207, 1_000_000_000), // 1.09 PerYear
					},
				),
				(
					BTC,
					MinterestModelData {
						kink: FixedU128::saturating_from_rational(8, 10), // 0.8 = 80 %
						base_rate_per_block: FixedU128::zero(),
						multiplier_per_block: FixedU128::saturating_from_rational(9, 1_000_000_000), // 0.047304 PerYear
						jump_multiplier_per_block: FixedU128::saturating_from_rational(207, 1_000_000_000), // 1.09 PerYear
					},
				),
			],
			_phantom: Default::default(),
		},
		risk_manager: standalone_runtime::RiskManagerConfig {
			liquidation_fee: vec![
				(DOT, FixedU128::saturating_from_rational(5, 100)), // 5%
				(ETH, FixedU128::saturating_from_rational(5, 100)), // 5%
				(BTC, FixedU128::saturating_from_rational(5, 100)), // 5%
				(KSM, FixedU128::saturating_from_rational(5, 100)), // 5%
			],
			liquidation_threshold: FixedU128::saturating_from_rational(3, 100), // 3%
			_phantom: Default::default(),
		},
		liquidation_pools: standalone_runtime::LiquidationPoolsConfig {
			phantom: Default::default(),
			liquidation_pools: vec![
				(
					DOT,
					LiquidationPoolData {
						deviation_threshold: FixedU128::saturating_from_rational(1, 10),
						balance_ratio: FixedU128::saturating_from_rational(2, 10),
						max_ideal_balance_usd: None,
					},
				),
				(
					ETH,
					LiquidationPoolData {
						deviation_threshold: FixedU128::saturating_from_rational(1, 10),
						balance_ratio: FixedU128::saturating_from_rational(2, 10),
						max_ideal_balance_usd: None,
					},
				),
				(
					BTC,
					LiquidationPoolData {
						deviation_threshold: FixedU128::saturating_from_rational(1, 10),
						balance_ratio: FixedU128::saturating_from_rational(2, 10),
						max_ideal_balance_usd: None,
					},
				),
				(
					KSM,
					LiquidationPoolData {
						deviation_threshold: FixedU128::saturating_from_rational(1, 10),
						balance_ratio: FixedU128::saturating_from_rational(2, 10),
						max_ideal_balance_usd: None,
					},
				),
			],
		},
		prices: standalone_runtime::PricesConfig {
			locked_price: vec![
				(DOT, FixedU128::saturating_from_integer(2)),
				(KSM, FixedU128::saturating_from_integer(2)),
				(ETH, FixedU128::saturating_from_integer(2)),
				(BTC, FixedU128::saturating_from_integer(2)),
				(MNT, FixedU128::saturating_from_integer(2)),
			],
			_phantom: Default::default(),
		},
		minterest_council: Default::default(),
<<<<<<< HEAD
		minterest_council_membership: standalone_runtime::MinterestCouncilMembershipConfig {
			members: vec![root_key],
=======
		minterest_council_membership: MinterestCouncilMembershipConfig {
			members: vec![root_key.clone()],
>>>>>>> b08bcdcc
			phantom: Default::default(),
		},
		operator_membership_minterest: standalone_runtime::OperatorMembershipMinterestConfig {
			members: endowed_accounts.clone(),
			phantom: Default::default(),
		},
		mnt_token: standalone_runtime::MntTokenConfig {
			mnt_claim_threshold: 0, // disable by default
			minted_pools: vec![
				(DOT, 2 * DOLLARS),
				(ETH, 2 * DOLLARS),
				(KSM, 2 * DOLLARS),
				(BTC, 2 * DOLLARS),
			],
			_phantom: Default::default(),
		},
<<<<<<< HEAD
		vesting: standalone_runtime::VestingConfig { vesting: vec![] },
		whitelist: standalone_runtime::WhitelistConfig {
			members: endowed_accounts,
			whitelist_mode: false,
		},
		aura_ext: Default::default(),
		parachain_system: Default::default(),
		parachain_info: Default::default(),
=======
		vesting: VestingConfig { vesting: vec![] },
		whitelist: WhitelistConfig {
			members: endowed_accounts.clone(),
			whitelist_mode: false,
		},
		chainlink_feed: ChainlinkFeedConfig {
			pallet_admin: Some(root_key.clone()),
			feed_creators: vec![root_key],
		},
>>>>>>> b08bcdcc
	}
}

/// Calculates the total allocation and generates a list of accounts with balance for allocation.
///
/// - `ed_accounts`: accounts to which the existential balance should be deposited
/// - `allocated_list`: vector of accounts with their initial allocations
///
/// Return:
/// `vec[(account_id, allocation)]` - vector of accounts with their initial allocations
pub(crate) fn calculate_initial_allocations(
	ed_accounts: Vec<AccountId>,
	allocated_list: Vec<(AccountId, Balance)>,
) -> Vec<(AccountId, Balance)> {
	// Initial allocation calculation
	let existential_deposit = ExistentialDeposit::get();
	let mut total_allocated = Balance::zero();

	// Calculation existential balance for the pallets accounts and sudo account.
	let existential_balances: Vec<(AccountId, Balance)> = ed_accounts
		.into_iter()
		.map(|account_id| (account_id, existential_deposit))
		.collect();
	let total_existential = existential_balances.iter().map(|(_, x)| x).sum::<u128>();

	// The mnt-token pallet balance: community_bucket_total_amount - total_existential
	let mnt_token_pallet_balance = VestingBucket::Community
		.total_amount()
		.checked_sub(total_existential)
		.expect("overflow in the calculation of the mnt-token pallet balance");

	let initial_allocations = existential_balances
		.into_iter()
		.chain(vec![(MntTokenPalletId::get().into_account(), mnt_token_pallet_balance)])
		.chain(allocated_list)
		.fold(
			BTreeMap::<AccountId, Balance>::new(),
			|mut acc, (account_id, amount)| {
				// merge duplicated accounts
				if let Some(balance) = acc.get_mut(&account_id) {
					*balance = balance
						.checked_add(amount)
						.expect("balance cannot overflow when building genesis");
				} else {
					acc.insert(account_id.clone(), amount);
				}

				total_allocated = total_allocated
					.checked_add(amount)
					.expect("total insurance cannot overflow when building genesis");
				acc
			},
		)
		.into_iter()
		.collect::<Vec<(AccountId, Balance)>>();

	// check total allocated
	assert_eq!(
		total_allocated,
		TOTAL_ALLOCATION,
		"Total allocation must be equal to 100,000,030 MNT tokens, but passed: {} MNT",
		total_allocated / 10_u128.pow(MNT.decimals())
	);
	initial_allocations
}

/// Checks vesting buckets and generates a list of vesting.
///
/// - `allocated_list_parsed`: a HashMap of the following type:
/// "PrivateSale": [
///     {
///       "account": "5GrwvaEF5zXb26Fz9rcQpDWS57CtERHpNehXCPcNoHGKutQY",
///       "amount": 10000000000000000000000000
///     }]
/// Return:
/// `vesting_list` - vector of accounts with their initial vesting.
pub(crate) fn calculate_vesting_list(
	allocated_list_parsed: HashMap<VestingBucket, Vec<VestingScheduleJson<AccountId, Balance>>>,
) -> Vec<(VestingBucket, AccountId, Balance)> {
	let mut vesting_list: Vec<(VestingBucket, AccountId, Balance)> = Vec::new();

	assert_eq!(
		allocated_list_parsed.len(),
		7_usize,
		"The total number of buckets in the allocation json file must be seven, but passed: {}",
		allocated_list_parsed.len()
	);

	for (bucket, schedules) in allocated_list_parsed.iter() {
		let total_bucket_amount: Balance = schedules.iter().map(|schedule| schedule.amount).sum();
		assert_eq!(
			total_bucket_amount,
			bucket.total_amount(),
			"The total amount of distributed tokens must be equal to the number of tokens in the bucket."
		);

		// Calculate vesting schedules.
		for schedule_json in schedules.iter() {
			vesting_list.push((*bucket, schedule_json.account.clone(), schedule_json.amount));
		}
	}

	// ensure no duplicates exist.
	let mut uniq = HashSet::new();
	assert!(
		vesting_list
			.iter()
			.map(|(_, account, _)| account)
			.cloned()
			.all(move |x| uniq.insert(x)),
		"duplicate vesting accounts in genesis."
	);

	vesting_list
}<|MERGE_RESOLUTION|>--- conflicted
+++ resolved
@@ -6,19 +6,9 @@
 use minterest_model::MinterestModelData;
 use minterest_primitives::currency::GetDecimals;
 use minterest_primitives::{VestingBucket, VestingScheduleJson};
-<<<<<<< HEAD
 use parachain_runtime::{
 	get_all_modules_accounts, AccountId, Balance, ExistentialDeposit, MntTokenPalletId, Signature, BTC, DOLLARS, DOT,
 	ETH, KSM, MNT, PROTOCOL_INTEREST_TRANSFER_THRESHOLD, TOTAL_ALLOCATION,
-=======
-use node_minterest_runtime::{
-	get_all_modules_accounts, AccountId, AuraConfig, Balance, BalancesConfig, ChainlinkFeedConfig, ControllerConfig,
-	ExistentialDeposit, GenesisConfig, GrandpaConfig, LiquidationPoolsConfig, LiquidityPoolsConfig,
-	MinterestCouncilMembershipConfig, MinterestModelConfig, MntTokenConfig, MntTokenPalletId,
-	OperatorMembershipMinterestConfig, PricesConfig, RiskManagerConfig, Signature, SudoConfig, SystemConfig,
-	TokensConfig, VestingConfig, WhitelistConfig, BTC, DOLLARS, DOT, ETH, KSM, MNT,
-	PROTOCOL_INTEREST_TRANSFER_THRESHOLD, TOTAL_ALLOCATION, WASM_BINARY,
->>>>>>> b08bcdcc
 };
 use sc_chain_spec::{ChainSpecExtension, ChainSpecGroup};
 use sc_service::ChainType;
@@ -481,13 +471,8 @@
 			members: vec![root_key.clone()],
 			phantom: Default::default(),
 		},
-<<<<<<< HEAD
 		operator_membership_minterest: parachain_runtime::OperatorMembershipMinterestConfig {
-			members: vec![root_key],
-=======
-		operator_membership_minterest: OperatorMembershipMinterestConfig {
 			members: vec![root_key.clone()],
->>>>>>> b08bcdcc
 			phantom: Default::default(),
 		},
 		mnt_token: parachain_runtime::MntTokenConfig {
@@ -505,15 +490,12 @@
 			members: whitelist_members,
 			whitelist_mode: false,
 		},
-<<<<<<< HEAD
+		chainlink_feed: parachain_runtime::ChainlinkFeedConfig {
+			pallet_admin: Some(root_key.clone()),
+			feed_creators: vec![root_key],
+		},
 		aura_ext: Default::default(),
 		parachain_system: Default::default(),
-=======
-		chainlink_feed: ChainlinkFeedConfig {
-			pallet_admin: Some(root_key.clone()),
-			feed_creators: vec![root_key],
-		},
->>>>>>> b08bcdcc
 	}
 }
 
@@ -756,13 +738,8 @@
 			_phantom: Default::default(),
 		},
 		minterest_council: Default::default(),
-<<<<<<< HEAD
 		minterest_council_membership: standalone_runtime::MinterestCouncilMembershipConfig {
-			members: vec![root_key],
-=======
-		minterest_council_membership: MinterestCouncilMembershipConfig {
 			members: vec![root_key.clone()],
->>>>>>> b08bcdcc
 			phantom: Default::default(),
 		},
 		operator_membership_minterest: standalone_runtime::OperatorMembershipMinterestConfig {
@@ -779,26 +756,18 @@
 			],
 			_phantom: Default::default(),
 		},
-<<<<<<< HEAD
 		vesting: standalone_runtime::VestingConfig { vesting: vec![] },
 		whitelist: standalone_runtime::WhitelistConfig {
-			members: endowed_accounts,
+			members: endowed_accounts.clone(),
 			whitelist_mode: false,
+		},
+		chainlink_feed: standalone_runtime::ChainlinkFeedConfig {
+			pallet_admin: Some(root_key.clone()),
+			feed_creators: vec![root_key],
 		},
 		aura_ext: Default::default(),
 		parachain_system: Default::default(),
 		parachain_info: Default::default(),
-=======
-		vesting: VestingConfig { vesting: vec![] },
-		whitelist: WhitelistConfig {
-			members: endowed_accounts.clone(),
-			whitelist_mode: false,
-		},
-		chainlink_feed: ChainlinkFeedConfig {
-			pallet_admin: Some(root_key.clone()),
-			feed_creators: vec![root_key],
-		},
->>>>>>> b08bcdcc
 	}
 }
 
