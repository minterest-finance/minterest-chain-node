//! # Chainlink Price Manager
//!
//! Main oracle price manager that provide updated and reliable oracle prices.
//!
//! ## Interface
//!
//! -`PricesManager`: provides get_underlying_price interface.
//!
//! ### Dispatchable Functions (extrinsics)
//!
//! - `enable_feeding` - Enable providing oracle prices.
//!
//! - `disable_feeding` - Disable providing oracle prices.
//! The get_underlying_price will return None.
//!
//!  TODO Pallet in development.
//!  Implement provider types Chainlink and Minterest

#![cfg_attr(not(feature = "std"), no_std)]
#![allow(clippy::unused_unit)]

use frame_support::{log, pallet_prelude::*, transactional, IterableStorageMap};
use frame_system::{
	offchain::{SendTransactionTypes, SubmitTransaction},
	pallet_prelude::*,
};
use minterest_primitives::{OriginalAsset, OffchainErr, Price};
use pallet_chainlink_feed::{FeedInterface, FeedOracle, RoundData, RoundId};
use pallet_traits::PricesManager;
use sp_runtime::traits::{One, Zero};
use sp_std::convert::TryInto;
pub use weights::WeightInfo;

#[cfg(test)]
mod mock;
#[cfg(test)]
mod tests;

pub mod weights;

pub use module::*;

type ChainlinkFeedPallet<T> = pallet_chainlink_feed::Pallet<T>;

#[frame_support::pallet]
pub mod module {
	use super::*;

	#[pallet::config]
	pub trait Config: frame_system::Config + pallet_chainlink_feed::Config + SendTransactionTypes<Call<Self>> {
		type Event: From<Event<Self>> + IsType<<Self as frame_system::Config>::Event>;

		/// The pallet account id, keep all assets in Pools.
		type PalletAccountId: Get<Self::AccountId>;

		/// A configuration for base priority of unsigned transactions.
		///
		/// This is exposed so that it can be tuned for particular runtime, when
		/// multiple pallets send unsigned transactions.
		type UnsignedPriority: Get<TransactionPriority>;

		/// Weight information for the extrinsics.
		type ChainlinkPriceManagerWeightInfo: WeightInfo;
	}

	#[pallet::error]
	pub enum Error<T> {}

	#[pallet::event]
	#[pallet::generate_deposit(fn deposit_event)]
	pub enum Event<T: Config> {
		InitiateNewRound(T::FeedId, RoundId),
	}

	#[pallet::pallet]
	pub struct Pallet<T>(PhantomData<T>);

	#[pallet::validate_unsigned]
	impl<T: Config> ValidateUnsigned for Pallet<T> {
		type Call = Call<T>;

		fn validate_unsigned(_source: TransactionSource, call: &Self::Call) -> TransactionValidity {
			match call {
				Call::initiate_new_round(feed_id, round_id) => {
					ValidTransaction::with_tag_prefix("ChainlinkPriceManagerWorker")
						.priority(T::UnsignedPriority::get())
						.and_provides((<frame_system::Pallet<T>>::block_number(), feed_id, round_id))
						.longevity(64_u64)
						.propagate(true)
						.build()
				}
				_ => InvalidTransaction::Call.into(),
			}
		}
	}

	#[pallet::hooks]
	impl<T: Config> Hooks<T::BlockNumber> for Pallet<T> {
		fn offchain_worker(now: T::BlockNumber) {
			if let Err(error) = Self::_offchain_worker(now) {
				log::info!(
					target: "ChainlinkPriceManager offchain worker",
					"cannot run offchain worker at {:?}: {:?}",
					now,
					error,
				);
			} else {
				log::debug!(
					target: "ChainlinkPriceManager offchain worker",
					" Chainlink offchain worker start at block: {:?} already done!",
					now,
				);
			}
		}
	}

	#[pallet::call]
	impl<T: Config> Pallet<T> {
		/// Produces events to initiate a new round for oracles.
		#[pallet::weight(10_000)]
		#[transactional]
		pub fn initiate_new_round(
			origin: OriginFor<T>,
			feed_id: T::FeedId,
			new_round: RoundId,
		) -> DispatchResultWithPostInfo {
			ensure_none(origin)?;
			Self::deposit_event(Event::InitiateNewRound(feed_id, new_round));
			Ok(().into())
		}

		/// Enables feeding. Start providing prices
		#[pallet::weight(10_000)]
		#[transactional]
		pub fn enable_feeding(_origin: OriginFor<T>) -> DispatchResult {
			// TODO make additional checks
			// Check is all feed description are unique
			// Check is all enabled currencies has feed
			Ok(())
		}

		// TODO. Then get_underlying_price should always return None
		#[pallet::weight(10_000)]
		#[transactional]
		pub fn disable_feeding(_origin: OriginFor<T>) -> DispatchResult {
			Ok(())
		}
	}
}

impl<T: Config> Pallet<T> {
<<<<<<< HEAD
	// TODO rework it.
	// This is temporary function. Shouldn't use in production but helpful in test project stage.
	// If one of pool_id has lower RoundId that others we should syncronize it with others.
	// This can happen if oracle hasn't enough time to submit all prices.
	fn get_min_round_id() -> Result<RoundId, OffchainErr> {
		let mut min_round_id: RoundId = RoundId::MAX;
		for asset in OriginalAsset::get_original_assets() {
			let feed_id = Self::get_feed_id(*asset).ok_or(OffchainErr::ChainlinkFeedNotExists)?;
			let feed_result = <ChainlinkFeedPallet<T>>::feed(feed_id)
				.ok_or(OffchainErr::FailReceivingOraclePrice)?
				.latest_round();
			min_round_id = min_round_id.min(feed_result);
		}
		Ok(min_round_id)
	}

=======
>>>>>>> b932f0df
	// Print prices to node debug log
	fn print_prices() {
		for asset in OriginalAsset::get_original_assets() {
			if let Some(price) = Self::get_underlying_price(*asset) {
				log::debug!("{:?} price is {:?}", asset, price);
			} else {
				log::warn!("Can't receive price for {:?}", asset);
			}
		}
	}

	fn _offchain_worker(now: T::BlockNumber) -> Result<(), OffchainErr> {
		// TODO implement extrinsic to set initiate round period instead of hardcoded 3
		let bn: T::BlockNumber = (3_u32).into();
<<<<<<< HEAD
		if (now % bn).is_zero() {
			// TODO should we get latest_round for each pool and produce event pair, or enough take
			// only min round id?
			let new_round_id = Self::get_min_round_id()?.saturating_add(1);
			// Currently feed id is not play any role. See TODO above
			let feed_id = Self::get_feed_id(OriginalAsset::ETH).ok_or(OffchainErr::ChainlinkFeedNotExists)?;
			let call = Call::<T>::initiate_new_round(feed_id, new_round_id);
			log::debug!("New round_id: {:?}", new_round_id);
=======
		if !(now % bn).is_zero() {
			return Ok(());
		}
>>>>>>> b932f0df

		for currency in CurrencyId::get_enabled_tokens_in_protocol(UnderlyingAsset) {
			let feed_id = Self::get_feed_id(currency).ok_or(OffchainErr::ChainlinkFeedNotExists)?;
			let new_round_id = <ChainlinkFeedPallet<T>>::feed(feed_id)
				.ok_or(OffchainErr::FailReceivingOraclePrice)?
				.latest_round()
				.checked_add(One::one())
				.ok_or(OffchainErr::NumOverflow)?;
			log::debug!("New round_id {:?} for currency {:?}", new_round_id, currency);
			let call = Call::<T>::initiate_new_round(feed_id, new_round_id);
			if SubmitTransaction::<T, Call<T>>::submit_unsigned_transaction(call.into()).is_err() {
				log::error!(
					target: "ChainlinkPriceManager offchain worker",
					"Initiate a new round is faled",
				);
			}
		}
		Self::print_prices();
		Ok(())
	}

	// TODO This is temporary function. We need tom move this function as method to
	// primitives/src/currency.rs. Also, add distingiush between chainlink provider and minterest
	fn convert_to_description(asset: OriginalAsset) -> &'static [u8] {
		match asset {
			OriginalAsset::ETH => b"MIN-ETH",
			OriginalAsset::DOT => b"MIN-DOT",
			OriginalAsset::KSM => b"MIN-KSM",
			OriginalAsset::BTC => b"MIN-BTC",
			// This must be gone after implementing strict CurrencyId types
			_ => b"Non-existent-feed",
		}
	}

	/// Looks for appropriate feed config with description and returns FeedId
	pub fn get_feed_id(asset: OriginalAsset) -> Option<T::FeedId> {
		Some(
			<pallet_chainlink_feed::Feeds<T> as IterableStorageMap<
				T::FeedId,
				pallet_chainlink_feed::FeedConfigOf<T>,
			>>::iter()
<<<<<<< HEAD
			.find(|(_, v)| v.description == Self::convert_to_description(asset))?
=======
			.find(|(_, v)| v.description.into_ref().as_slice() == Self::convert_to_description(currency_id))?
>>>>>>> b932f0df
			.0,
		)
	}
}

impl<T: Config> PricesManager<OriginalAsset> for Pallet<T> {
	fn get_underlying_price(asset: OriginalAsset) -> Option<Price> {
		// TODO check is feeding enabled
		let feed_id = Self::get_feed_id(asset)?;
		let feed_result = <ChainlinkFeedPallet<T>>::feed(feed_id)?;
		// TODO handle updated_at
		let RoundData { answer, .. } = feed_result.latest_data();

		// There is an issue that pallet-chainlink-feed can return Some(0)
		// if feed was created but submit() extrinsic wasn't called
		if answer.is_zero() {
			return None;
		}

		Some(Price::from_inner(answer.try_into().ok()?))
	}

	// TODO These function will be removed from trait
	fn lock_price(_asset: OriginalAsset) {
		unimplemented!()
	}
	fn unlock_price(_asset: OriginalAsset) {
		unimplemented!()
	}
}<|MERGE_RESOLUTION|>--- conflicted
+++ resolved
@@ -149,25 +149,6 @@
 }
 
 impl<T: Config> Pallet<T> {
-<<<<<<< HEAD
-	// TODO rework it.
-	// This is temporary function. Shouldn't use in production but helpful in test project stage.
-	// If one of pool_id has lower RoundId that others we should syncronize it with others.
-	// This can happen if oracle hasn't enough time to submit all prices.
-	fn get_min_round_id() -> Result<RoundId, OffchainErr> {
-		let mut min_round_id: RoundId = RoundId::MAX;
-		for asset in OriginalAsset::get_original_assets() {
-			let feed_id = Self::get_feed_id(*asset).ok_or(OffchainErr::ChainlinkFeedNotExists)?;
-			let feed_result = <ChainlinkFeedPallet<T>>::feed(feed_id)
-				.ok_or(OffchainErr::FailReceivingOraclePrice)?
-				.latest_round();
-			min_round_id = min_round_id.min(feed_result);
-		}
-		Ok(min_round_id)
-	}
-
-=======
->>>>>>> b932f0df
 	// Print prices to node debug log
 	fn print_prices() {
 		for asset in OriginalAsset::get_original_assets() {
@@ -182,29 +163,18 @@
 	fn _offchain_worker(now: T::BlockNumber) -> Result<(), OffchainErr> {
 		// TODO implement extrinsic to set initiate round period instead of hardcoded 3
 		let bn: T::BlockNumber = (3_u32).into();
-<<<<<<< HEAD
-		if (now % bn).is_zero() {
-			// TODO should we get latest_round for each pool and produce event pair, or enough take
-			// only min round id?
-			let new_round_id = Self::get_min_round_id()?.saturating_add(1);
-			// Currently feed id is not play any role. See TODO above
-			let feed_id = Self::get_feed_id(OriginalAsset::ETH).ok_or(OffchainErr::ChainlinkFeedNotExists)?;
-			let call = Call::<T>::initiate_new_round(feed_id, new_round_id);
-			log::debug!("New round_id: {:?}", new_round_id);
-=======
 		if !(now % bn).is_zero() {
 			return Ok(());
 		}
->>>>>>> b932f0df
-
-		for currency in CurrencyId::get_enabled_tokens_in_protocol(UnderlyingAsset) {
-			let feed_id = Self::get_feed_id(currency).ok_or(OffchainErr::ChainlinkFeedNotExists)?;
+
+		for &asset in OriginalAsset::get_original_assets() {
+			let feed_id = Self::get_feed_id(asset).ok_or(OffchainErr::ChainlinkFeedNotExists)?;
 			let new_round_id = <ChainlinkFeedPallet<T>>::feed(feed_id)
 				.ok_or(OffchainErr::FailReceivingOraclePrice)?
 				.latest_round()
 				.checked_add(One::one())
 				.ok_or(OffchainErr::NumOverflow)?;
-			log::debug!("New round_id {:?} for currency {:?}", new_round_id, currency);
+			log::debug!("New round_id {:?} for asset {:?}", new_round_id, asset);
 			let call = Call::<T>::initiate_new_round(feed_id, new_round_id);
 			if SubmitTransaction::<T, Call<T>>::submit_unsigned_transaction(call.into()).is_err() {
 				log::error!(
@@ -237,11 +207,7 @@
 				T::FeedId,
 				pallet_chainlink_feed::FeedConfigOf<T>,
 			>>::iter()
-<<<<<<< HEAD
-			.find(|(_, v)| v.description == Self::convert_to_description(asset))?
-=======
-			.find(|(_, v)| v.description.into_ref().as_slice() == Self::convert_to_description(currency_id))?
->>>>>>> b932f0df
+			.find(|(_, v)| v.description.into_ref().as_slice() == Self::convert_to_description(asset))?
 			.0,
 		)
 	}
