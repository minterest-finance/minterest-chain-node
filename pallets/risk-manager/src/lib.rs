--- conflicted
+++ resolved
@@ -317,14 +317,8 @@
 		/// - `pool_id`: PoolID for which the parameter value is being set.
 		/// - `new_liquidation_incentive`: new liquidation incentive.
 		///
-<<<<<<< HEAD
-		/// `new_liquidation_incentive = (new_liquidation_incentive_n /
-		/// new_liquidation_incentive_d)` The dispatch origin of this call must be 'UpdateOrigin'.
-		#[pallet::weight(T::RiskManagerWeightInfo::set_liquidation_incentive())]
-=======
 		/// The dispatch origin of this call must be 'UpdateOrigin'.
 		#[pallet::weight(0)]
->>>>>>> a44e5649
 		#[transactional]
 		pub fn set_liquidation_incentive(
 			origin: OriginFor<T>,
