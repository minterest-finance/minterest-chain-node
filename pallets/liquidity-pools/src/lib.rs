--- conflicted
+++ resolved
@@ -41,13 +41,8 @@
 
 /// Pool metadata
 #[cfg_attr(feature = "std", derive(Serialize, Deserialize))]
-<<<<<<< HEAD
 #[derive(Encode, Decode, RuntimeDebug, Eq, PartialEq, Default, Clone)]
-pub struct Pool {
-=======
-#[derive(Encode, Decode, RuntimeDebug, Eq, PartialEq, Default)]
 pub struct PoolData {
->>>>>>> 5f0b4603
 	/// The amount of underlying currently loaned out by the pool, and the amount upon which
 	/// interest is accumulated to suppliers of the pool.
 	pub borrowed: Balance,
@@ -221,13 +216,10 @@
 }
 
 impl<T: Config> UserStorageProvider<T::AccountId, PoolUserData> for Pallet<T> {
-<<<<<<< HEAD
-=======
 	fn set_user_data(who: &T::AccountId, pool_id: CurrencyId, pool_user_data: PoolUserData) {
 		PoolUserDataStorage::<T>::insert(pool_id, who, pool_user_data)
 	}
 
->>>>>>> 5f0b4603
 	fn set_user_borrow_and_interest_index(
 		who: &T::AccountId,
 		pool_id: CurrencyId,
@@ -356,13 +348,8 @@
 		Self::pool_data_storage(pool_id)
 	}
 
-<<<<<<< HEAD
 	fn get_pool_members_with_loan(underlying_asset: CurrencyId) -> Vec<T::AccountId> {
-		PoolUserParams::<T>::iter_prefix(underlying_asset)
-=======
-	fn get_pool_members_with_loan(underlying_asset: CurrencyId) -> result::Result<Vec<T::AccountId>, DispatchError> {
-		let user_vec: Vec<T::AccountId> = PoolUserDataStorage::<T>::iter_prefix(underlying_asset)
->>>>>>> 5f0b4603
+		PoolUserDataStorage::<T>::iter_prefix(underlying_asset)
 			.filter(|(_, pool_user_data)| !pool_user_data.borrowed.is_zero())
 			.map(|(account, _)| account)
 			.collect()
