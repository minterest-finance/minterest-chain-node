<<<<<<< HEAD
use crate::currency::{GetDecimals, MNT};
use crate::{AccountId, Balance};
=======
//! # Vesting primitives Module
//!
//! This module declares primitives for Vesting logic.
//! Constants declared: total amount of tokens for each bucket, vesting duration for each bucket,
//! the beginning of the vesting for each bucket.

use crate::currency::{GetDecimals, MNT};
use crate::Balance;
>>>>>>> b168ae33
use codec::{Decode, Encode};
#[cfg(feature = "std")]
use serde::{Deserialize, Serialize};
use sp_runtime::{traits::Zero, RuntimeDebug};

/// Vesting bucket type. Each bucket has its own rules for vesting.
/// Each type of bucket differs from each other in the total number of tokens, the duration of
/// the vesting, the beginning of the vesting.
#[derive(Encode, Decode, Eq, PartialEq, Copy, Clone, RuntimeDebug, PartialOrd, Ord, Hash)]
#[cfg_attr(feature = "std", derive(Serialize, Deserialize))]
pub enum VestingBucket {
	Community,
	PrivateSale,
	PublicSale,
	MarketMaking,
	StrategicPartners,
	Marketing,
	Ecosystem,
	Team,
}

impl VestingBucket {
	/// Returns the beginning of the vesting in days.
	pub fn unlock_begins_in_days(&self) -> u8 {
		match self {
			VestingBucket::Team => 182,
			_ => u8::zero(),
		}
	}

	/// Returns the total number of tokens for each vesting bucket.
	pub fn total_amount(&self) -> Balance {
		match self {
			VestingBucket::Community => 50_032_400_u128 * 10_u128.saturating_pow(MNT.decimals()),
			VestingBucket::PrivateSale => 10_001_000_u128 * 10_u128.saturating_pow(MNT.decimals()),
			VestingBucket::PublicSale => 2_500_250_u128 * 10_u128.saturating_pow(MNT.decimals()),
			VestingBucket::MarketMaking => 3_000_000_u128 * 10_u128.saturating_pow(MNT.decimals()),
			VestingBucket::StrategicPartners => 1_949_100_u128 * 10_u128.saturating_pow(MNT.decimals()),
			VestingBucket::Marketing => 4_000_400_u128 * 10_u128.saturating_pow(MNT.decimals()),
			VestingBucket::Ecosystem => 4_499_880_u128 * 10_u128.saturating_pow(MNT.decimals()),
			VestingBucket::Team => 24_017_000_u128 * 10_u128.saturating_pow(MNT.decimals()),
		}
	}

	/// Returns the duration of the vesting in years for each bucket.
	pub fn vesting_duration(&self) -> u8 {
		match self {
			VestingBucket::Community => 5,
			VestingBucket::PrivateSale => 1,
			VestingBucket::PublicSale => 1,
			VestingBucket::MarketMaking => 0,
			VestingBucket::StrategicPartners => 2,
			VestingBucket::Marketing => 1,
			VestingBucket::Ecosystem => 4,
			VestingBucket::Team => 5,
		}
	}

	/// Returns vesting bucket account ID.
	pub fn bucket_account_id(&self) -> Option<AccountId> {
		match self {
			VestingBucket::Marketing => {
				// 5DeU3wfJJqNsEmrhLy8Tbq3CaK3RfhEnUs3iXM5yJokG6iWT
				Some(hex_literal::hex!["45fc1a76497800f75b283f6df15933a51c8c16c050c5c6156a9f7003781e6a7b"].into())
			}
			VestingBucket::StrategicPartners => {
				// 5DJpUxkx2TDrS2igf3wejnXLJHUqKzo9m3x76VWvai6NR6zF
				Some(hex_literal::hex!["36fff92edbfe9a75ae88915e5c2e019ff65bedff0bf11cdb5921863283f8bdb1"].into())
			}
			VestingBucket::Team => {
				// 5GfxgwrBUmYMKu6AeBAEzpYwC5TxrxRLJdg9oh2HrVnXQRs6
				Some(hex_literal::hex!["cbd474041eb2dd3d3bc63d411bdf25bd3b2df3e2b7ab4774bcd1c4cf5ce685ef"].into())
			}
			_ => None,
		}
	}
}

/// The vesting schedule. Used to parse json file when creating a Genesis Block
#[derive(Clone, Encode, Decode, PartialEq, Eq, RuntimeDebug)]
#[cfg_attr(feature = "std", derive(Serialize, Deserialize))]
pub struct VestingScheduleJson<AccountId, Balance> {
	/// The public key of the account that is included in the vesting
	pub account: AccountId,
	/// Vesting amount of tokens
	pub amount: Balance,
}

#[cfg(test)]
mod tests {
	use crate::{AccountId, VestingBucket};
	use sp_runtime::traits::Zero;

	#[test]
	fn check_vesting_buckets_durations() {
		assert_eq!(VestingBucket::Community.vesting_duration(), 5_u8);
		assert_eq!(VestingBucket::PrivateSale.vesting_duration(), 1_u8);
		assert_eq!(VestingBucket::PublicSale.vesting_duration(), 1_u8);
		assert_eq!(VestingBucket::MarketMaking.vesting_duration(), 0_u8);
		assert_eq!(VestingBucket::StrategicPartners.vesting_duration(), 2_u8);
		assert_eq!(VestingBucket::Marketing.vesting_duration(), 1_u8);
		assert_eq!(VestingBucket::Ecosystem.vesting_duration(), 4_u8);
		assert_eq!(VestingBucket::Team.vesting_duration(), 5_u8)
	}

	#[test]
	fn check_vesting_buckets_begins() {
		assert_eq!(VestingBucket::Team.unlock_begins_in_days(), 182_u8);
		assert_eq!(VestingBucket::Community.unlock_begins_in_days(), u8::zero());
		assert_eq!(VestingBucket::PrivateSale.unlock_begins_in_days(), u8::zero());
		assert_eq!(VestingBucket::PublicSale.unlock_begins_in_days(), u8::zero());
		assert_eq!(VestingBucket::MarketMaking.unlock_begins_in_days(), u8::zero());
		assert_eq!(VestingBucket::StrategicPartners.unlock_begins_in_days(), u8::zero());
		assert_eq!(VestingBucket::Marketing.unlock_begins_in_days(), u8::zero());
		assert_eq!(VestingBucket::Ecosystem.unlock_begins_in_days(), u8::zero())
	}

	#[test]
	fn check_vesting_buckets_total_amounts() {
		assert_eq!(
			VestingBucket::Community.total_amount(),
			50_032_400_000_000_000_000_000_000_u128
		);
		assert_eq!(
			VestingBucket::PrivateSale.total_amount(),
			10_001_000_000_000_000_000_000_000_u128
		);
		assert_eq!(
			VestingBucket::PublicSale.total_amount(),
			2_500_250_000_000_000_000_000_000_u128
		);
		assert_eq!(
			VestingBucket::MarketMaking.total_amount(),
			3_000_000_000_000_000_000_000_000_u128
		);
		assert_eq!(
			VestingBucket::StrategicPartners.total_amount(),
			1_949_100_000_000_000_000_000_000_u128
		);
		assert_eq!(
			VestingBucket::Marketing.total_amount(),
			4_000_400_000_000_000_000_000_000_u128
		);
		assert_eq!(
			VestingBucket::Ecosystem.total_amount(),
			4_499_880_000_000_000_000_000_000_u128
		);
		assert_eq!(
			VestingBucket::Team.total_amount(),
			24_017_000_000_000_000_000_000_000_u128
		);
		// The sum of total_amount all buckets must be equal to the const TOTAL_ALLOCATION,
		// declared in the file in runtime/constants.rs
		assert_eq!(
			VestingBucket::Community.total_amount()
				+ VestingBucket::PrivateSale.total_amount()
				+ VestingBucket::PublicSale.total_amount()
				+ VestingBucket::MarketMaking.total_amount()
				+ VestingBucket::StrategicPartners.total_amount()
				+ VestingBucket::Marketing.total_amount()
				+ VestingBucket::Ecosystem.total_amount()
				+ VestingBucket::Team.total_amount(),
			100_000_030_000_000_000_000_000_000
		);
	}

	#[test]
	fn check_vesting_buckets_accounts_should_work() {
		use sp_core::crypto::Ss58Codec;
		assert_eq!(
			VestingBucket::Marketing.bucket_account_id(),
			Some(AccountId::from_string("5DeU3wfJJqNsEmrhLy8Tbq3CaK3RfhEnUs3iXM5yJokG6iWT").unwrap())
		);
		assert_eq!(
			VestingBucket::StrategicPartners.bucket_account_id(),
			Some(AccountId::from_string("5DJpUxkx2TDrS2igf3wejnXLJHUqKzo9m3x76VWvai6NR6zF").unwrap())
		);
		assert_eq!(
			VestingBucket::Team.bucket_account_id(),
			Some(AccountId::from_string("5GfxgwrBUmYMKu6AeBAEzpYwC5TxrxRLJdg9oh2HrVnXQRs6").unwrap())
		);
		assert_eq!(VestingBucket::Ecosystem.bucket_account_id(), None);
	}
}<|MERGE_RESOLUTION|>--- conflicted
+++ resolved
@@ -1,16 +1,10 @@
-<<<<<<< HEAD
-use crate::currency::{GetDecimals, MNT};
-use crate::{AccountId, Balance};
-=======
 //! # Vesting primitives Module
 //!
 //! This module declares primitives for Vesting logic.
 //! Constants declared: total amount of tokens for each bucket, vesting duration for each bucket,
 //! the beginning of the vesting for each bucket.
 
-use crate::currency::{GetDecimals, MNT};
-use crate::Balance;
->>>>>>> b168ae33
+use crate::currency::{AccountId, Balance, GetDecimals, MNT};
 use codec::{Decode, Encode};
 #[cfg(feature = "std")]
 use serde::{Deserialize, Serialize};
