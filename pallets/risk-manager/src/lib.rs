--- conflicted
+++ resolved
@@ -270,13 +270,8 @@
 		/// liquidation pools instead of the borrower, and a vector with user's supplies to be
 		/// withdrawn from the borrower and sent to the liquidation pools. Balances are calculated
 		/// in underlying assets.
-<<<<<<< HEAD
-		///TODO: try to use the struct `UserLoanState` in the last parameter (add Debug constraint
-		/// to Config).
-=======
 		///
 		/// The dispatch origin of this call must be _None_.
->>>>>>> f74bc32f
 		#[pallet::weight(0)]
 		#[transactional]
 		pub fn liquidate(
