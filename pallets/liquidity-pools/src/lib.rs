#![cfg_attr(not(feature = "std"), no_std)]

use codec::{Decode, Encode};
use frame_support::{decl_error, decl_event, decl_module, decl_storage, ensure};
use frame_system::ensure_root;
<<<<<<< HEAD
use minterest_primitives::{Balance, CurrencyId, Rate};
=======
use minterest_primitives::{Balance, CurrencyId};
>>>>>>> d62e2139
use pallet_traits::Borrowing;
#[cfg(feature = "std")]
use serde::{Deserialize, Serialize};
use sp_runtime::{traits::Zero, DispatchResult, RuntimeDebug};

#[cfg_attr(feature = "std", derive(Serialize, Deserialize))]
#[derive(Encode, Decode, RuntimeDebug, Eq, PartialEq, Default)]
pub struct Reserve {
	pub total_balance: Balance,
<<<<<<< HEAD
	pub current_interest_rate: Rate, // FIXME: how can i use it?
	pub total_borrowed: Balance,
	pub current_exchange_rate: Rate,
	pub is_lock: bool,
	pub total_insurance: Balance,
}

#[cfg_attr(feature = "std", derive(Serialize, Deserialize))]
#[derive(Encode, Decode, RuntimeDebug, Eq, PartialEq, Default)]
pub struct ReserveUserData<BlockNumber> {
	pub total_borrowed: Balance,
	pub collateral: bool,
	pub timestamp: BlockNumber,
=======
	pub current_liquidity_rate: Permill,
	pub is_lock: bool,
>>>>>>> d62e2139
}

#[cfg(test)]
mod mock;
#[cfg(test)]
mod tests;

pub trait Trait: frame_system::Trait {
	type Event: From<Event> + Into<<Self as frame_system::Trait>::Event>;
}

decl_event!(
	pub enum Event {
		/// Reserve locked: \[reserve_id\]
		ReserveLocked(CurrencyId),

		/// Reserve unlocked: \[reserve_id\]
		ReserveUnLocked(CurrencyId),
	}
);

decl_error! {
	pub enum Error for Module<T: Trait> {

	ReserveNotFound,

	NotEnoughBalance,

	BalanceOverflowed,
	}
}

decl_storage! {
	 trait Store for Module<T: Trait> as LiquidityPoolsStorage {
		pub Reserves get(fn reserves) config(): map hasher(blake2_128_concat) CurrencyId => Reserve;
		pub ReserveUserDates get(fn reserve_user_data) config(): double_map
			hasher(blake2_128_concat) T::AccountId,
			hasher(blake2_128_concat) CurrencyId => ReserveUserData<T::BlockNumber>;
	}
}

decl_module! {
		pub struct Module<T: Trait> for enum Call where origin: T::Origin {
			type Error = Error<T>;
			fn deposit_event() = default;

			/// Locks all operations (deposit, redeem, borrow, repay)  with the reserve.
			///
			/// The dispatch origin of this call must be _Root_.
			#[weight = 10_000]
			pub fn lock_reserve_transactions(origin, reserve_id: CurrencyId) -> DispatchResult {
				let _ = ensure_root(origin)?;
				ensure!(Self::pool_exists(&reserve_id), Error::<T>::ReserveNotFound);
				Reserves::mutate(reserve_id, |r| r.is_lock = true);
				Self::deposit_event(Event::ReserveLocked(reserve_id));
				Ok(())
			}

			/// Unlocks all operations (deposit, redeem, borrow, repay)  with the reserve.
			///
			/// The dispatch origin of this call must be _Root_.
			#[weight = 10_000]
			pub fn unlock_reserve_transactions(origin, reserve_id: CurrencyId) -> DispatchResult {
				let _ = ensure_root(origin)?;
				ensure!(Self::pool_exists(&reserve_id), Error::<T>::ReserveNotFound);
				Reserves::mutate(reserve_id, |r| r.is_lock = false);
				Self::deposit_event(Event::ReserveUnLocked(reserve_id));
				Ok(())
			}
	}
}

// Setters for LiquidityPools
impl<T: Trait> Module<T> {
	pub fn set_current_interest_rate(underlying_asset_id: CurrencyId, _rate: Rate) -> DispatchResult {
		Reserves::mutate(underlying_asset_id, |r| r.current_interest_rate = Rate::from_inner(1));
		Ok(())
	}

	pub fn set_current_exchange_rate(underlying_asset_id: CurrencyId, rate: Rate) -> DispatchResult {
		Reserves::mutate(underlying_asset_id, |r| r.current_exchange_rate = rate);
		Ok(())
	}

	pub fn update_state_on_deposit(amount: Balance, currency_id: CurrencyId) -> DispatchResult {
		Self::update_reserve_liquidity(amount, Balance::zero(), currency_id)?;

		Ok(())
	}

	pub fn update_state_on_redeem(amount: Balance, currency_id: CurrencyId) -> DispatchResult {
		Self::update_reserve_liquidity(Balance::zero(), amount, currency_id)?;

		Ok(())
	}

	pub fn set_accrual_interest_params(
		underlying_asset_id: CurrencyId,
		new_total_borrow_balance: Balance,
		new_total_insurance: Balance,
	) -> DispatchResult {
		Reserves::mutate(underlying_asset_id, |r| {
			r.total_borrowed = new_total_borrow_balance;
			r.total_insurance = new_total_insurance;
		});
		Ok(())
	}
}

// Getters for LiquidityPools
impl<T: Trait> Module<T> {
	pub fn get_reserve_available_liquidity(currency_id: CurrencyId) -> Balance {
		Self::reserves(currency_id).total_balance
	}

	pub fn get_reserve_total_borrowed(currency_id: CurrencyId) -> Balance {
		Self::reserves(currency_id).total_borrowed
	}

	pub fn get_user_total_borrowed(who: &T::AccountId, currency_id: CurrencyId) -> Balance {
		Self::reserve_user_data(who, currency_id).total_borrowed
	}

	pub fn check_user_available_collateral(who: &T::AccountId, currency_id: CurrencyId) -> bool {
		Self::reserve_user_data(who, currency_id).collateral
	}

	pub fn get_reserve_total_insurance(_currency_id: CurrencyId) -> Balance {
		//FIXME
		Balance::zero()
	}

	fn pool_exists(underlying_asset_id: &CurrencyId) -> bool {
		Reserves::contains_key(underlying_asset_id)
	}
}

// Private methods for LiquidityPools
impl<T: Trait> Module<T> {
	fn update_reserve_liquidity(
		liquidity_added: Balance,
		liquidity_taken: Balance,
		underlying_asset_id: CurrencyId,
	) -> DispatchResult {
		ensure!(Self::pool_exists(&underlying_asset_id), Error::<T>::ReserveNotFound);

		let current_reserve_balance = Self::reserves(underlying_asset_id).total_balance;

		let new_reserve_balance: Balance;

		if liquidity_added != Balance::zero() {
			new_reserve_balance = current_reserve_balance
				.checked_add(liquidity_added)
				.ok_or(Error::<T>::BalanceOverflowed)?;
		} else {
			new_reserve_balance = current_reserve_balance
				.checked_sub(liquidity_taken)
				.ok_or(Error::<T>::NotEnoughBalance)?;
		}

		Reserves::mutate(underlying_asset_id, |r| r.total_balance = new_reserve_balance);

		Ok(())
	}

	fn update_reserve_and_user_total_borrowed(
		underlying_asset_id: CurrencyId,
		amount_borrowed_add: Balance,
		amount_borrowed_reduce: Balance,
		who: &T::AccountId,
	) -> DispatchResult {
		let current_user_borrow_balance = Self::reserve_user_data(who, underlying_asset_id).total_borrowed;
		let current_total_borrow_balance = Self::reserves(underlying_asset_id).total_borrowed;

		let new_user_borrow_balance: Balance;
		let new_total_borrow_balance: Balance;

		if amount_borrowed_add != Balance::zero() {
			new_user_borrow_balance = current_user_borrow_balance
				.checked_add(amount_borrowed_add)
				.ok_or(Error::<T>::BalanceOverflowed)?;
			new_total_borrow_balance = current_total_borrow_balance
				.checked_add(amount_borrowed_add)
				.ok_or(Error::<T>::BalanceOverflowed)?;
		} else {
			new_user_borrow_balance = current_user_borrow_balance
				.checked_sub(amount_borrowed_reduce)
				.ok_or(Error::<T>::NotEnoughBalance)?;
			new_total_borrow_balance = current_total_borrow_balance
				.checked_sub(amount_borrowed_add)
				.ok_or(Error::<T>::NotEnoughBalance)?;
		}

		ReserveUserDates::<T>::mutate(who, underlying_asset_id, |x| x.total_borrowed = new_user_borrow_balance);
		Reserves::mutate(underlying_asset_id, |x| x.total_borrowed = new_total_borrow_balance);

		Ok(())
	}
}

// Trait Borrowing for LiquidityPools
impl<T: Trait> Borrowing<T::AccountId> for Module<T> {
	fn update_state_on_borrow(
		underlying_asset_id: CurrencyId,
		amount_borrowed: Balance,
		who: &T::AccountId,
	) -> DispatchResult {
		Self::update_reserve_liquidity(Balance::zero(), amount_borrowed, underlying_asset_id)?;
		Self::update_reserve_and_user_total_borrowed(underlying_asset_id, amount_borrowed, Balance::zero(), who)?;
		Ok(())
	}

	fn update_state_on_repay(
		underlying_asset_id: CurrencyId,
		amount_borrowed: Balance,
		who: &T::AccountId,
	) -> DispatchResult {
		Self::update_reserve_liquidity(amount_borrowed, Balance::zero(), underlying_asset_id)?;
		Self::update_reserve_and_user_total_borrowed(underlying_asset_id, Balance::zero(), amount_borrowed, who)?;
		Ok(())
	}
}<|MERGE_RESOLUTION|>--- conflicted
+++ resolved
@@ -3,11 +3,7 @@
 use codec::{Decode, Encode};
 use frame_support::{decl_error, decl_event, decl_module, decl_storage, ensure};
 use frame_system::ensure_root;
-<<<<<<< HEAD
 use minterest_primitives::{Balance, CurrencyId, Rate};
-=======
-use minterest_primitives::{Balance, CurrencyId};
->>>>>>> d62e2139
 use pallet_traits::Borrowing;
 #[cfg(feature = "std")]
 use serde::{Deserialize, Serialize};
@@ -17,7 +13,6 @@
 #[derive(Encode, Decode, RuntimeDebug, Eq, PartialEq, Default)]
 pub struct Reserve {
 	pub total_balance: Balance,
-<<<<<<< HEAD
 	pub current_interest_rate: Rate, // FIXME: how can i use it?
 	pub total_borrowed: Balance,
 	pub current_exchange_rate: Rate,
@@ -31,10 +26,6 @@
 	pub total_borrowed: Balance,
 	pub collateral: bool,
 	pub timestamp: BlockNumber,
-=======
-	pub current_liquidity_rate: Permill,
-	pub is_lock: bool,
->>>>>>> d62e2139
 }
 
 #[cfg(test)]
@@ -233,6 +224,10 @@
 
 		Ok(())
 	}
+
+	fn pool_exists(underlying_asset_id: &CurrencyId) -> bool {
+		Reserves::contains_key(underlying_asset_id)
+	}
 }
 
 // Trait Borrowing for LiquidityPools
