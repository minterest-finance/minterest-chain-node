--- conflicted
+++ resolved
@@ -633,13 +633,8 @@
 	/// - `pool_id`: PoolID for which the ideal balance is calculated.
 	///
 	/// Returns minimum of (liquidity_pool_balance * balance_ratio * oracle_price) and
-<<<<<<< HEAD
 	/// max_ideal_balance_usd
-	pub fn calculate_pool_ideal_balance_usd(pool_id: CurrencyId) -> BalanceResult {
-=======
-	/// max_ideal_balance
-	fn calculate_ideal_balance(pool_id: CurrencyId) -> BalanceResult {
->>>>>>> ac5f5a8a
+	fn calculate_pool_ideal_balance_usd(pool_id: CurrencyId) -> BalanceResult {
 		let oracle_price = T::PriceSource::get_underlying_price(pool_id).ok_or(Error::<T>::InvalidFeedPrice)?;
 		let balance_ratio = Self::liquidation_pool_data_storage(pool_id).balance_ratio;
 		// Liquidation pool ideal balance in USD: liquidity_pool_balance * balance_ratio * oracle_price
