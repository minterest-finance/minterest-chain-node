--- conflicted
+++ resolved
@@ -7,7 +7,8 @@
 
 use frame_support::{pallet_prelude::*, transactional};
 use frame_system::pallet_prelude::*;
-use minterest_primitives::{Balance, CurrencyId, CurrencyPair, Price, Rate};
+use minterest_primitives::currency::MNT;
+use minterest_primitives::{Balance, CurrencyId, Price, Rate};
 pub use module::*;
 use orml_traits::MultiCurrency;
 use pallet_traits::{ControllerAPI, LiquidityPoolsManager, PriceProvider};
@@ -88,13 +89,6 @@
 
 		/// The price source of currencies
 		type PriceSource: PriceProvider<CurrencyId>;
-<<<<<<< HEAD
-
-		/// Enabled underlying asset IDs.
-		type EnabledUnderlyingAssetsIds: Get<Vec<CurrencyId>>;
-
-		/// Enabled currency pairs.
-		type EnabledCurrencyPair: Get<Vec<CurrencyPair>>;
 
 		/// The `MultiCurrency` implementation for wrapped.
 		type MultiCurrency: MultiCurrency<Self::AccountId, Balance = Balance, CurrencyId = CurrencyId>;
@@ -108,8 +102,6 @@
 
 		/// Weight information for the extrinsics.
 		type ProtocolWeightInfo: WeightInfo;
-=======
->>>>>>> b94d10c3
 	}
 
 	#[pallet::error]
@@ -419,12 +411,9 @@
 			.checked_sub(&supplier_index)
 			.ok_or(Error::<T>::NumOverflow)?;
 
-		// This should be reworked. TODO MIN-185
-		let wrapped_asset_id = T::EnabledCurrencyPair::get()
-			.iter()
-			.find(|currency_pair| currency_pair.underlying_id == underlying_id)
-			.ok_or(Error::<T>::NotValidUnderlyingAssetId)?
-			.wrapped_id;
+		let wrapped_asset_id = underlying_id
+			.wrapped_asset()
+			.ok_or(Error::<T>::NotValidUnderlyingAssetId)?;
 
 		// We use total_balance (not free balance). Because sum of balances should be equal to
 		// total_issuance. Otherwise, mnt_rate calculation will not be correct.
@@ -476,12 +465,9 @@
 
 		let mnt_speed = MntSpeeds::<T>::get(underlying_id);
 		if !mnt_speed.is_zero() {
-			// This should be reworked. TODO MIN-185
-			let wrapped_asset_id = T::EnabledCurrencyPair::get()
-				.iter()
-				.find(|currency_pair| currency_pair.underlying_id == underlying_id)
-				.ok_or(Error::<T>::NotValidUnderlyingAssetId)?
-				.wrapped_id;
+			let wrapped_asset_id = underlying_id
+				.wrapped_asset()
+				.ok_or(Error::<T>::NotValidUnderlyingAssetId)?;
 
 			let block_delta_as_u128 = TryInto::<u128>::try_into(block_delta).or(Err(Error::<T>::InternalError))?;
 
@@ -560,7 +546,7 @@
 			// TODO check is currency in MNT pallet enough.
 			// Need to discuss what we should do.
 			// Erorr/Event/save money to MntAccrued/stop producing mnt tokens
-			T::MultiCurrency::transfer(CurrencyId::MNT, &Self::get_account_id(), &user, user_accrued)?;
+			T::MultiCurrency::transfer(MNT, &Self::get_account_id(), &user, user_accrued)?;
 			MntAccrued::<T>::remove(user); // set to 0
 		} else {
 			MntAccrued::<T>::insert(user, user_accrued);
