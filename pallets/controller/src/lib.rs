//! # Controller Module
//!
//! ## Overview
//!
//! Contains protocol settings and helper functions related to interest calculations.
//! Also it is managing paused operations and whitelist mode. These are related to protocol
//! security. In case of emergency some of protocol operations can be paused by authorized users.
//! When Whitelist mode is enabled, protocol interaction is restricted to whitelist members only.

#![cfg_attr(not(feature = "std"), no_std)]
#![allow(clippy::unused_unit)]
#![allow(clippy::upper_case_acronyms)]

use codec::{Decode, Encode};
use frame_support::{ensure, pallet_prelude::*, transactional};
use frame_system::pallet_prelude::*;
use liquidity_pools::Pool;
use minterest_primitives::{Amount, Balance, CurrencyId, Interest, Operation, Rate};
use orml_traits::MultiCurrency;
use pallet_traits::{ControllerManager, LiquidityPoolsManager, MntManager, PoolsManager, PricesManager};
#[cfg(feature = "std")]
use serde::{Deserialize, Serialize};
use sp_runtime::traits::CheckedSub;
use sp_runtime::{
	traits::{CheckedAdd, CheckedDiv, CheckedMul, Zero},
	DispatchError, DispatchResult, FixedPointNumber, FixedU128, RuntimeDebug,
};
use sp_std::{cmp::Ordering, convert::TryInto, prelude::Vec, result};

pub use module::*;

#[cfg(test)]
mod mock;
#[cfg(test)]
mod tests;

pub mod weights;
use minterest_primitives::arithmetic::sum_with_mult_result;
use minterest_primitives::currency::CurrencyType::{UnderlyingAsset, WrappedToken};
pub use weights::WeightInfo;

#[cfg_attr(feature = "std", derive(Serialize, Deserialize))]
#[derive(Encode, Decode, Clone, RuntimeDebug, Eq, PartialEq, Default)]
pub struct ControllerData<BlockNumber> {
	/// Block number that interest was last accrued at.
	pub last_interest_accrued_block: BlockNumber,

	/// Defines the portion of borrower interest that is converted into protocol interest.
	pub protocol_interest_factor: Rate,

	/// Maximum borrow rate.
	pub max_borrow_rate: Rate,

	/// This multiplier represents which share of the supplied value can be used as a collateral for
	/// loans. For instance, 0.9 allows 90% of total pool value to be used as a collaterae. Must be
	/// between 0 and 1.
	pub collateral_factor: Rate,

	/// Maximum total borrow amount per pool in usd. No value means infinite borrow cap.
	pub borrow_cap: Option<Balance>,

	/// Minimum protocol interest needed to transfer it to liquidation pool
	pub protocol_interest_threshold: Balance,
}

/// The Root or half MinterestCouncil can pause certain actions as a safety mechanism.
#[cfg_attr(feature = "std", derive(Serialize, Deserialize))]
#[derive(Encode, Decode, RuntimeDebug, Eq, PartialEq, Default)]
pub struct PauseKeeper {
	/// Pause mint operation in the pool.
	pub deposit_paused: bool,

	/// Pause redeem operation in the pool.
	pub redeem_paused: bool,

	/// Pause borrow operation in the pool.
	pub borrow_paused: bool,

	/// Pause repay operation in the pool.
	pub repay_paused: bool,

	/// Pause transfer operation in the pool.
	pub transfer_paused: bool,
}

impl PauseKeeper {
	pub fn all_paused() -> Self {
		PauseKeeper {
			deposit_paused: true,
			redeem_paused: true,
			borrow_paused: true,
			repay_paused: true,
			transfer_paused: true,
		}
	}
	pub fn all_unpaused() -> Self {
		PauseKeeper {
			deposit_paused: false,
			redeem_paused: false,
			borrow_paused: false,
			repay_paused: false,
			transfer_paused: false,
		}
	}
}

pub struct GetAllPaused;
impl frame_support::traits::Get<PauseKeeper> for GetAllPaused {
	fn get() -> PauseKeeper {
		PauseKeeper::all_paused()
	}
}

type LiquidityPools<T> = liquidity_pools::Module<T>;
type MinterestModel<T> = minterest_model::Module<T>;
type RateResult = result::Result<Rate, DispatchError>;
type BalanceResult = result::Result<Balance, DispatchError>;
type LiquidityResult = result::Result<(Balance, Balance), DispatchError>;

#[frame_support::pallet]
pub mod module {
	use super::*;

	#[pallet::config]
	pub trait Config: frame_system::Config + liquidity_pools::Config + minterest_model::Config {
		/// The overarching event type.
		type Event: From<Event> + IsType<<Self as frame_system::Config>::Event>;

		/// Provides the basic liquidity pools manager and liquidity pool functionality.
		type LiquidityPoolsManager: LiquidityPoolsManager<Self::AccountId>;

		#[pallet::constant]
		/// Maximum total borrow amount per pool in usd.
		type MaxBorrowCap: Get<Balance>;

		/// The origin which may update controller parameters. Root or
		/// Half Minterest Council can always do this.
		type UpdateOrigin: EnsureOrigin<Self::Origin>;

		/// Weight information for the extrinsics.
		type ControllerWeightInfo: WeightInfo;

		/// Provides MNT token distribution functionality.
		type MntManager: MntManager<Self::AccountId>;
	}

	#[pallet::error]
	pub enum Error<T> {
		/// Number overflow in calculation.
		NumOverflow,
		/// Borrow rate is absurdly high.
		BorrowRateTooHigh,
		/// Feed price is invalid
		InvalidFeedPrice,
		/// Insufficient available liquidity.
		InsufficientLiquidity,
		/// Pool not found.
		PoolNotFound,
		/// Pool is already created
		PoolAlreadyCreated,
		/// Balance exceeds maximum value.
		/// Only happened when the balance went wrong and balance exceeds the integer type.
		BalanceOverflow,
		/// Collateral balance exceeds maximum value.
		CollateralBalanceOverflow,
		/// Borrow balance exceeds maximum value.
		BorrowBalanceOverflow,
		/// Protocol interest exceeds maximum value.
		ProtocolInterestOverflow,
		/// Maximum borrow rate cannot be set to 0.
		MaxBorrowRateCannotBeZero,
		/// Collateral factor must be in range (0..1].
		CollateralFactorIncorrectValue,
		/// Borrow cap is reached
		BorrowCapReached,
		/// Invalid borrow cap. Borrow cap must be in range [0..MAX_BORROW_CAP].
		InvalidBorrowCap,
		/// Utilization rate calculation error.
		UtilizationRateCalculationError,
		/// Hypothetical account liquidity calculation error.
		HypotheticalLiquidityCalculationError,
		/// The currency is not enabled in wrapped protocol.
		NotValidWrappedTokenId,
		/// The currency is not enabled in protocol.
		NotValidUnderlyingAssetId,
	}

	#[pallet::event]
	#[pallet::generate_deposit(pub(crate) fn deposit_event)]
	pub enum Event {
		/// InterestFactor has been successfully changed
		InterestFactorChanged,
		/// Max Borrow Rate has been successfully changed
		MaxBorrowRateChanged,
		/// Collateral factor has been successfully changed
		CollateralFactorChanged,
		/// The operation is paused: \[pool_id, operation\]
		OperationIsPaused(CurrencyId, Operation),
		/// The operation is unpaused: \[pool_id, operation\]
		OperationIsUnPaused(CurrencyId, Operation),
		/// Borrow cap changed: \[pool_id, new_cap\]
		BorrowCapChanged(CurrencyId, Option<Balance>),
		/// Protocol operation mode switched: \[is_whitelist_mode\]
		ProtocolOperationModeSwitched(bool),
		/// Protocol interest threshold changed: \[pool_id, new_value\]
		ProtocolInterestThresholdChanged(CurrencyId, Balance),
	}

	/// Controller data information: `(timestamp, protocol_interest_factor, collateral_factor,
	/// max_borrow_rate)`.
	#[pallet::storage]
	#[pallet::getter(fn controller_dates)]
	pub type ControllerParams<T: Config> =
		StorageMap<_, Twox64Concat, CurrencyId, ControllerData<T::BlockNumber>, ValueQuery>;

	/// The Pause Guardian can pause certain actions as a safety mechanism.
	#[pallet::storage]
	#[pallet::getter(fn pause_keepers)]
	pub(crate) type PauseKeepers<T: Config> =
		StorageMap<_, Twox64Concat, CurrencyId, PauseKeeper, ValueQuery, GetAllPaused>;

	/// Boolean variable. Protocol operation mode. In whitelist mode, only members
	/// 'WhitelistCouncil' can work with protocols.
	#[pallet::storage]
	#[pallet::getter(fn whitelist_mode)]
	pub type WhitelistMode<T: Config> = StorageValue<_, bool, ValueQuery>;

	#[pallet::genesis_config]
	pub struct GenesisConfig<T: Config> {
		#[allow(clippy::type_complexity)]
		pub controller_dates: Vec<(CurrencyId, ControllerData<T::BlockNumber>)>,
		pub pause_keepers: Vec<(CurrencyId, PauseKeeper)>,
		pub whitelist_mode: bool,
	}

	#[cfg(feature = "std")]
	impl<T: Config> Default for GenesisConfig<T> {
		fn default() -> Self {
			GenesisConfig {
				controller_dates: vec![],
				pause_keepers: vec![],
				whitelist_mode: false,
			}
		}
	}

	#[pallet::genesis_build]
	impl<T: Config> GenesisBuild<T> for GenesisConfig<T> {
		fn build(&self) {
			self.controller_dates.iter().for_each(|(currency_id, controller_data)| {
				ControllerParams::<T>::insert(currency_id, ControllerData { ..*controller_data })
			});
			self.pause_keepers.iter().for_each(|(currency_id, pause_keeper)| {
				PauseKeepers::<T>::insert(currency_id, PauseKeeper { ..*pause_keeper })
			});
			WhitelistMode::<T>::put(self.whitelist_mode);
		}
	}

	#[pallet::pallet]
	pub struct Pallet<T>(PhantomData<T>);

	#[pallet::hooks]
	impl<T: Config> Hooks<T::BlockNumber> for Pallet<T> {}

	// Admin functions
	#[pallet::call]
	impl<T: Config> Pallet<T> {
		/// Pause specific operation (deposit, redeem, borrow, repay) with the pool.
		///
		/// The dispatch origin of this call must be 'UpdateOrigin'.
		#[pallet::weight(T::ControllerWeightInfo::pause_operation())]
		#[transactional]
		pub fn pause_operation(
			origin: OriginFor<T>,
			pool_id: CurrencyId,
			operation: Operation,
		) -> DispatchResultWithPostInfo {
			T::UpdateOrigin::ensure_origin(origin)?;
			ensure!(pool_id.is_supported_underlying_asset(), Error::<T>::PoolNotFound);
			ensure!(
				T::LiquidityPoolsManager::pool_exists(&pool_id),
				Error::<T>::PoolNotFound
			);

			PauseKeepers::<T>::mutate(pool_id, |pool| match operation {
				Operation::Deposit => pool.deposit_paused = true,
				Operation::Redeem => pool.redeem_paused = true,
				Operation::Borrow => pool.borrow_paused = true,
				Operation::Repay => pool.repay_paused = true,
				Operation::Transfer => pool.transfer_paused = true,
			});

			Self::deposit_event(Event::OperationIsPaused(pool_id, operation));
			Ok(().into())
		}

		/// Unpause specific operation (deposit, redeem, borrow, repay) with the pool.
		///
		/// The dispatch origin of this call must be 'UpdateOrigin'.
		#[pallet::weight(T::ControllerWeightInfo::resume_operation())]
		#[transactional]
		pub fn resume_operation(
			origin: OriginFor<T>,
			pool_id: CurrencyId,
			operation: Operation,
		) -> DispatchResultWithPostInfo {
			T::UpdateOrigin::ensure_origin(origin)?;
			ensure!(pool_id.is_supported_underlying_asset(), Error::<T>::PoolNotFound);
			ensure!(
				T::LiquidityPoolsManager::pool_exists(&pool_id),
				Error::<T>::PoolNotFound
			);

			PauseKeepers::<T>::mutate(pool_id, |pool| match operation {
				Operation::Deposit => pool.deposit_paused = false,
				Operation::Redeem => pool.redeem_paused = false,
				Operation::Borrow => pool.borrow_paused = false,
				Operation::Repay => pool.repay_paused = false,
				Operation::Transfer => pool.transfer_paused = false,
			});

			Self::deposit_event(Event::OperationIsUnPaused(pool_id, operation));
			Ok(().into())
		}

		/// Set interest factor.
		/// - `pool_id`: PoolID for which the parameter value is being set.
		/// - `protocol_interest_factor`: new value for interest factor.
		///
		/// The dispatch origin of this call must be 'UpdateOrigin'.
		#[pallet::weight(T::ControllerWeightInfo::set_protocol_interest_factor())]
		#[transactional]
		pub fn set_protocol_interest_factor(
			origin: OriginFor<T>,
			pool_id: CurrencyId,
			protocol_interest_factor: Rate,
		) -> DispatchResultWithPostInfo {
			T::UpdateOrigin::ensure_origin(origin)?;
			ensure!(pool_id.is_supported_underlying_asset(), Error::<T>::PoolNotFound);
			ensure!(
				T::LiquidityPoolsManager::pool_exists(&pool_id),
				Error::<T>::PoolNotFound
			);

			ControllerParams::<T>::mutate(pool_id, |data| data.protocol_interest_factor = protocol_interest_factor);
			Self::deposit_event(Event::InterestFactorChanged);
			Ok(().into())
		}

		/// Set Maximum borrow rate.
		/// - `pool_id`: PoolID for which the parameter value is being set.
		/// - `max_borrow_rate`: new value for maximum borrow rate.
		///
		/// The dispatch origin of this call must be 'UpdateOrigin'.
		#[pallet::weight(T::ControllerWeightInfo::set_max_borrow_rate())]
		#[transactional]
		pub fn set_max_borrow_rate(
			origin: OriginFor<T>,
			pool_id: CurrencyId,
			max_borrow_rate: Rate,
		) -> DispatchResultWithPostInfo {
			T::UpdateOrigin::ensure_origin(origin)?;
			ensure!(pool_id.is_supported_underlying_asset(), Error::<T>::PoolNotFound);
			ensure!(
				T::LiquidityPoolsManager::pool_exists(&pool_id),
				Error::<T>::PoolNotFound
			);
			ensure!(
				Self::is_valid_max_borrow_rate(max_borrow_rate),
				Error::<T>::MaxBorrowRateCannotBeZero
			);

			ControllerParams::<T>::mutate(pool_id, |data| data.max_borrow_rate = max_borrow_rate);
			Self::deposit_event(Event::MaxBorrowRateChanged);
			Ok(().into())
		}

		/// Set Collateral factor.
		/// - `pool_id`: PoolID for which the parameter value is being set.
		/// - `collateral_factor`: new value for collateral factor.
		///
		/// The dispatch origin of this call must be 'UpdateOrigin'.
		#[pallet::weight(T::ControllerWeightInfo::set_collateral_factor())]
		#[transactional]
		pub fn set_collateral_factor(
			origin: OriginFor<T>,
			pool_id: CurrencyId,
			collateral_factor: Rate,
		) -> DispatchResultWithPostInfo {
			T::UpdateOrigin::ensure_origin(origin)?;
			ensure!(pool_id.is_supported_underlying_asset(), Error::<T>::PoolNotFound);
			ensure!(
				T::LiquidityPoolsManager::pool_exists(&pool_id),
				Error::<T>::PoolNotFound
			);
			ensure!(
				Self::is_valid_collateral_factor(collateral_factor),
				Error::<T>::CollateralFactorIncorrectValue
			);

			ControllerParams::<T>::mutate(pool_id, |data| data.collateral_factor = collateral_factor);
			Self::deposit_event(Event::CollateralFactorChanged);
			Ok(().into())
		}

		/// Set borrow cap.
		///
		/// The dispatch origin of this call must be Administrator.
		/// Borrow cap value must be in range 0..1_000_000_000_000_000_000_000_000
		#[pallet::weight(T::ControllerWeightInfo::set_borrow_cap())]
		#[transactional]
		pub fn set_borrow_cap(
			origin: OriginFor<T>,
			pool_id: CurrencyId,
			borrow_cap: Option<Balance>,
		) -> DispatchResultWithPostInfo {
			T::UpdateOrigin::ensure_origin(origin)?;
			ensure!(pool_id.is_supported_underlying_asset(), Error::<T>::PoolNotFound);
			ensure!(
				T::LiquidityPoolsManager::pool_exists(&pool_id),
				Error::<T>::PoolNotFound
			);

			ensure!(Self::is_valid_borrow_cap(borrow_cap), Error::<T>::InvalidBorrowCap);
			ControllerParams::<T>::mutate(pool_id, |data| data.borrow_cap = borrow_cap);
			Self::deposit_event(Event::BorrowCapChanged(pool_id, borrow_cap));
			Ok(().into())
		}

		/// Set protocol interest threshold.
		///
		/// The dispatch origin of this call must be Administrator.
		#[pallet::weight(T::ControllerWeightInfo::set_protocol_interest_threshold())]
		#[transactional]
		pub fn set_protocol_interest_threshold(
			origin: OriginFor<T>,
			pool_id: CurrencyId,
			protocol_interest_threshold: Balance,
		) -> DispatchResultWithPostInfo {
			T::UpdateOrigin::ensure_origin(origin)?;
			ensure!(pool_id.is_supported_underlying_asset(), Error::<T>::PoolNotFound);
			ensure!(
				T::LiquidityPoolsManager::pool_exists(&pool_id),
				Error::<T>::PoolNotFound
			);

			ControllerParams::<T>::mutate(pool_id, |data| {
				data.protocol_interest_threshold = protocol_interest_threshold
			});
			Self::deposit_event(Event::ProtocolInterestThresholdChanged(
				pool_id,
				protocol_interest_threshold,
			));
			Ok(().into())
		}

		/// Enable / disable whitelist mode.
		///
		/// The dispatch origin of this call must be 'UpdateOrigin'.
		#[pallet::weight(T::ControllerWeightInfo::switch_whitelist_mode())]
		#[transactional]
		pub fn switch_whitelist_mode(origin: OriginFor<T>) -> DispatchResultWithPostInfo {
			T::UpdateOrigin::ensure_origin(origin)?;
			let mode = WhitelistMode::<T>::mutate(|mode| {
				*mode = !*mode;
				*mode
			});
			Self::deposit_event(Event::ProtocolOperationModeSwitched(mode));
			Ok(().into())
		}
	}
}

// RPC methods
impl<T: Config> Pallet<T> {
	/// Gets the exchange rate between a mToken and the underlying asset.
	pub fn get_liquidity_pool_exchange_rate(pool_id: CurrencyId) -> Option<Rate> {
		<LiquidityPools<T>>::get_exchange_rate(pool_id).ok()
	}

	/// Gets borrow interest rate and supply interest rate.
	pub fn get_liquidity_pool_borrow_and_supply_rates(pool_id: CurrencyId) -> Option<(Rate, Rate)> {
		if !<LiquidityPools<T>>::pool_exists(&pool_id) {
			return None;
		}
		let current_total_balance = T::LiquidityPoolsManager::get_pool_available_liquidity(pool_id);
		let block_delta = Self::get_block_delta(pool_id).ok()?;
		let pool_data = Self::calculate_interest_params(pool_id, block_delta).ok()?;
		let protocol_interest_factor = Self::controller_dates(pool_id).protocol_interest_factor;

		let utilization_rate = Self::calculate_utilization_rate(
			current_total_balance,
			pool_data.total_borrowed,
			pool_data.total_protocol_interest,
		)
		.ok()?;

		let borrow_rate = <MinterestModel<T>>::calculate_borrow_interest_rate(pool_id, utilization_rate).ok()?;

		// supply_interest_rate = utilization_rate * borrow_rate * (1 - protocol_interest_factor)
		let supply_rate = Rate::one()
			.checked_sub(&protocol_interest_factor)
			.and_then(|v| v.checked_mul(&borrow_rate))
			.and_then(|v| v.checked_mul(&utilization_rate))
			.ok_or(Error::<T>::NumOverflow)
			.ok()?;

		Some((borrow_rate, supply_rate))
	}

	/// Gets current utilization rate of the pool.
	pub fn get_utilization_rate(pool_id: CurrencyId) -> Option<Rate> {
		let pool_data = Self::calculate_current_pool_data(pool_id).ok()?;
		let current_total_balance = T::LiquidityPoolsManager::get_pool_available_liquidity(pool_id);
		Self::calculate_utilization_rate(
			current_total_balance,
			pool_data.total_borrowed,
			pool_data.total_protocol_interest,
		)
		.ok()
	}

	/// Calculates total supply and total borrowed balance in usd based on
	/// total_borrowed, total_protocol_interest, borrow_index values calculated for current block
	pub fn get_user_total_supply_and_borrowed_usd_balance(
		who: &T::AccountId,
	) -> result::Result<(Balance, Balance), DispatchError> {
<<<<<<< HEAD
		let total_supply_and_borrow_in_usd = Self::get_vec_of_supply_and_borrow_balance(who)?;

		let (total_supply_balance, total_borrowed_balance) = total_supply_and_borrow_in_usd.into_iter().try_fold(
			(Balance::zero(), Balance::zero()),
			|(total_supply, total_borrow),
			 (_, supply_balance, borrow_balance)|
			 -> result::Result<(Balance, Balance), DispatchError> {
				Ok((
					total_supply
						.checked_add(supply_balance)
						.ok_or(Error::<T>::NumOverflow)?,
					total_borrow
						.checked_add(borrow_balance)
						.ok_or(Error::<T>::NumOverflow)?,
				))
			},
		)?;

=======
		let (total_supply_balance, total_borrowed_balance) =
			CurrencyId::get_enabled_tokens_in_protocol(UnderlyingAsset)
				.iter()
				.filter(|&underlying_id| T::LiquidityPoolsManager::pool_exists(underlying_id))
				.try_fold(
					(Balance::zero(), Balance::zero()),
					|current_value, &pool_id| -> result::Result<(Balance, Balance), DispatchError> {
						let wrapped_id = pool_id.wrapped_asset().ok_or(Error::<T>::PoolNotFound)?;

						// Check if user has / had borrowed wrapped tokens in the pool
						let wrapped_balance = T::MultiCurrency::free_balance(wrapped_id, &who);
						let has_balance = wrapped_balance > Balance::zero();
						let has_borrow_balance =
							<LiquidityPools<T>>::get_user_total_borrowed(&who, pool_id) > Balance::zero();
						// Skip this pool if there is nothing to calculate
						if !has_balance && !has_borrow_balance {
							return Ok(current_value);
						}

						let (current_supply_in_usd, current_borrowed_in_usd) = current_value;
						let pool_data = Self::calculate_current_pool_data(pool_id)?;
						let oracle_price =
							T::PriceSource::get_underlying_price(pool_id).ok_or(Error::<T>::InvalidFeedPrice)?;

						let mut supply_in_usd = Balance::zero();
						let mut borrowed_in_usd = Balance::zero();
						if has_balance {
							let current_exchange_rate = <LiquidityPools<T>>::get_exchange_rate_by_interest_params(
								pool_id,
								pool_data.total_protocol_interest,
								pool_data.total_borrowed,
							)?;
							supply_in_usd += Rate::from_inner(wrapped_balance)
								.checked_mul(&current_exchange_rate)
								.and_then(|v| v.checked_mul(&oracle_price))
								.map(|x| x.into_inner())
								.ok_or(Error::<T>::BalanceOverflow)?;
						}
						if has_borrow_balance {
							let borrow_balance = Self::calculate_borrow_balance(&who, pool_id, pool_data.borrow_index)?;
							let borrow_balance_in_usd = Rate::from_inner(borrow_balance)
								.checked_mul(&oracle_price)
								.map(|x| x.into_inner())
								.ok_or(Error::<T>::BalanceOverflow)?;
							borrowed_in_usd += borrow_balance_in_usd;
						}
						Ok((
							current_supply_in_usd + supply_in_usd,
							current_borrowed_in_usd + borrowed_in_usd,
						))
					},
				)?;
>>>>>>> 2d1005c5
		Ok((total_supply_balance, total_borrowed_balance))
	}

	/// Calculates total amount of money currently held in the protocol in usd.
	/// Total value is calculated as: sum(total_issuance_n * exchange_rate_n * oracle_price_n),
	/// where:
	///     `total_issuance_n` - total number of wrapped tokens in the n pool;
	///     `exchange_rate_n` - exchange rate in the n pool;
	///     `oracle_price_n` - oracle price for the n pool.
	pub fn get_protocol_total_value() -> BalanceResult {
		let total_value = CurrencyId::get_enabled_tokens_in_protocol(UnderlyingAsset)
			.iter()
			.filter(|&underlying_id| T::LiquidityPoolsManager::pool_exists(underlying_id))
			.try_fold(Balance::zero(), |current_value, &pool_id| -> BalanceResult {
				let pool_data = Self::calculate_current_pool_data(pool_id)?;
				let wrapped_id = pool_id.wrapped_asset().ok_or(Error::<T>::NotValidUnderlyingAssetId)?;
				let wrapped_balance = T::MultiCurrency::total_issuance(wrapped_id);
				let pool_balance = T::LiquidityPoolsManager::get_pool_available_liquidity(pool_id);
				let current_exchange_rate = <LiquidityPools<T>>::calculate_exchange_rate(
					pool_balance,
					wrapped_balance,
					pool_data.total_protocol_interest,
					pool_data.total_borrowed,
				)?;
				let oracle_price = T::PriceSource::get_underlying_price(pool_id).ok_or(Error::<T>::InvalidFeedPrice)?;
				let pool_total_value_usd = Rate::from_inner(wrapped_balance)
					.checked_mul(&current_exchange_rate)
					.and_then(|v| v.checked_mul(&oracle_price))
					.map(|x| x.into_inner())
					.ok_or(Error::<T>::BalanceOverflow)?;
				Ok(current_value
					.checked_add(pool_total_value_usd)
					.ok_or(Error::<T>::BalanceOverflow)?)
			})?;
		Ok(total_value)
	}

	/// Calculate total collateral in usd based on collateral factor, fresh exchange rate and latest
	/// oracle price.
	///
	/// - `who`: the AccountId whose collateral should be calculated.
	pub fn get_user_total_collateral(who: T::AccountId) -> BalanceResult {
		CurrencyId::get_enabled_tokens_in_protocol(UnderlyingAsset)
			.iter()
			.filter(|&underlying_id| T::LiquidityPoolsManager::pool_exists(underlying_id))
			.filter(|&pool_id| <LiquidityPools<T>>::check_user_available_collateral(&who, *pool_id))
			.try_fold(Balance::zero(), |acc, &pool_id| -> BalanceResult {
				let user_supply_balance = Self::get_user_supply_per_asset(&who, pool_id)?;

				if user_supply_balance.is_zero() {
					return Ok(Balance::zero());
				}

				let collateral_factor = Self::controller_dates(pool_id).collateral_factor;

<<<<<<< HEAD
=======
				let pool_data = Self::calculate_current_pool_data(pool_id)?;
				let current_exchange_rate = <LiquidityPools<T>>::get_exchange_rate_by_interest_params(
					pool_id,
					pool_data.total_protocol_interest,
					pool_data.total_borrowed,
				)?;

>>>>>>> 2d1005c5
				let oracle_price = T::PriceSource::get_underlying_price(pool_id).ok_or(Error::<T>::InvalidFeedPrice)?;

				let collateral_in_usd = Rate::from_inner(user_supply_balance)
					.checked_mul(&oracle_price)
					.and_then(|x| x.checked_mul(&collateral_factor))
					.map(|x| x.into_inner())
					.ok_or(Error::<T>::NumOverflow)?;

				Ok(acc + collateral_in_usd)
			})
	}

	/// Calculate actual borrow balance for user per asset based on fresh latest indexes.
	///
	/// - `who`: the AccountId whose balance should be calculated.
	/// - `underlying_asset_id`: ID of the currency, the balance of borrowing of which we calculate.
	pub fn get_user_borrow_per_asset(who: &T::AccountId, underlying_asset_id: CurrencyId) -> BalanceResult {
		ensure!(
			<LiquidityPools<T>>::pool_exists(&underlying_asset_id),
			Error::<T>::PoolNotFound
		);
		ensure!(
			underlying_asset_id.is_supported_underlying_asset(),
			Error::<T>::NotValidUnderlyingAssetId
		);
<<<<<<< HEAD

		if <LiquidityPools<T>>::get_user_total_borrowed(&who, underlying_asset_id).is_zero() {
			return Ok(Balance::zero());
		};

		let block_delta = Self::get_block_delta(underlying_asset_id)?;
		let pool_data = Self::calculate_interest_params(underlying_asset_id, block_delta)?;
=======
		let pool_data = Self::calculate_current_pool_data(underlying_asset_id)?;
>>>>>>> 2d1005c5
		let borrow_balance = Self::calculate_borrow_balance(&who, underlying_asset_id, pool_data.borrow_index)?;
		Ok(borrow_balance)
	}

<<<<<<< HEAD
	/// Calculate total user's supply APY, borrow APY and Net APY.
	///
	/// - `who`: the AccountId whose APY should be calculated.
	pub fn get_user_supply_borrow_and_net_apy(
		who: T::AccountId,
	) -> Result<(Interest, Interest, Interest), DispatchError> {
		// Get vector of balances for each asset(in USD).
		let supply_and_borrow_per_asset = Self::get_vec_of_supply_and_borrow_balance(&who)?;

		// Calculate total supply and borrow balance for current user for all pools.
		let (total_supply, total_borrow) = supply_and_borrow_per_asset.iter().fold(
			(Balance::zero(), Balance::zero()),
			|(total_supply, total_borrow), &(_, supply_balance, borrow_balance)| -> (Balance, Balance) {
				(total_supply + supply_balance, total_borrow + borrow_balance)
			},
		);

		if total_supply.is_zero() {
			return Ok((Interest::zero(), Interest::zero(), Interest::zero()));
		}

		// Calculate expected interest on all supplies and borrows for particular user on all pools;
		// Calculate indicator for NET APY formula
		let (total_supply_interest, total_borrow_interest, net_apy_indicator) =
			supply_and_borrow_per_asset.into_iter().try_fold(
				(Interest::zero(), Interest::zero(), Interest::zero()),
				|(sum_supply_interest, sum_borrow_interest, sum_net_apy_dividend),
				 (pool_id, current_supply_in_usd, current_borrow_in_usd)|
				 -> result::Result<(Interest, Interest, Interest), DispatchError> {
					if current_supply_in_usd.is_zero() && current_borrow_in_usd.is_zero() {
						return Ok((sum_supply_interest, sum_borrow_interest, sum_net_apy_dividend));
					}

					let (borrow_rate, supply_rate) =
						Self::get_liquidity_pool_borrow_and_supply_rates(pool_id).ok_or(Error::<T>::NumOverflow)?;

					let calculate_interest = |amount: Balance, rate: Balance| {
						Interest::from_inner(amount as Amount)
							.checked_mul(&Interest::from_inner(rate as Amount))
							.ok_or(Error::<T>::NumOverflow)
					};

					let supply_interest = calculate_interest(current_supply_in_usd, supply_rate.into_inner())?;
					let borrow_interest = calculate_interest(current_borrow_in_usd, borrow_rate.into_inner())?;

					// Calculate mnt interest for both borrow and supply.
					let (mnt_borrow_rate, mnt_supply_rate) = T::MntManager::get_mnt_borrow_and_supply_rates(pool_id)?;

					let mnt_supply_inerest = calculate_interest(current_supply_in_usd, mnt_supply_rate.into_inner())?;
					let mnt_borrow_inerest = calculate_interest(current_borrow_in_usd, mnt_borrow_rate.into_inner())?;

					// Calculate NET API indicator:
					// net_apy_indicator = supply_interest - borrow_interest + mnt_supply_interest + mnt_borrow_inerest
					let current_net_apy_indicator = supply_interest
						.checked_sub(&borrow_interest)
						.and_then(|v| v.checked_add(&mnt_supply_inerest))
						.and_then(|v| v.checked_add(&mnt_borrow_inerest))
						.ok_or(Error::<T>::NumOverflow)?;

					Ok((
						sum_supply_interest + supply_interest,
						sum_borrow_interest + borrow_interest,
						sum_net_apy_dividend + current_net_apy_indicator,
					))
				},
			)?;

		// Calculate APY given the amount of blocks per year.
		// supply_apy = total_supply_interest / total_supply * BlocksPerYear
		// borrow_apy = total_borrow_interest / total_borrow * BlocksPerYear
		let calculate_apy = |interest: Interest, amount: Balance| {
			interest
				.checked_div(&Interest::from_inner(amount as Amount))
				.and_then(|v| v.checked_mul(&Interest::from_inner(T::BlocksPerYear::get() as Amount)))
				.ok_or(Error::<T>::NumOverflow)
		};

		let supply_apy = calculate_apy(total_supply_interest, total_supply)?;
		let borrow_apy = calculate_apy(total_borrow_interest, total_borrow)?;

		// Calculate NET APY:
		// if net_apy_indicator > 0
		//		net_apy = net_apy_indicator / total_supply * BlocksPerYear
		// if net_apy_indicator < 0
		//		net_apy = net_apy_indicator / total_borrow * BlocksPerYear

		let net_apy = match net_apy_indicator {
			net_apy_indicator if net_apy_indicator > Interest::zero() => {
				calculate_apy(net_apy_indicator, total_supply)?
			}
			net_apy_indicator if net_apy_indicator < Interest::zero() => {
				calculate_apy(net_apy_indicator, total_borrow)?
			}
			_ => Interest::zero(),
		};

		Ok((supply_apy, borrow_apy, net_apy))
=======
	/// Calculates user balance converted to underlying asset using exchange rate calculated for the
	/// current block
	///
	/// - `who`: the AccountId whose balance should be calculated.
	/// - `pool_id` - ID of the pool to calculate balance for.
	pub fn get_user_underlying_balance_per_asset(who: &T::AccountId, pool_id: CurrencyId) -> BalanceResult {
		ensure!(<LiquidityPools<T>>::pool_exists(&pool_id), Error::<T>::PoolNotFound);
		let wrapped_id = pool_id.wrapped_asset().ok_or(Error::<T>::NotValidUnderlyingAssetId)?;

		let user_balance_wrapped_tokens = T::MultiCurrency::free_balance(wrapped_id, &who);
		if user_balance_wrapped_tokens.is_zero() {
			return Ok(Balance::zero());
		}

		let pool_data = Self::calculate_current_pool_data(pool_id)?;
		let current_exchange_rate = <LiquidityPools<T>>::get_exchange_rate_by_interest_params(
			pool_id,
			pool_data.total_protocol_interest,
			pool_data.total_borrowed,
		)?;
		Ok(Rate::from_inner(user_balance_wrapped_tokens)
			.checked_mul(&current_exchange_rate)
			.map(|x| x.into_inner())
			.ok_or(Error::<T>::NumOverflow)?)
>>>>>>> 2d1005c5
	}
}

// Private methods
impl<T: Config> Pallet<T> {
	/// Checks if borrow cap is reached.
	///
	/// Return true if total borrow per pool will exceed borrow cap, otherwise false.
	fn is_borrow_cap_reached(pool_id: CurrencyId, borrow_amount: Balance) -> Result<bool, DispatchError> {
		if let Some(borrow_cap) = Self::controller_dates(pool_id).borrow_cap {
			let oracle_price = T::PriceSource::get_underlying_price(pool_id).ok_or(Error::<T>::InvalidFeedPrice)?;
			let pool_total_borrowed = T::LiquidityPoolsManager::get_pool_total_borrowed(pool_id);

			// new_total_borrows_in_usd = (pool_total_borrowed + borrow_amount) * oracle_price
			let new_total_borrows = pool_total_borrowed
				.checked_add(borrow_amount)
				.ok_or(Error::<T>::BalanceOverflow)?;

			let new_total_borrows_in_usd = Rate::from_inner(new_total_borrows)
				.checked_mul(&oracle_price)
				.map(|x| x.into_inner())
				.ok_or(Error::<T>::BalanceOverflow)?;

			Ok(new_total_borrows_in_usd >= borrow_cap)
		} else {
			Ok(false)
		}
	}

	/// Return the borrow balance of account based on pool_borrow_index calculated beforehand.
	///
	/// - `who`: The address whose balance should be calculated.
	/// - `underlying_asset`: ID of the currency, the balance of borrowing of which we calculate.
	/// - `pool_borrow_index`: borrow index for the pool
	fn calculate_borrow_balance(
		who: &T::AccountId,
		underlying_asset: CurrencyId,
		pool_borrow_index: Rate,
	) -> BalanceResult {
		let user_borrow_balance = <LiquidityPools<T>>::get_user_total_borrowed(&who, underlying_asset);

		// If borrow_balance = 0 then borrow_index is likely also 0.
		// Rather than failing the calculation with a division by 0, we immediately return 0 in this case.
		if user_borrow_balance.is_zero() {
			return Ok(Balance::zero());
		};

		let user_borrow_index = <LiquidityPools<T>>::get_user_borrow_index(&who, underlying_asset);

		// Calculate new borrow balance using the borrow index:
		// recent_borrow_balance = user_borrow_balance * pool_borrow_index / user_borrow_index
		let recent_borrow_balance = Rate::from_inner(user_borrow_balance)
			.checked_mul(&pool_borrow_index)
			.and_then(|v| v.checked_div(&user_borrow_index))
			.map(|x| x.into_inner())
			.ok_or(Error::<T>::BorrowBalanceOverflow)?;

		Ok(recent_borrow_balance)
	}

	/// Calculates total borrows, total protocol interest and borrow index for given pool.
	/// Applies accrued interest to total borrows and protocol interest and calculates interest
	/// accrued from the last checkpointed block up to the current block.
	///
	/// - `underlying_asset`: ID of the currency to make calculations for.
	/// - `block_delta`: number of blocks passed since last accrue interest
	fn calculate_interest_params(
		underlying_asset: CurrencyId,
		block_delta: T::BlockNumber,
	) -> result::Result<Pool, DispatchError> {
		let current_total_balance = T::LiquidityPoolsManager::get_pool_available_liquidity(underlying_asset);
		let pool_data = <LiquidityPools<T>>::get_pool_data(underlying_asset);

		let utilization_rate = Self::calculate_utilization_rate(
			current_total_balance,
			pool_data.total_borrowed,
			pool_data.total_protocol_interest,
		)?;

		// Calculate the current borrow interest rate
		let current_borrow_interest_rate =
			<MinterestModel<T>>::calculate_borrow_interest_rate(underlying_asset, utilization_rate)?;

		let ControllerData {
			max_borrow_rate,
			protocol_interest_factor,
			..
		} = Self::controller_dates(underlying_asset);

		ensure!(
			current_borrow_interest_rate <= max_borrow_rate,
			Error::<T>::BorrowRateTooHigh
		);

		/*
		Calculate the interest accumulated into borrows and protocol interest and the new index:
			*  simple_interest_factor = borrow_rate * block_delta
			*  interest_accumulated = simple_interest_factor * total_borrows
			*  total_borrows_new = interest_accumulated + total_borrows
			*  total_protocol_interest_new = interest_accumulated * protocol_interest_factor + total_protocol_interest
			*  borrow_index_new = simple_interest_factor * borrow_index + borrow_index
		*/

		let simple_interest_factor = Self::calculate_interest_factor(current_borrow_interest_rate, block_delta)?;

		let interest_accumulated = Rate::from_inner(pool_data.total_borrowed)
			.checked_mul(&simple_interest_factor)
			.map(|x| x.into_inner())
			.ok_or(Error::<T>::BalanceOverflow)?;

		let total_borrowed = interest_accumulated
			.checked_add(pool_data.total_borrowed)
			.ok_or(Error::<T>::BorrowBalanceOverflow)?;

		let total_protocol_interest = sum_with_mult_result(
			pool_data.total_protocol_interest,
			interest_accumulated,
			protocol_interest_factor,
		)
		.map_err(|_| Error::<T>::ProtocolInterestOverflow)?;

		let borrow_index = simple_interest_factor
			.checked_mul(&pool_data.borrow_index)
			.and_then(|v| v.checked_add(&pool_data.borrow_index))
			.ok_or(Error::<T>::NumOverflow)?;

		Ok(Pool {
			total_borrowed,
			borrow_index,
			total_protocol_interest,
		})
	}

	/// Calculates the utilization rate of the pool.
	/// - `current_total_balance`: The amount of cash in the pool.
	/// - `current_total_borrowed_balance`: The amount of borrows in the pool.
	/// - `current_total_protocol_interest`: The amount of interest in the pool (currently unused).
	///
	/// returns `utilization_rate =
	///  total_borrows / (total_cash + total_borrows - total_protocol_interest)`
	fn calculate_utilization_rate(
		current_total_balance: Balance,
		current_total_borrowed_balance: Balance,
		current_total_protocol_interest: Balance,
	) -> RateResult {
		// Utilization rate is 0 when there are no borrows
		if current_total_borrowed_balance.is_zero() {
			return Ok(Rate::zero());
		}

		// utilization_rate = current_total_borrowed_balance / (current_total_balance +
		// + current_total_borrowed_balance - current_total_protocol_interest)
		let utilization_rate = Rate::checked_from_rational(
			current_total_borrowed_balance,
			current_total_balance
				.checked_add(current_total_borrowed_balance)
				.and_then(|v| v.checked_sub(current_total_protocol_interest))
				.ok_or(Error::<T>::UtilizationRateCalculationError)?,
		)
		.ok_or(Error::<T>::UtilizationRateCalculationError)?;

		Ok(utilization_rate)
	}

	/// Calculates the number of blocks elapsed since the last accrual.
	/// - `current_block_number`: Current block number.
	/// - `accrual_block_number_previous`: Number of the last block with accruals.
	///
	/// returns `current_block_number - accrual_block_number_previous`
	fn calculate_block_delta(
		current_block_number: T::BlockNumber,
		accrual_block_number_previous: T::BlockNumber,
	) -> result::Result<T::BlockNumber, DispatchError> {
		ensure!(
			current_block_number >= accrual_block_number_previous,
			Error::<T>::NumOverflow
		);

		Ok(current_block_number - accrual_block_number_previous)
	}

	/// Calculates number of blocks passed since the last pool update and updates pool values based
	/// on block delta
	/// - `pool_id`: CurrencyId to calculate parameters for.
	///
	/// returns pool parameters calculated for a current block
	pub fn calculate_current_pool_data(pool_id: CurrencyId) -> result::Result<Pool, DispatchError> {
		let current_block_number = <frame_system::Module<T>>::block_number();
		let accrual_block_number_previous = Self::controller_dates(pool_id).last_interest_accrued_block;
		if current_block_number == accrual_block_number_previous {
			return Ok(<LiquidityPools<T>>::get_pool_data(pool_id));
		}

		let block_delta = Self::calculate_block_delta(current_block_number, accrual_block_number_previous)?;
		Self::calculate_interest_params(pool_id, block_delta)
	}

	/// Calculates the simple interest factor.
	/// - `current_borrow_interest_rate`: Current interest rate that users pay for lending assets.
	/// - `block_delta`: The number of blocks elapsed since the last accrual.
	///
	/// returns `interest_factor = current_borrow_interest_rate * block_delta`.
	fn calculate_interest_factor(current_borrow_interest_rate: Rate, block_delta: T::BlockNumber) -> RateResult {
		let block_delta_as_usize = TryInto::<usize>::try_into(block_delta)
			.ok()
			.expect("blockchain will not exceed 2^32 blocks; qed");

		let interest_factor: FixedU128 = Rate::saturating_from_integer(block_delta_as_usize as u128)
			.checked_mul(&current_borrow_interest_rate)
			.ok_or(Error::<T>::NumOverflow)?;

		Ok(interest_factor)
	}

	/// Calculate actual supply balance for user per asset based on fresh exchange rate.
	///
	/// - `who`: the AccountId whose balance should be calculated.
	/// - `underlying_asset_id`: ID of the currency, the balance of supplying of which we calculate.
	fn get_user_supply_per_asset(who: &T::AccountId, underlying_asset_id: CurrencyId) -> BalanceResult {
		let wrapped_id = underlying_asset_id.wrapped_asset().ok_or(Error::<T>::PoolNotFound)?;

		let user_balance_wrapped_tokens = T::MultiCurrency::free_balance(wrapped_id, &who);

		if user_balance_wrapped_tokens.is_zero() {
			return Ok(Balance::zero());
		}

		let block_delta = Self::get_block_delta(underlying_asset_id)?;
		let pool_data = Self::calculate_interest_params(underlying_asset_id, block_delta)?;
		let current_exchange_rate = <LiquidityPools<T>>::get_exchange_rate_by_interest_params(
			underlying_asset_id,
			pool_data.total_protocol_interest,
			pool_data.total_borrowed,
		)?;

		let supply_balance = Rate::from_inner(user_balance_wrapped_tokens)
			.checked_mul(&current_exchange_rate)
			.map(|x| x.into_inner())
			.ok_or(Error::<T>::NumOverflow)?;
		Ok(supply_balance)
	}

	/// Create a vector that contains total supply and total borrowed balance in usd for each pool
	/// based on freshest data.
	///
	/// - `who`: the AccountId whose APYs should be calculated.
	/// Returns: Vec<(CurrencyId, supply_balance, borrow_balance)>
	fn get_vec_of_supply_and_borrow_balance(
		who: &T::AccountId,
	) -> result::Result<Vec<(CurrencyId, Balance, Balance)>, DispatchError> {
		CurrencyId::get_enabled_tokens_in_protocol(UnderlyingAsset)
			.into_iter()
			.try_fold(
				Vec::<(CurrencyId, Balance, Balance)>::new(),
				|mut vec, pool_id| -> result::Result<Vec<(CurrencyId, Balance, Balance)>, DispatchError> {
					// Get supply and borrow balance per asset.
					let mut supply_balance = Self::get_user_supply_per_asset(&who, pool_id)?;
					let mut borrow_balance = Self::get_user_borrow_per_asset(&who, pool_id)?;

					// Skip this pool if there is nothing to calculate.
					if supply_balance.is_zero() && borrow_balance.is_zero() {
						vec.push((pool_id, Balance::zero(), Balance::zero()));
						return Ok(vec);
					}

					let oracle_price =
						T::PriceSource::get_underlying_price(pool_id).ok_or(Error::<T>::InvalidFeedPrice)?;

					// TODO: refactor and optimize this is_zero() checks

					// Convert to USD if balance exists.
					if !supply_balance.is_zero() {
						supply_balance = Rate::from_inner(supply_balance)
							.checked_mul(&oracle_price)
							.map(|x| x.into_inner())
							.ok_or(Error::<T>::BalanceOverflow)?;
					}
					if !borrow_balance.is_zero() {
						borrow_balance = Rate::from_inner(borrow_balance)
							.checked_mul(&oracle_price)
							.map(|x| x.into_inner())
							.ok_or(Error::<T>::BalanceOverflow)?;
					}

					vec.push((pool_id, supply_balance, borrow_balance));
					Ok(vec)
				},
			)
	}

	/// Calculate the delta of blocks from the last interest accrued to the current.
	///
	/// - `underlying_asset_id`: ID of the currency, the blocks delta of which we calculate.
	fn get_block_delta(underlying_asset_id: CurrencyId) -> result::Result<T::BlockNumber, DispatchError> {
		let current_block_number = <frame_system::Module<T>>::block_number();
		let accrual_block_number_previous = Self::controller_dates(underlying_asset_id).last_interest_accrued_block;
		Self::calculate_block_delta(current_block_number, accrual_block_number_previous)
	}

	fn is_valid_max_borrow_rate(max_borrow_rate: Rate) -> bool {
		!max_borrow_rate.is_zero()
	}

	fn is_valid_collateral_factor(collateral_factor: Rate) -> bool {
		!collateral_factor.is_zero() && collateral_factor <= Rate::one()
	}

	fn is_valid_borrow_cap(borrow_cap: Option<Balance>) -> bool {
		match borrow_cap {
			Some(cap) => cap >= Balance::zero() && cap <= T::MaxBorrowCap::get(),
			None => true,
		}
	}
}

impl<T: Config> ControllerManager<T::AccountId> for Pallet<T> {
	/// This is a part of a pool creation flow
	/// Creates storage records for ControllerParams and PauseKeepers
	/// All operations are unpaused after this function call
	fn create_pool(
		currency_id: CurrencyId,
		protocol_interest_factor: Rate,
		max_borrow_rate: Rate,
		collateral_factor: Rate,
		protocol_interest_threshold: Balance,
	) -> DispatchResult {
		ensure!(
			!ControllerParams::<T>::contains_key(currency_id),
			Error::<T>::PoolAlreadyCreated
		);
		ensure!(
			Self::is_valid_max_borrow_rate(max_borrow_rate),
			Error::<T>::MaxBorrowRateCannotBeZero
		);
		ensure!(
			Self::is_valid_collateral_factor(collateral_factor),
			Error::<T>::CollateralFactorIncorrectValue
		);

		ControllerParams::<T>::insert(
			currency_id,
			ControllerData {
				last_interest_accrued_block: <frame_system::Module<T>>::block_number(),
				protocol_interest_factor,
				max_borrow_rate,
				collateral_factor,
				borrow_cap: None,
				protocol_interest_threshold,
			},
		);
		PauseKeepers::<T>::insert(
			currency_id,
			PauseKeeper {
				deposit_paused: false,
				redeem_paused: false,
				borrow_paused: false,
				repay_paused: false,
				transfer_paused: false,
			},
		);
		Ok(())
	}

	/// Return the borrow balance of account based on stored data.
	///
	/// - `who`: The address whose balance should be calculated.
	/// - `currency_id`: ID of the currency, the balance of borrowing of which we calculate.
	fn borrow_balance_stored(who: &T::AccountId, underlying_asset_id: CurrencyId) -> BalanceResult {
		let pool_borrow_index = T::LiquidityPoolsManager::get_pool_borrow_index(underlying_asset_id);
		let borrow_balance = Self::calculate_borrow_balance(who, underlying_asset_id, pool_borrow_index)?;
		Ok(borrow_balance)
	}

	/// Determine what the account liquidity would be if the given amounts were redeemed/borrowed.
	///
	/// - `account`: The account to determine liquidity.
	/// - `underlying_asset`: The pool to hypothetically redeem/borrow.
	/// - `redeem_amount`: The number of tokens to hypothetically redeem.
	/// - `borrow_amount`: The amount of underlying to hypothetically borrow.
	/// Returns (hypothetical account liquidity in excess of collateral requirements,
	///          hypothetical account shortfall below collateral requirements).
	fn get_hypothetical_account_liquidity(
		account: &T::AccountId,
		underlying_to_borrow: CurrencyId,
		redeem_amount: Balance,
		borrow_amount: Balance,
	) -> LiquidityResult {
		let m_tokens_ids: Vec<CurrencyId> = CurrencyId::get_enabled_tokens_in_protocol(WrappedToken);

		let mut sum_collateral = Balance::zero();
		let mut sum_borrow_plus_effects = Balance::zero();

		// For each tokens the account is in
		for asset in m_tokens_ids.into_iter() {
			let underlying_asset = asset.underlying_asset().ok_or(Error::<T>::NotValidWrappedTokenId)?;
			if !T::LiquidityPoolsManager::pool_exists(&underlying_asset) {
				continue;
			}

			// Read the balances and exchange rate from the cToken
			let borrow_balance = Self::borrow_balance_stored(account, underlying_asset)?;
			let exchange_rate = <LiquidityPools<T>>::get_exchange_rate(underlying_asset)?;
			let collateral_factor = Self::controller_dates(underlying_asset).collateral_factor;

			// Get the normalized price of the asset.
			let oracle_price =
				T::PriceSource::get_underlying_price(underlying_asset).ok_or(Error::<T>::InvalidFeedPrice)?;

			// Pre-compute a conversion factor from tokens -> dollars (normalized price value)
			// tokens_to_denom = collateral_factor * exchange_rate * oracle_price
			let tokens_to_denom = collateral_factor
				.checked_mul(&exchange_rate)
				.and_then(|v| v.checked_mul(&oracle_price))
				.ok_or(Error::<T>::NumOverflow)?;

			if <LiquidityPools<T>>::check_user_available_collateral(&account, underlying_asset) {
				let m_token_balance = T::MultiCurrency::free_balance(asset, account);

				// sum_collateral += tokens_to_denom * m_token_balance
				sum_collateral = sum_with_mult_result(sum_collateral, m_token_balance, tokens_to_denom)
					.map_err(|_| Error::<T>::CollateralBalanceOverflow)?;
			}

			// sum_borrow_plus_effects += oracle_price * borrow_balance
			sum_borrow_plus_effects = sum_with_mult_result(sum_borrow_plus_effects, borrow_balance, oracle_price)
				.map_err(|_| Error::<T>::BalanceOverflow)?;

			// Calculate effects of interacting with Underlying Asset Modify.
			if underlying_to_borrow == underlying_asset {
				// redeem effect
				if redeem_amount > 0 {
					// sum_borrow_plus_effects += tokens_to_denom * redeem_tokens
					sum_borrow_plus_effects =
						sum_with_mult_result(sum_borrow_plus_effects, redeem_amount, tokens_to_denom)
							.map_err(|_| Error::<T>::BalanceOverflow)?;
				};
				// borrow effect
				if borrow_amount > 0 {
					// sum_borrow_plus_effects += oracle_price * borrow_amount
					sum_borrow_plus_effects =
						sum_with_mult_result(sum_borrow_plus_effects, borrow_amount, oracle_price)
							.map_err(|_| Error::<T>::BalanceOverflow)?;
				}
			}
		}

		match sum_collateral.cmp(&sum_borrow_plus_effects) {
			Ordering::Less => Ok((
				0,
				sum_borrow_plus_effects
					.checked_sub(sum_collateral)
					.ok_or(Error::<T>::InsufficientLiquidity)?,
			)),
			_ => Ok((
				sum_collateral
					.checked_sub(sum_borrow_plus_effects)
					.ok_or(Error::<T>::InsufficientLiquidity)?,
				0,
			)),
		}
	}

	/// Applies accrued interest to total borrows and protocol interest.
	/// This calculates interest accrued from the last checkpointed block
	/// up to the current block and writes new checkpoint to storage.
	fn accrue_interest_rate(underlying_asset: CurrencyId) -> DispatchResult {
		let current_block_number = <frame_system::Module<T>>::block_number();
		if Self::controller_dates(underlying_asset).last_interest_accrued_block == current_block_number {
			return Ok(());
		}

		let pool_data = Self::calculate_current_pool_data(underlying_asset)?;
		// Save new params
		ControllerParams::<T>::mutate(underlying_asset, |data| {
			data.last_interest_accrued_block = current_block_number
		});
		<LiquidityPools<T>>::set_pool_data(
			underlying_asset,
			pool_data.total_borrowed,
			pool_data.borrow_index,
			pool_data.total_protocol_interest,
		)?;

		Ok(())
	}

	/// Checks if a specific operation is allowed on a pool.
	///
	/// Return true - if operation is allowed, false - if operation is unallowed.
	fn is_operation_allowed(pool_id: CurrencyId, operation: Operation) -> bool {
		match operation {
			Operation::Deposit => !Self::pause_keepers(pool_id).deposit_paused,
			Operation::Redeem => !Self::pause_keepers(pool_id).redeem_paused,
			Operation::Borrow => !Self::pause_keepers(pool_id).borrow_paused,
			Operation::Repay => !Self::pause_keepers(pool_id).repay_paused,
			Operation::Transfer => !Self::pause_keepers(pool_id).transfer_paused,
		}
	}

	/// Checks if the account should be allowed to redeem tokens in the given pool.
	///
	/// - `underlying_asset` - The CurrencyId to verify the redeem against.
	/// - `redeemer` -  The account which would redeem the tokens.
	/// - `redeem_amount` - The number of mTokens to exchange for the underlying asset in the
	/// pool.
	///
	/// Return Ok if the redeem is allowed.
	fn redeem_allowed(underlying_asset: CurrencyId, redeemer: &T::AccountId, redeem_amount: Balance) -> DispatchResult {
		if LiquidityPools::<T>::check_user_available_collateral(&redeemer, underlying_asset) {
			let (_, shortfall) =
				Self::get_hypothetical_account_liquidity(&redeemer, underlying_asset, redeem_amount, 0)
					.map_err(|_| Error::<T>::HypotheticalLiquidityCalculationError)?;

			ensure!(shortfall.is_zero(), Error::<T>::InsufficientLiquidity);
		}
		Ok(())
	}

	/// Checks if the account should be allowed to borrow the underlying asset of the given pool.
	///
	/// - `underlying_asset` - The CurrencyId to verify the borrow against.
	/// - `who` -  The account which would borrow the asset.
	/// - `borrow_amount` - The amount of underlying assets the account would borrow.
	///
	/// Return Ok if the borrow is allowed.
	fn borrow_allowed(underlying_asset: CurrencyId, who: &T::AccountId, borrow_amount: Balance) -> DispatchResult {
		let borrow_cap_reached = Self::is_borrow_cap_reached(underlying_asset, borrow_amount)?;
		ensure!(!borrow_cap_reached, Error::<T>::BorrowCapReached);

		let (_, shortfall) = Self::get_hypothetical_account_liquidity(&who, underlying_asset, 0, borrow_amount)
			.map_err(|_| Error::<T>::HypotheticalLiquidityCalculationError)?;

		ensure!(shortfall.is_zero(), Error::<T>::InsufficientLiquidity);

		Ok(())
	}

	/// Return minimum protocol interest needed to transfer it to liquidation pool
	fn get_protocol_interest_threshold(pool_id: CurrencyId) -> Balance {
		Self::controller_dates(pool_id).protocol_interest_threshold
	}

	/// Protocol operation mode. In whitelist mode, only members 'WhitelistCouncil' can work with
	/// protocols.
	fn is_whitelist_mode_enabled() -> bool {
		WhitelistMode::<T>::get()
	}
}<|MERGE_RESOLUTION|>--- conflicted
+++ resolved
@@ -485,8 +485,7 @@
 			return None;
 		}
 		let current_total_balance = T::LiquidityPoolsManager::get_pool_available_liquidity(pool_id);
-		let block_delta = Self::get_block_delta(pool_id).ok()?;
-		let pool_data = Self::calculate_interest_params(pool_id, block_delta).ok()?;
+		let pool_data = <LiquidityPools<T>>::get_pool_data(pool_id);
 		let protocol_interest_factor = Self::controller_dates(pool_id).protocol_interest_factor;
 
 		let utilization_rate = Self::calculate_utilization_rate(
@@ -526,7 +525,6 @@
 	pub fn get_user_total_supply_and_borrowed_usd_balance(
 		who: &T::AccountId,
 	) -> result::Result<(Balance, Balance), DispatchError> {
-<<<<<<< HEAD
 		let total_supply_and_borrow_in_usd = Self::get_vec_of_supply_and_borrow_balance(who)?;
 
 		let (total_supply_balance, total_borrowed_balance) = total_supply_and_borrow_in_usd.into_iter().try_fold(
@@ -545,60 +543,6 @@
 			},
 		)?;
 
-=======
-		let (total_supply_balance, total_borrowed_balance) =
-			CurrencyId::get_enabled_tokens_in_protocol(UnderlyingAsset)
-				.iter()
-				.filter(|&underlying_id| T::LiquidityPoolsManager::pool_exists(underlying_id))
-				.try_fold(
-					(Balance::zero(), Balance::zero()),
-					|current_value, &pool_id| -> result::Result<(Balance, Balance), DispatchError> {
-						let wrapped_id = pool_id.wrapped_asset().ok_or(Error::<T>::PoolNotFound)?;
-
-						// Check if user has / had borrowed wrapped tokens in the pool
-						let wrapped_balance = T::MultiCurrency::free_balance(wrapped_id, &who);
-						let has_balance = wrapped_balance > Balance::zero();
-						let has_borrow_balance =
-							<LiquidityPools<T>>::get_user_total_borrowed(&who, pool_id) > Balance::zero();
-						// Skip this pool if there is nothing to calculate
-						if !has_balance && !has_borrow_balance {
-							return Ok(current_value);
-						}
-
-						let (current_supply_in_usd, current_borrowed_in_usd) = current_value;
-						let pool_data = Self::calculate_current_pool_data(pool_id)?;
-						let oracle_price =
-							T::PriceSource::get_underlying_price(pool_id).ok_or(Error::<T>::InvalidFeedPrice)?;
-
-						let mut supply_in_usd = Balance::zero();
-						let mut borrowed_in_usd = Balance::zero();
-						if has_balance {
-							let current_exchange_rate = <LiquidityPools<T>>::get_exchange_rate_by_interest_params(
-								pool_id,
-								pool_data.total_protocol_interest,
-								pool_data.total_borrowed,
-							)?;
-							supply_in_usd += Rate::from_inner(wrapped_balance)
-								.checked_mul(&current_exchange_rate)
-								.and_then(|v| v.checked_mul(&oracle_price))
-								.map(|x| x.into_inner())
-								.ok_or(Error::<T>::BalanceOverflow)?;
-						}
-						if has_borrow_balance {
-							let borrow_balance = Self::calculate_borrow_balance(&who, pool_id, pool_data.borrow_index)?;
-							let borrow_balance_in_usd = Rate::from_inner(borrow_balance)
-								.checked_mul(&oracle_price)
-								.map(|x| x.into_inner())
-								.ok_or(Error::<T>::BalanceOverflow)?;
-							borrowed_in_usd += borrow_balance_in_usd;
-						}
-						Ok((
-							current_supply_in_usd + supply_in_usd,
-							current_borrowed_in_usd + borrowed_in_usd,
-						))
-					},
-				)?;
->>>>>>> 2d1005c5
 		Ok((total_supply_balance, total_borrowed_balance))
 	}
 
@@ -653,17 +597,6 @@
 				}
 
 				let collateral_factor = Self::controller_dates(pool_id).collateral_factor;
-
-<<<<<<< HEAD
-=======
-				let pool_data = Self::calculate_current_pool_data(pool_id)?;
-				let current_exchange_rate = <LiquidityPools<T>>::get_exchange_rate_by_interest_params(
-					pool_id,
-					pool_data.total_protocol_interest,
-					pool_data.total_borrowed,
-				)?;
-
->>>>>>> 2d1005c5
 				let oracle_price = T::PriceSource::get_underlying_price(pool_id).ok_or(Error::<T>::InvalidFeedPrice)?;
 
 				let collateral_in_usd = Rate::from_inner(user_supply_balance)
@@ -679,7 +612,7 @@
 	/// Calculate actual borrow balance for user per asset based on fresh latest indexes.
 	///
 	/// - `who`: the AccountId whose balance should be calculated.
-	/// - `underlying_asset_id`: ID of the currency, the balance of borrowing of which we calculate.
+	/// - `currency_id`: ID of the currency, the balance of borrowing of which we calculate.
 	pub fn get_user_borrow_per_asset(who: &T::AccountId, underlying_asset_id: CurrencyId) -> BalanceResult {
 		ensure!(
 			<LiquidityPools<T>>::pool_exists(&underlying_asset_id),
@@ -689,22 +622,16 @@
 			underlying_asset_id.is_supported_underlying_asset(),
 			Error::<T>::NotValidUnderlyingAssetId
 		);
-<<<<<<< HEAD
 
 		if <LiquidityPools<T>>::get_user_total_borrowed(&who, underlying_asset_id).is_zero() {
 			return Ok(Balance::zero());
 		};
 
-		let block_delta = Self::get_block_delta(underlying_asset_id)?;
-		let pool_data = Self::calculate_interest_params(underlying_asset_id, block_delta)?;
-=======
 		let pool_data = Self::calculate_current_pool_data(underlying_asset_id)?;
->>>>>>> 2d1005c5
 		let borrow_balance = Self::calculate_borrow_balance(&who, underlying_asset_id, pool_data.borrow_index)?;
 		Ok(borrow_balance)
 	}
 
-<<<<<<< HEAD
 	/// Calculate total user's supply APY, borrow APY and Net APY.
 	///
 	/// - `who`: the AccountId whose APY should be calculated.
@@ -802,7 +729,8 @@
 		};
 
 		Ok((supply_apy, borrow_apy, net_apy))
-=======
+	}
+
 	/// Calculates user balance converted to underlying asset using exchange rate calculated for the
 	/// current block
 	///
@@ -827,7 +755,6 @@
 			.checked_mul(&current_exchange_rate)
 			.map(|x| x.into_inner())
 			.ok_or(Error::<T>::NumOverflow)?)
->>>>>>> 2d1005c5
 	}
 }
 
