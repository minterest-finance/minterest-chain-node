--- conflicted
+++ resolved
@@ -5,17 +5,13 @@
     decl_error, decl_event, decl_module, decl_storage,
 };
 
+use orml_traits::MultiCurrency;
 use minterest_primitives::{Balance, CurrencyId};
-<<<<<<< HEAD
-use sp_runtime::{DispatchResult, DispatchError};
-use sp_std::{prelude::*, result};
-=======
 use sp_runtime::{DispatchResult, Permill, RuntimeDebug};
 use sp_std::prelude::*;
 
 #[cfg(feature = "std")]
 use serde::{Deserialize, Serialize};
->>>>>>> 283ae470
 
 
 pub const ZERO_VALUE: Balance = 0;
@@ -26,11 +22,6 @@
     total_balance: Balance,
     current_liquidity_rate: Permill,
 }
-
-#[cfg(test)]
-mod mock;
-#[cfg(test)]
-mod tests;
 
 #[cfg(test)]
 mod mock;
@@ -70,18 +61,6 @@
     pub struct Module<T: Trait> for enum Call where origin: T::Origin {}
 }
 
-<<<<<<< HEAD
-type BalanceResult = result::Result<Balance, DispatchError>;
-
-impl<T: Trait> Module<T> {
-    pub fn add_liquidity(currency_id: &CurrencyId, amount: &Balance) -> DispatchResult {
-        Self::do_increase_liquidity(currency_id, amount)
-    }
-
-    pub fn withdraw_liquidity(currency_id: &CurrencyId, amount: &Balance) -> DispatchResult {
-        Self::do_withdraw_liquidity(currency_id, amount)
-    }
-=======
 impl<T: Trait> Module<T> {
 
         pub fn update_state_on_deposit(amount: Balance, currency_id: CurrencyId) -> DispatchResult {
@@ -100,7 +79,6 @@
             let reserve = Self::reserves(currency_id);
 
             let current_reserve_balance = reserve.total_balance;
->>>>>>> 283ae470
 
             let new_reserve_balance: Balance;
 
@@ -122,26 +100,6 @@
             let new_rate = Permill::one();
             Reserves::mutate(currency_id, |r| r.current_liquidity_rate = new_rate);
 
-<<<<<<< HEAD
-    /// Check if pool exists
-    fn pool_exists(currency_id: &CurrencyId) -> bool {
-        <Pools>::contains_key(&currency_id)
-    }
-
-    pub fn get_reserve_available_liquidity(_currency_id: CurrencyId) -> BalanceResult {
-        let balance: Balance = 0;
-        Ok(balance)
-    }
-
-    pub fn update_state_on_deposit(_reserve_id: CurrencyId, _amount: Balance) -> DispatchResult {
-        Ok(())
-    }
-
-    pub fn update_state_on_redeem(_reserve_id: CurrencyId, _amount: Balance) -> DispatchResult {
-        Ok(())
-    }
-=======
             Ok(())
         }
->>>>>>> 283ae470
 }