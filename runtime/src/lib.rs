--- conflicted
+++ resolved
@@ -444,16 +444,10 @@
 }
 
 parameter_types! {
-<<<<<<< HEAD
-	pub const RiskManagerPriority: TransactionPriority = TransactionPriority::max_value();
-	pub const LiquidityPoolsPriority: TransactionPriority = TransactionPriority::max_value() - 1;
 	pub const ChainlinkManagerPriority: TransactionPriority = TransactionPriority::max_value() - 2;
-	pub const RiskManagerWorkerMaxDurationMs: u64 = 2000;
-=======
 	pub const PartialLiquidationMinSum: Balance = PARTIAL_LIQUIDATION_MIN_SUM;
 	pub const PartialLiquidationMaxAttempts: u8 = PARTIAL_LIQUIDATION_MAX_ATTEMPTS;
 	pub const MaxLiquidationFee: Rate = MAX_LIQUIDATION_FEE;
->>>>>>> 8f9629bf
 }
 
 impl risk_manager::Config for Runtime {
@@ -644,7 +638,7 @@
 		Prices: module_prices::{Pallet, Storage, Call, Event<T>, Config<T>},
 
 		ChainlinkFeed: pallet_chainlink_feed::{Pallet, Call, Config<T>, Storage, Event<T>},
-		ChainlinkPriceManager: chainlink_price_manager::{Pallet, Call, Storage, Event<T>, ValidateUnsigned},
+		ChainlinkPriceManager: chainlink_price_manager::{Pallet, Call, Storage, Event<T>},
 
 		// OperatorMembership must be placed after Oracle or else will have race condition on initialization
 		OperatorMembershipMinterest: pallet_membership::<Instance2>::{Pallet, Call, Storage, Event<T>, Config<T>},
