--- conflicted
+++ resolved
@@ -272,11 +272,6 @@
 
 #[test]
 fn borrow_balance_stored_with_zero_balance_should_work() {
-<<<<<<< HEAD
-	ExtBuilder::default()
-		.pool_mock(DOT)
-		.pool_user_data(DOT, ALICE, Balance::zero(), Rate::from_inner(0), true)
-=======
 	ExtBuilderNew::default()
 		.init_pool(
 			DOT,                                  // pool_id
@@ -290,9 +285,7 @@
 			Balance::zero(), // borrowed
 			Rate::zero(),    // interest_index
 			true,            // is_collateral
-			0,               // liquidation_attempts
-		)
->>>>>>> 3a785f3d
+		)
 		.build()
 		.execute_with(|| {
 			// If borrow_balance = 0 then borrow_index is likely also 0, return Ok(0)
@@ -302,11 +295,6 @@
 
 #[test]
 fn borrow_balance_stored_should_work() {
-<<<<<<< HEAD
-	ExtBuilder::default()
-		.pool_mock(DOT)
-		.pool_user_data(DOT, ALICE, 100, Rate::saturating_from_rational(4, 1), true)
-=======
 	ExtBuilderNew::default()
 		.init_pool(
 			DOT,                                  // pool_id
@@ -320,9 +308,7 @@
 			100,                                  // borrowed
 			Rate::saturating_from_rational(4, 1), // interest_index
 			true,                                 // is_collateral
-			0,                                    // liquidation_attempts
-		)
->>>>>>> 3a785f3d
+		)
 		.build()
 		.execute_with(|| {
 			// recent_borrow_balance = 100 * 2 / 4 = 50
@@ -332,19 +318,6 @@
 
 #[test]
 fn borrow_balance_stored_fails_if_num_overflow() {
-<<<<<<< HEAD
-	ExtBuilder::default()
-		.pool_mock(DOT)
-		.pool_user_data(
-			DOT,
-			ALICE,
-			Balance::max_value(),
-			Rate::saturating_from_rational(2, 1),
-			true,
-		)
-		.pool_mock(BTC)
-		.pool_user_data(DOT, ALICE, 100, Rate::from_inner(0), true)
-=======
 	ExtBuilderNew::default()
 		.init_pool(
 			DOT,                                  // pool_id
@@ -358,7 +331,6 @@
 			Balance::max_value(),                 // borrowed
 			Rate::saturating_from_rational(2, 1), // interest_index
 			true,                                 // is_collateral
-			0,                                    // liquidation_attempts
 		)
 		.init_pool(
 			BTC,                                  // pool_id
@@ -372,9 +344,7 @@
 			100,          // borrowed
 			Rate::zero(), // interest_index
 			true,         // is_collateral
-			0,            // liquidation_attempts
-		)
->>>>>>> 3a785f3d
+		)
 		.build()
 		.execute_with(|| {
 			assert_noop!(
@@ -418,13 +388,6 @@
 
 #[test]
 fn get_hypothetical_account_liquidity_when_m_tokens_balance_is_zero_should_work() {
-<<<<<<< HEAD
-	ExtBuilder::default()
-		.pool_mock(DOT)
-		.pool_mock(BTC)
-		.pool_user_data(DOT, ALICE, Balance::zero(), Rate::from_inner(0), true)
-		.pool_user_data(BTC, BOB, Balance::zero(), Rate::from_inner(0), false)
-=======
 	ExtBuilderNew::default()
 		.init_pool(
 			DOT,                                  // pool_id
@@ -444,7 +407,6 @@
 			Balance::zero(), // borrowed
 			Rate::zero(),    // interest_index
 			true,            // is_collateral
-			0,               // liquidation_attempts
 		)
 		.set_pool_user_data(
 			BTC,             // pool_id
@@ -452,7 +414,6 @@
 			Balance::zero(), // borrowed
 			Rate::zero(),    // interest_index
 			false,           // is_collateral
-			0,               // liquidation_attempts
 		)
 		.set_controller_data(
 			DOT,                                     // currency_id
@@ -463,7 +424,6 @@
 			None,                                    // borrow_cap
 			PROTOCOL_INTEREST_TRANSFER_THRESHOLD,    // protocol_interest_threshold
 		)
->>>>>>> 3a785f3d
 		.build()
 		.execute_with(|| {
 			// Set price = 2.00 USD for all assets.
@@ -548,13 +508,6 @@
 	ExtBuilderNew::default()
 		.preset_alice_deposit_20_eth()
 		// ALICE deposit 60 DOT and borrow 30 DOT
-<<<<<<< HEAD
-		.user_balance(ALICE, DOT, 70)
-		.user_balance(ALICE, MDOT, 60)
-		.pool_balance(DOT, 60)
-		.pool_borrow_underlying(DOT, 30)
-		.pool_user_data(DOT, ALICE, 30, Rate::saturating_from_rational(1, 1), false)
-=======
 		.set_user_balance(ALICE, DOT, 70)
 		.set_user_balance(ALICE, MDOT, 60)
 		.set_pool_balance(DOT, 60)
@@ -570,7 +523,6 @@
 			30,          // borrowed
 			Rate::one(), // interest_index
 			false,       // is_collateral
-			0,           // liquidation_attempts
 		)
 		.set_controller_data(
 			DOT,                                     // currency_id
@@ -581,7 +533,6 @@
 			None,                                    // borrow_cap
 			PROTOCOL_INTEREST_TRANSFER_THRESHOLD,    // protocol_interest_threshold
 		)
->>>>>>> 3a785f3d
 		.build()
 		.execute_with(|| {
 			// Set price = 2.00 USD for all assets.
