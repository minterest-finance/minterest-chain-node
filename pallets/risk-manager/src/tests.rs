--- conflicted
+++ resolved
@@ -80,14 +80,7 @@
 fn set_threshold_should_work() {
 	ExternalityBuilder::default().build().execute_with(|| {
 		// Can be set to 1.0
-<<<<<<< HEAD
-		assert_ok!(TestRiskManager::set_liquidation_threshold(
-			admin_origin(),
-			Rate::one()
-		));
-=======
 		assert_ok!(TestRiskManager::set_liquidation_threshold(admin_origin(), Rate::one()));
->>>>>>> c6e9779f
 		assert_eq!(TestRiskManager::liquidation_threshold_storage(), Rate::one());
 		let expected_event = Event::TestRiskManager(crate::Event::LiquidationThresholdUpdated(Rate::one()));
 		assert!(System::events().iter().any(|record| record.event == expected_event));
@@ -97,14 +90,5 @@
 			TestRiskManager::set_liquidation_threshold(alice_origin(), Rate::one()),
 			BadOrigin
 		);
-<<<<<<< HEAD
-
-		// MDOT is wrong CurrencyId for underlying assets.
-		assert_noop!(
-			TestRiskManager::set_liquidation_threshold(admin_origin(), Rate::one()),
-			Error::<Test>::NotValidUnderlyingAssetId
-		);
-=======
->>>>>>> c6e9779f
 	});
 }